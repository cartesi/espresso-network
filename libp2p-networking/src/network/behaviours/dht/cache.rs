--- conflicted
+++ resolved
@@ -65,12 +65,7 @@
     config: Config,
 
     /// the cache for records (key -> value)
-<<<<<<< HEAD
-    #[allow(clippy::struct_field_names)]
-    cache: Arc<DashMap<Vec<u8>, Vec<u8>>>,
-=======
     inner: Arc<DashMap<Vec<u8>, Vec<u8>>>,
->>>>>>> 523efb72
     /// the expiries for the dht cache, in order (expiry time -> key)
     expiries: Arc<RwLock<BTreeMap<SystemTime, Vec<u8>>>>,
 
