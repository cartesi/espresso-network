// Copyright (c) 2022 Espresso Systems (espressosys.com)
// This file is part of the HotShot Query Service library.
//
// This program is free software: you can redistribute it and/or modify it under the terms of the GNU
// General Public License as published by the Free Software Foundation, either version 3 of the
// License, or (at your option) any later version.
// This program is distributed in the hope that it will be useful, but WITHOUT ANY WARRANTY; without
// even the implied warranty of MERCHANTABILITY or FITNESS FOR A PARTICULAR PURPOSE. See the GNU
// General Public License for more details.
// You should have received a copy of the GNU General Public License along with this program. If not,
// see <https://www.gnu.org/licenses/>.

//! A generic algorithm for updating a HotShot Query Service data source with new data.
use crate::{
    availability::{
        BlockInfo, BlockQueryData, LeafQueryData, QueryablePayload, UpdateAvailabilityData,
        VidCommonQueryData,
    },
    Payload,
};
use anyhow::{ensure, Context};
use async_trait::async_trait;
use futures::future::Future;
use hotshot::types::{Event, EventType};
<<<<<<< HEAD
=======
use hotshot_types::data::{VidDisperseShare, VidShare};
>>>>>>> 3019354f
use hotshot_types::{
    data::Leaf2,
    traits::{
        block_contents::{BlockHeader, BlockPayload, EncodeBytes, GENESIS_VID_NUM_STORAGE_NODES},
        node_implementation::{ConsensusTime, NodeType},
    },
    vid::advz::advz_scheme,
};
<<<<<<< HEAD
use hotshot_types::{data::VidDisperseShare, event::LeafInfo};
=======
use hotshot_types::{data::VidCommitment, event::LeafInfo};
>>>>>>> 3019354f
use jf_vid::VidScheme;
use std::iter::once;

/// An extension trait for types which implement the update trait for each API module.
///
/// If a type implements [UpdateAvailabilityData] and
/// [UpdateStatusData](crate::status::UpdateStatusData), then it can be fully kept up to date
/// through two interfaces:
/// * [populate_metrics](crate::status::UpdateStatusData::populate_metrics), to get a handle for
///   populating the status metrics, which should be used when initializing a
///   [SystemContextHandle](hotshot::types::SystemContextHandle)
/// * [update](Self::update), provided by this extension trait, to update the query state when a new
///   HotShot event is emitted
#[async_trait]
pub trait UpdateDataSource<Types: NodeType>: UpdateAvailabilityData<Types> {
    /// Update query state based on a new consensus event.
    ///
    /// The caller is responsible for authenticating `event`. This function does not perform any
    /// authentication, and if given an invalid `event` (one which does not follow from the latest
    /// known state of the ledger) it may panic or silently accept the invalid `event`. This allows
    /// the best possible performance in the case where the query service and the HotShot instance
    /// are running in the same process (and thus the event stream, directly from HotShot) is
    /// trusted.
    ///
    /// If you want to update the data source with an untrusted event, for example one received from
    /// a peer over the network, you must authenticate it first.
    ///
    /// # Returns
    ///
    /// If all provided data is successfully inserted into the database, returns `Ok(())`. If any
    /// error occurred, the error is logged, and the return value is the height of the first leaf
    /// which failed to be inserted.
    async fn update(&self, event: &Event<Types>) -> Result<(), u64>;
}

#[async_trait]
impl<Types: NodeType, T> UpdateDataSource<Types> for T
where
    T: UpdateAvailabilityData<Types> + Send + Sync,
    Payload<Types>: QueryablePayload<Types>,
{
    async fn update(&self, event: &Event<Types>) -> Result<(), u64> {
        if let EventType::Decide { leaf_chain, qc, .. } = &event.event {
            // `qc` justifies the first (most recent) leaf...
            let qcs = once((**qc).clone())
                // ...and each leaf in the chain justifies the subsequent leaf (its parent) through
                // `leaf.justify_qc`.
                .chain(leaf_chain.iter().map(|leaf| leaf.leaf.justify_qc()))
                // Put the QCs in chronological order.
                .rev()
                // The oldest QC is the `justify_qc` of the oldest leaf, which does not justify any
                // leaf in the new chain, so we don't need it.
                .skip(1);
            for (
                qc2,
                LeafInfo {
                    leaf: leaf2,
                    vid_share,
                    ..
                },
            ) in qcs.zip(leaf_chain.iter().rev())
            {
                let height = leaf2.block_header().block_number();

                let leaf_data = match LeafQueryData::new(leaf2.clone(), qc2.clone()) {
                    Ok(leaf) => leaf,
                    Err(err) => {
                        tracing::error!(
                            height,
                            ?leaf2,
                            ?qc,
                            "inconsistent leaf; cannot append leaf information: {err:#}"
                        );
                        return Err(leaf2.block_header().block_number());
                    }
                };
                let block_data = leaf2
                    .block_payload()
                    .map(|payload| BlockQueryData::new(leaf2.block_header().clone(), payload));
                if block_data.is_none() {
                    tracing::info!(height, "block not available at decide");
                }

                let (vid_common, vid_share) = match vid_share {
                    Some(VidDisperseShare::V0(share)) => (
                        Some(VidCommonQueryData::new(
                            leaf2.block_header().clone(),
<<<<<<< HEAD
                            share.common.clone(),
=======
                            Some(share.common.clone()),
>>>>>>> 3019354f
                        )),
                        Some(VidShare::V0(share.share.clone())),
                    ),
                    Some(VidDisperseShare::V1(share)) => (
<<<<<<< HEAD
                        Some(VidCommonQueryData::new(
                            leaf2.block_header().clone(),
                            share.common.clone(),
                        )),
                        Some(share.share.clone()),
=======
                        Some(VidCommonQueryData::new(leaf2.block_header().clone(), None)),
                        Some(VidShare::V1(share.share.clone())),
>>>>>>> 3019354f
                    ),
                    None => {
                        if leaf2.view_number().u64() == 0 {
                            // HotShot does not run VID in consensus for the genesis block. In this case,
                            // the block payload is guaranteed to always be empty, so VID isn't really
                            // necessary. But for consistency, we will still store the VID dispersal data,
                            // computing it ourselves based on the well-known genesis VID commitment.
                            match genesis_vid(leaf2) {
                                Ok((common, share)) => (Some(common), Some(share)),
                                Err(err) => {
                                    tracing::warn!("failed to compute genesis VID: {err:#}");
                                    (None, None)
                                }
                            }
                        } else {
                            (None, None)
                        }
                    }
                };

                if vid_common.is_none() {
                    tracing::info!(height, "VID not available at decide");
                }

                if let Err(err) = self
                    .append(BlockInfo::new(leaf_data, block_data, vid_common, vid_share))
                    .await
                {
                    tracing::error!(height, "failed to append leaf information: {err:#}");
                    return Err(leaf2.block_header().block_number());
                }
            }
        }
        Ok(())
    }
}

fn genesis_vid<Types: NodeType>(
    leaf: &Leaf2<Types>,
) -> anyhow::Result<(VidCommonQueryData<Types>, VidShare)> {
    let payload = Payload::<Types>::empty().0;
    let bytes = payload.encode();
    let mut disperse = advz_scheme(GENESIS_VID_NUM_STORAGE_NODES)
        .disperse(bytes)
        .context("unable to compute VID dispersal for genesis block")?;
    ensure!(
        VidCommitment::V0(disperse.commit) == leaf.block_header().payload_commitment(),
        "computed VID commit {} for genesis block does not match header commit {}",
        disperse.commit,
        leaf.block_header().payload_commitment()
    );
    Ok((
        VidCommonQueryData::new(leaf.block_header().clone(), Some(disperse.common)),
        VidShare::V0(disperse.shares.remove(0)),
    ))
}

/// A data source with an atomic transaction-based synchronization interface.
///
/// Changes are made to a versioned data source through a [`Transaction`]. Any changes made in a
/// [`Transaction`] are initially visible only when queried through that same [`Transaction`]. They
/// are not immediately written back to storage, which means that a new data source object opened
/// against the same persistent storage will not reflect the changes. In particular, this means that
/// if the process restarts and reopens its storage, uncommitted changes will be lost.
///
/// Only when a [`Transaction`] is committed are changes written back to storage, synchronized with
/// any concurrent changes, and made visible to other connections to the same data source.
pub trait VersionedDataSource: Send + Sync {
    /// A transaction which can read and modify the data source.
    type Transaction<'a>: Transaction
    where
        Self: 'a;

    type ReadOnly<'a>: Transaction
    where
        Self: 'a;

    /// Start an atomic transaction on the data source.
    fn write(&self) -> impl Future<Output = anyhow::Result<Self::Transaction<'_>>> + Send;

    /// Start a read-only transaction on the data source.
    ///
    /// A read-only transaction allows the owner to string together multiple queries of the data
    /// source, which otherwise would not be atomic with respect to concurrent writes, in an atomic
    /// fashion. Upon returning, [`read`](Self::read) locks in a fully consistent snapshot of the
    /// data source, and any read operations performed upon the transaction thereafter read from the
    /// same consistent snapshot. Concurrent modifications to the data source may occur (for
    /// example, from concurrent [`write`](Self::write) transactions being committed), but their
    /// results will not be reflected in a successful read-only transaction which was opened before
    /// the write was committed.
    ///
    /// Read-only transactions do not need to be committed, and reverting has no effect.
    fn read(&self) -> impl Future<Output = anyhow::Result<Self::ReadOnly<'_>>> + Send;
}

/// A unit of atomicity for updating a shared data source.
///
/// The methods provided by this trait can be used to write such pending changes back to persistent
/// storage ([commit](Self::commit)) so that they become visible to other clients of the same
/// underlying storage, and are saved if the process restarts. It also allows pending changes to be
/// rolled back ([revert](Self::revert)) so that they are never written back to storage and are no
/// longer reflected even through the data source object which was used to make the changes.
pub trait Transaction: Send + Sync {
    fn commit(self) -> impl Future<Output = anyhow::Result<()>> + Send;
    fn revert(self) -> impl Future + Send;
}<|MERGE_RESOLUTION|>--- conflicted
+++ resolved
@@ -22,10 +22,7 @@
 use async_trait::async_trait;
 use futures::future::Future;
 use hotshot::types::{Event, EventType};
-<<<<<<< HEAD
-=======
 use hotshot_types::data::{VidDisperseShare, VidShare};
->>>>>>> 3019354f
 use hotshot_types::{
     data::Leaf2,
     traits::{
@@ -34,11 +31,7 @@
     },
     vid::advz::advz_scheme,
 };
-<<<<<<< HEAD
-use hotshot_types::{data::VidDisperseShare, event::LeafInfo};
-=======
 use hotshot_types::{data::VidCommitment, event::LeafInfo};
->>>>>>> 3019354f
 use jf_vid::VidScheme;
 use std::iter::once;
 
@@ -126,25 +119,13 @@
                     Some(VidDisperseShare::V0(share)) => (
                         Some(VidCommonQueryData::new(
                             leaf2.block_header().clone(),
-<<<<<<< HEAD
-                            share.common.clone(),
-=======
                             Some(share.common.clone()),
->>>>>>> 3019354f
                         )),
                         Some(VidShare::V0(share.share.clone())),
                     ),
                     Some(VidDisperseShare::V1(share)) => (
-<<<<<<< HEAD
-                        Some(VidCommonQueryData::new(
-                            leaf2.block_header().clone(),
-                            share.common.clone(),
-                        )),
-                        Some(share.share.clone()),
-=======
                         Some(VidCommonQueryData::new(leaf2.block_header().clone(), None)),
                         Some(VidShare::V1(share.share.clone())),
->>>>>>> 3019354f
                     ),
                     None => {
                         if leaf2.view_number().u64() == 0 {
