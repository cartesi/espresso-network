// Copyright (c) 2022 Espresso Systems (espressosys.com)
// This file is part of the HotShot Query Service library.
//
// This program is free software: you can redistribute it and/or modify it under the terms of the GNU
// General Public License as published by the Free Software Foundation, either version 3 of the
// License, or (at your option) any later version.
// This program is distributed in the hope that it will be useful, but WITHOUT ANY WARRANTY; without
// even the implied warranty of MERCHANTABILITY or FITNESS FOR A PARTICULAR PURPOSE. See the GNU
// General Public License for more details.
// You should have received a copy of the GNU General Public License along with this program. If not,
// see <https://www.gnu.org/licenses/>.

#![cfg(feature = "file-system-data-source")]

use std::{
    collections::{
        hash_map::{Entry, HashMap},
        BTreeMap,
    },
    hash::Hash,
    ops::{Bound, Deref, RangeBounds},
    path::Path,
    sync::Arc,
};

use async_trait::async_trait;
use atomic_store::{AtomicStore, AtomicStoreLoader, PersistenceError};
use committable::Committable;
use hotshot_types::{
    data::{VidCommitment, VidShare},
    traits::{
        block_contents::BlockHeader,
        node_implementation::{ConsensusTime, NodeType},
    },
};
use serde::{de::DeserializeOwned, Serialize};
use snafu::OptionExt;
use tokio::sync::{OwnedRwLockReadGuard, OwnedRwLockWriteGuard, RwLock};
use vec1::Vec1;

use super::{
    ledger_log::{Iter, LedgerLog},
    pruning::{PruneStorage, PrunedHeightStorage, PrunerConfig},
    sql::MigrateTypes,
    Aggregate, AggregatesStorage, AvailabilityStorage, NodeStorage, PayloadMetadata,
    UpdateAggregatesStorage, UpdateAvailabilityStorage, VidCommonMetadata,
};
use crate::{
    availability::{
        data_source::{BlockId, LeafId},
        query_data::{
            BlockHash, BlockQueryData, LeafHash, LeafQueryData, PayloadQueryData, QueryableHeader,
            QueryablePayload, TransactionHash, TransactionQueryData, VidCommonQueryData,
        },
        StateCertQueryData,
    },
    data_source::{update, VersionedDataSource},
    metrics::PrometheusMetrics,
    node::{SyncStatus, TimeWindowQueryData, WindowStart},
    status::HasMetrics,
    types::HeightIndexed,
    ErrorSnafu, Header, MissingSnafu, NotFoundSnafu, Payload, QueryError, QueryResult,
};

const CACHED_LEAVES_COUNT: usize = 100;
const CACHED_BLOCKS_COUNT: usize = 100;
const CACHED_VID_COMMON_COUNT: usize = 100;
const CACHED_STATE_CERT_COUNT: usize = 5;

#[derive(custom_debug::Debug)]
pub struct FileSystemStorageInner<Types>
where
    Types: NodeType,
    Payload<Types>: QueryablePayload<Types>,
{
    index_by_leaf_hash: HashMap<LeafHash<Types>, u64>,
    index_by_block_hash: HashMap<BlockHash<Types>, u64>,
    index_by_payload_hash: HashMap<VidCommitment, u64>,
    index_by_txn_hash: HashMap<TransactionHash<Types>, u64>,
    index_by_time: BTreeMap<u64, Vec<u64>>,
    num_transactions: usize,
    payload_size: usize,
    #[debug(skip)]
    top_storage: Option<AtomicStore>,
    leaf_storage: LedgerLog<LeafQueryData<Types>>,
    block_storage: LedgerLog<BlockQueryData<Types>>,
    vid_storage: LedgerLog<(VidCommonQueryData<Types>, Option<VidShare>)>,
    state_cert_storage: LedgerLog<StateCertQueryData<Types>>,
}

impl<Types> FileSystemStorageInner<Types>
where
    Types: NodeType,
    Payload<Types>: QueryablePayload<Types>,
{
    fn get_block_index(&self, id: BlockId<Types>) -> QueryResult<usize> {
        match id {
            BlockId::Number(n) => Ok(n),
            BlockId::Hash(h) => {
                Ok(*self.index_by_block_hash.get(&h).context(NotFoundSnafu)? as usize)
            },
            BlockId::PayloadHash(h) => {
                Ok(*self.index_by_payload_hash.get(&h).context(NotFoundSnafu)? as usize)
            },
        }
    }

    fn get_block(&self, id: BlockId<Types>) -> QueryResult<BlockQueryData<Types>> {
        self.block_storage
            .iter()
            .nth(self.get_block_index(id)?)
            .context(NotFoundSnafu)?
            .context(MissingSnafu)
    }

    fn get_header(&self, id: BlockId<Types>) -> QueryResult<Header<Types>> {
        self.get_block(id).map(|block| block.header)
    }

    fn get_block_range<R>(&self, range: R) -> QueryResult<Vec<QueryResult<BlockQueryData<Types>>>>
    where
        R: RangeBounds<usize> + Send,
    {
        Ok(range_iter(self.block_storage.iter(), range).collect())
    }
}

/// Storage for the APIs provided in this crate, backed by a remote PostgreSQL database.
#[derive(Debug)]
pub struct FileSystemStorage<Types: NodeType>
where
    Payload<Types>: QueryablePayload<Types>,
{
    inner: Arc<RwLock<FileSystemStorageInner<Types>>>,
    metrics: PrometheusMetrics,
}

impl<Types: NodeType> PrunerConfig for FileSystemStorage<Types> where
    Payload<Types>: QueryablePayload<Types>
{
}
impl<Types: NodeType> PruneStorage for FileSystemStorage<Types>
where
    Payload<Types>: QueryablePayload<Types>,
{
    type Pruner = ();
}

#[async_trait]
impl<Types: NodeType> MigrateTypes<Types> for FileSystemStorage<Types>
where
    Payload<Types>: QueryablePayload<Types>,
{
    async fn migrate_types(&self, _batch_size: u64) -> anyhow::Result<()> {
        Ok(())
    }
}

impl<Types: NodeType> FileSystemStorage<Types>
where
    Payload<Types>: QueryablePayload<Types>,
    Header<Types>: QueryableHeader<Types>,
{
    /// Create a new [FileSystemStorage] with storage at `path`.
    ///
    /// If there is already data at `path`, it will be archived.
    ///
    /// The [FileSystemStorage] will manage its own persistence synchronization.
    pub async fn create(path: &Path) -> Result<Self, PersistenceError> {
        let mut loader = AtomicStoreLoader::create(path, "hotshot_data_source")?;
        loader.retain_archives(1);
        let data_source = Self::create_with_store(&mut loader).await?;
        data_source.inner.write().await.top_storage = Some(AtomicStore::open(loader)?);
        Ok(data_source)
    }

    /// Open an existing [FileSystemStorage] from storage at `path`.
    ///
    /// If there is no data at `path`, a new store will be created.
    ///
    /// The [FileSystemStorage] will manage its own persistence synchronization.
    pub async fn open(path: &Path) -> Result<Self, PersistenceError> {
        let mut loader = AtomicStoreLoader::load(path, "hotshot_data_source")?;
        loader.retain_archives(1);
        let data_source = Self::open_with_store(&mut loader).await?;
        data_source.inner.write().await.top_storage = Some(AtomicStore::open(loader)?);
        Ok(data_source)
    }

    /// Create a new [FileSystemStorage] using a persistent storage loader.
    ///
    /// If there is existing data corresponding to the [FileSystemStorage] data structures, it will
    /// be archived.
    ///
    /// The [FileSystemStorage] will register its persistent data structures with `loader`. The
    /// caller is responsible for creating an [AtomicStore] from `loader` and managing
    /// synchronization of the store.
    pub async fn create_with_store(
        loader: &mut AtomicStoreLoader,
    ) -> Result<Self, PersistenceError> {
        Ok(Self {
            inner: Arc::new(RwLock::new(FileSystemStorageInner {
                index_by_leaf_hash: Default::default(),
                index_by_block_hash: Default::default(),
                index_by_payload_hash: Default::default(),
                index_by_txn_hash: Default::default(),
                index_by_time: Default::default(),
                num_transactions: 0,
                payload_size: 0,
                top_storage: None,
                leaf_storage: LedgerLog::create(loader, "leaves", CACHED_LEAVES_COUNT)?,
                block_storage: LedgerLog::create(loader, "blocks", CACHED_BLOCKS_COUNT)?,
                vid_storage: LedgerLog::create(loader, "vid_common", CACHED_VID_COMMON_COUNT)?,
<<<<<<< HEAD
            })),
=======
                state_cert_storage: LedgerLog::create(
                    loader,
                    "state_cert",
                    CACHED_STATE_CERT_COUNT,
                )?,
            }),
>>>>>>> d9b9de56
            metrics: Default::default(),
        })
    }

    /// Open an existing [FileSystemStorage] using a persistent storage loader.
    ///
    /// If there is no existing data corresponding to the [FileSystemStorage] data structures, a new
    /// store will be created.
    ///
    /// The [FileSystemStorage] will register its persistent data structures with `loader`. The
    /// caller is responsible for creating an [AtomicStore] from `loader` and managing
    /// synchronization of the store.
    pub async fn open_with_store(loader: &mut AtomicStoreLoader) -> Result<Self, PersistenceError> {
        let leaf_storage =
            LedgerLog::<LeafQueryData<Types>>::open(loader, "leaves", CACHED_LEAVES_COUNT)?;
        let block_storage =
            LedgerLog::<BlockQueryData<Types>>::open(loader, "blocks", CACHED_BLOCKS_COUNT)?;
        let vid_storage = LedgerLog::<(VidCommonQueryData<Types>, Option<VidShare>)>::open(
            loader,
            "vid_common",
            CACHED_VID_COMMON_COUNT,
        )?;
        let state_cert_storage = LedgerLog::<StateCertQueryData<Types>>::open(
            loader,
            "state_cert",
            CACHED_STATE_CERT_COUNT,
        )?;

        let mut index_by_block_hash = HashMap::new();
        let mut index_by_payload_hash = HashMap::new();
        let mut index_by_time = BTreeMap::<u64, Vec<u64>>::new();
        let index_by_leaf_hash = leaf_storage
            .iter()
            .flatten()
            .map(|leaf| {
                update_index_by_hash(&mut index_by_block_hash, leaf.block_hash(), leaf.height());
                update_index_by_hash(
                    &mut index_by_payload_hash,
                    leaf.payload_hash(),
                    leaf.height(),
                );
                index_by_time
                    .entry(leaf.header().timestamp())
                    .or_default()
                    .push(leaf.height());
                (leaf.hash(), leaf.height())
            })
            .collect();

        let mut index_by_txn_hash = HashMap::new();
        let mut num_transactions = 0;
        let mut payload_size = 0;
        for block in block_storage.iter().flatten() {
            num_transactions += block.len();
            payload_size += block.size() as usize;

            let height = block.height();
            for (_, txn) in block.enumerate() {
                update_index_by_hash(&mut index_by_txn_hash, txn.commit(), height);
            }
        }

        Ok(Self {
            inner: Arc::new(RwLock::new(FileSystemStorageInner {
                index_by_leaf_hash,
                index_by_block_hash,
                index_by_payload_hash,
                index_by_txn_hash,
                index_by_time,
                num_transactions,
                payload_size,
                leaf_storage,
                block_storage,
                vid_storage,
                state_cert_storage,
                top_storage: None,
            })),
            metrics: Default::default(),
        })
    }

    /// Advance the version of the persistent store without committing changes to persistent state.
    pub async fn skip_version(&self) -> Result<(), PersistenceError> {
        let mut inner = self.inner.write().await;
        inner.leaf_storage.skip_version()?;
        inner.block_storage.skip_version()?;
        inner.vid_storage.skip_version()?;
        inner.state_cert_storage.skip_version()?;
        if let Some(store) = &mut inner.top_storage {
            store.commit_version()?;
        }
        Ok(())
    }
}

pub trait Revert {
    fn revert(&mut self);
}

impl<Types> Revert for OwnedRwLockWriteGuard<FileSystemStorageInner<Types>>
where
    Types: NodeType,
    Payload<Types>: QueryablePayload<Types>,
{
    fn revert(&mut self) {
        self.leaf_storage.revert_version().unwrap();
        self.block_storage.revert_version().unwrap();
        self.vid_storage.revert_version().unwrap();
        self.state_cert_storage.revert_version().unwrap();
    }
}

impl<Types> Revert for OwnedRwLockReadGuard<FileSystemStorageInner<Types>>
where
    Types: NodeType,
    Payload<Types>: QueryablePayload<Types>,
{
    fn revert(&mut self) {
        // Nothing to revert for a read-only transaction.
    }
}

#[derive(Debug)]
pub struct Transaction<T: Revert> {
    inner: T,
}

impl<T: Revert> Drop for Transaction<T> {
    fn drop(&mut self) {
        self.inner.revert();
    }
}

#[async_trait]
impl<Types> update::Transaction
    for Transaction<OwnedRwLockWriteGuard<FileSystemStorageInner<Types>>>
where
    Types: NodeType,
    Payload<Types>: QueryablePayload<Types>,
{
    async fn commit(mut self) -> anyhow::Result<()> {
        self.inner.leaf_storage.commit_version().await?;
        self.inner.block_storage.commit_version().await?;
        self.inner.vid_storage.commit_version().await?;
        self.inner.state_cert_storage.commit_version().await?;
        if let Some(store) = &mut self.inner.top_storage {
            store.commit_version()?;
        }
        Ok(())
    }

    async fn revert(self) {
        // The revert is handled when `self` is dropped.
    }
}

#[async_trait]
impl<Types> update::Transaction for Transaction<OwnedRwLockReadGuard<FileSystemStorageInner<Types>>>
where
    Types: NodeType,
    Payload<Types>: QueryablePayload<Types>,
{
    async fn commit(self) -> anyhow::Result<()> {
        // Nothing to commit for a read-only transaction.
        Ok(())
    }

    async fn revert(self) {
        // The revert is handled when `self` is dropped.
    }
}

#[async_trait]
impl<Types: NodeType> VersionedDataSource for FileSystemStorage<Types>
where
    Payload<Types>: QueryablePayload<Types>,
{
    type Transaction = Transaction<OwnedRwLockWriteGuard<FileSystemStorageInner<Types>>>;
    type ReadOnly = Transaction<OwnedRwLockReadGuard<FileSystemStorageInner<Types>>>;

    async fn write(&self) -> anyhow::Result<Self::Transaction> {
        Ok(Transaction {
            inner: Arc::clone(&self.inner).write_owned().await,
        })
    }

    async fn read(&self) -> anyhow::Result<Self::ReadOnly> {
        Ok(Transaction {
            inner: Arc::clone(&self.inner).read_owned().await,
        })
    }
}

fn range_iter<T>(
    mut iter: Iter<'_, T>,
    range: impl RangeBounds<usize>,
) -> impl '_ + Iterator<Item = QueryResult<T>>
where
    T: Clone + Serialize + DeserializeOwned,
{
    let start = range.start_bound().cloned();
    let end = range.end_bound().cloned();

    // Advance the underlying iterator to the start of the range.
    let pos = match start {
        Bound::Included(n) => {
            if n > 0 {
                iter.nth(n - 1);
            }
            n
        },
        Bound::Excluded(n) => {
            iter.nth(n);
            n + 1
        },
        Bound::Unbounded => 0,
    };

    itertools::unfold((iter, end, pos), |(iter, end, pos)| {
        // Check if we have reached the end of the range.
        let reached_end = match end {
            Bound::Included(n) => pos > n,
            Bound::Excluded(n) => pos >= n,
            Bound::Unbounded => false,
        };
        if reached_end {
            return None;
        }
        let opt = iter.next()?;
        *pos += 1;
        Some(opt.context(MissingSnafu))
    })
}

#[async_trait]
impl<Types, T> AvailabilityStorage<Types> for Transaction<T>
where
    Types: NodeType,
    Payload<Types>: QueryablePayload<Types>,
    Header<Types>: QueryableHeader<Types>,
    T: Revert + Deref<Target = FileSystemStorageInner<Types>> + Send + Sync,
{
    async fn get_leaf(&mut self, id: LeafId<Types>) -> QueryResult<LeafQueryData<Types>> {
        let n = match id {
            LeafId::Number(n) => n,
            LeafId::Hash(h) => *self
                .inner
                .index_by_leaf_hash
                .get(&h)
                .context(NotFoundSnafu)? as usize,
        };
        self.inner
            .leaf_storage
            .iter()
            .nth(n)
            .context(NotFoundSnafu)?
            .context(MissingSnafu)
    }

    async fn get_leaves(&mut self, _height: u64) -> QueryResult<Vec1<LeafQueryData<Types>>> {
        return Err(QueryError::Error {
            message: "get_leaves is not supported with file system backend".into(),
        });
    }

    async fn get_block(&mut self, id: BlockId<Types>) -> QueryResult<BlockQueryData<Types>> {
        self.inner.get_block(id)
    }

    async fn get_header(&mut self, id: BlockId<Types>) -> QueryResult<Header<Types>> {
        self.inner.get_header(id)
    }

    async fn get_payload(&mut self, id: BlockId<Types>) -> QueryResult<PayloadQueryData<Types>> {
        self.get_block(id).await.map(PayloadQueryData::from)
    }

    async fn get_payload_metadata(
        &mut self,
        id: BlockId<Types>,
    ) -> QueryResult<PayloadMetadata<Types>> {
        self.get_block(id).await.map(PayloadMetadata::from)
    }

    async fn get_vid_common(
        &mut self,
        id: BlockId<Types>,
    ) -> QueryResult<VidCommonQueryData<Types>> {
        Ok(self
            .inner
            .vid_storage
            .iter()
            .nth(self.inner.get_block_index(id)?)
            .context(NotFoundSnafu)?
            .context(MissingSnafu)?
            .0)
    }

    async fn get_vid_common_metadata(
        &mut self,
        id: BlockId<Types>,
    ) -> QueryResult<VidCommonMetadata<Types>> {
        self.get_vid_common(id).await.map(VidCommonMetadata::from)
    }

    async fn get_leaf_range<R>(
        &mut self,
        range: R,
    ) -> QueryResult<Vec<QueryResult<LeafQueryData<Types>>>>
    where
        R: RangeBounds<usize> + Send,
    {
        Ok(range_iter(self.inner.leaf_storage.iter(), range).collect())
    }

    async fn get_block_range<R>(
        &mut self,
        range: R,
    ) -> QueryResult<Vec<QueryResult<BlockQueryData<Types>>>>
    where
        R: RangeBounds<usize> + Send,
    {
        self.inner.get_block_range(range)
    }

    async fn get_payload_range<R>(
        &mut self,
        range: R,
    ) -> QueryResult<Vec<QueryResult<PayloadQueryData<Types>>>>
    where
        R: RangeBounds<usize> + Send,
    {
        Ok(range_iter(self.inner.block_storage.iter(), range)
            .map(|res| res.map(PayloadQueryData::from))
            .collect())
    }

    async fn get_payload_metadata_range<R>(
        &mut self,
        range: R,
    ) -> QueryResult<Vec<QueryResult<PayloadMetadata<Types>>>>
    where
        R: RangeBounds<usize> + Send + 'static,
    {
        Ok(range_iter(self.inner.block_storage.iter(), range)
            .map(|res| res.map(PayloadMetadata::from))
            .collect())
    }

    async fn get_vid_common_range<R>(
        &mut self,
        range: R,
    ) -> QueryResult<Vec<QueryResult<VidCommonQueryData<Types>>>>
    where
        R: RangeBounds<usize> + Send,
    {
        Ok(range_iter(self.inner.vid_storage.iter(), range)
            .map(|res| res.map(|(common, _)| common))
            .collect())
    }

    async fn get_vid_common_metadata_range<R>(
        &mut self,
        range: R,
    ) -> QueryResult<Vec<QueryResult<VidCommonMetadata<Types>>>>
    where
        R: RangeBounds<usize> + Send,
    {
        Ok(range_iter(self.inner.vid_storage.iter(), range)
            .map(|res| res.map(|(common, _)| common.into()))
            .collect())
    }

    async fn get_transaction(
        &mut self,
        hash: TransactionHash<Types>,
    ) -> QueryResult<TransactionQueryData<Types>> {
        let height = self
            .inner
            .index_by_txn_hash
            .get(&hash)
            .context(NotFoundSnafu)?;
        let block = self.inner.get_block((*height as usize).into())?;
        TransactionQueryData::with_hash(&block, hash).context(ErrorSnafu {
            message: format!(
                "transaction index inconsistent: block {height} contains no transaction {hash}"
            ),
        })
    }

    async fn first_available_leaf(&mut self, from: u64) -> QueryResult<LeafQueryData<Types>> {
        // The file system backend doesn't index by whether a leaf is present, so we can't
        // efficiently seek to the first leaf with height >= `from`. Our best effort is to return
        // `from` itself if we can, or fail.
        self.get_leaf((from as usize).into()).await
    }

    async fn get_state_cert(&mut self, epoch: u64) -> QueryResult<StateCertQueryData<Types>> {
        self.inner
            .state_cert_storage
            .iter()
            .nth(epoch as usize)
            .context(NotFoundSnafu)?
            .context(MissingSnafu)
    }
}

impl<Types: NodeType> UpdateAvailabilityStorage<Types>
    for Transaction<OwnedRwLockWriteGuard<FileSystemStorageInner<Types>>>
where
    Payload<Types>: QueryablePayload<Types>,
    Header<Types>: QueryableHeader<Types>,
{
    async fn insert_leaf(&mut self, leaf: LeafQueryData<Types>) -> anyhow::Result<()> {
        self.inner
            .leaf_storage
            .insert(leaf.height() as usize, leaf.clone())?;
        self.inner
            .index_by_leaf_hash
            .insert(leaf.hash(), leaf.height());
        update_index_by_hash(
            &mut self.inner.index_by_block_hash,
            leaf.block_hash(),
            leaf.height(),
        );
        update_index_by_hash(
            &mut self.inner.index_by_payload_hash,
            leaf.payload_hash(),
            leaf.height(),
        );
        self.inner
            .index_by_time
            .entry(leaf.header().timestamp())
            .or_default()
            .push(leaf.height());
        Ok(())
    }

    async fn insert_block(&mut self, block: BlockQueryData<Types>) -> anyhow::Result<()> {
        if !self
            .inner
            .block_storage
            .insert(block.height() as usize, block.clone())?
        {
            // The block was already present.
            return Ok(());
        }
        self.inner.num_transactions += block.len();
        self.inner.payload_size += block.size() as usize;
        for (_, txn) in block.enumerate() {
            update_index_by_hash(
                &mut self.inner.index_by_txn_hash,
                txn.commit(),
                block.height(),
            );
        }
        Ok(())
    }

    async fn insert_vid(
        &mut self,
        common: VidCommonQueryData<Types>,
        share: Option<VidShare>,
    ) -> anyhow::Result<()> {
        self.inner
            .vid_storage
            .insert(common.height() as usize, (common, share))?;
        Ok(())
    }

    async fn insert_state_cert(
        &mut self,
        state_cert: StateCertQueryData<Types>,
    ) -> anyhow::Result<()> {
        self.inner
            .state_cert_storage
            .insert(state_cert.0.epoch.u64() as usize, state_cert)?;
        Ok(())
    }
}

/// Update an index mapping hashes of objects to their positions in the ledger.
///
/// This function will insert the mapping from `hash` to `pos` into `index`, _unless_ there is
/// already an entry for `hash` at an earlier position in the ledger.
fn update_index_by_hash<H: Eq + Hash, P: Ord>(index: &mut HashMap<H, P>, hash: H, pos: P) {
    match index.entry(hash) {
        Entry::Occupied(mut e) => {
            if &pos < e.get() {
                // Overwrite the existing entry if the new object was sequenced first.
                e.insert(pos);
            }
        },
        Entry::Vacant(e) => {
            e.insert(pos);
        },
    }
}

#[async_trait]
impl<Types, T> NodeStorage<Types> for Transaction<T>
where
    Types: NodeType,
    Payload<Types>: QueryablePayload<Types>,
    Header<Types>: QueryableHeader<Types>,
    T: Revert + Deref<Target = FileSystemStorageInner<Types>> + Send,
{
    async fn block_height(&mut self) -> QueryResult<usize> {
        Ok(self.inner.leaf_storage.iter().len())
    }

    async fn count_transactions_in_range(
        &mut self,
        range: impl RangeBounds<usize> + Send,
    ) -> QueryResult<usize> {
        if !matches!(range.start_bound(), Bound::Unbounded | Bound::Included(0))
            || !matches!(range.end_bound(), Bound::Unbounded)
        {
            return Err(QueryError::Error {
                message: "partial aggregates are not supported with file system backend".into(),
            });
        }

        Ok(self.inner.num_transactions)
    }

    async fn payload_size_in_range(
        &mut self,
        range: impl RangeBounds<usize> + Send,
    ) -> QueryResult<usize> {
        if !matches!(range.start_bound(), Bound::Unbounded | Bound::Included(0))
            || !matches!(range.end_bound(), Bound::Unbounded)
        {
            return Err(QueryError::Error {
                message: "partial aggregates are not supported with file system backend".into(),
            });
        }

        Ok(self.inner.payload_size)
    }

    async fn vid_share<ID>(&mut self, id: ID) -> QueryResult<VidShare>
    where
        ID: Into<BlockId<Types>> + Send + Sync,
    {
        self.inner
            .vid_storage
            .iter()
            .nth(self.inner.get_block_index(id.into())?)
            .context(NotFoundSnafu)?
            .context(MissingSnafu)?
            .1
            .context(MissingSnafu)
    }

    async fn sync_status(&mut self) -> QueryResult<SyncStatus> {
        let height = self.inner.leaf_storage.iter().len();

        // The number of missing VID common is just the number of completely missing VID
        // entries, since every entry we have is guaranteed to have the common data.
        let missing_vid = self.inner.vid_storage.missing(height);
        // Missing shares includes the completely missing VID entries, plus any entry which
        // is _not_ messing but which has a null share.
        let null_vid_shares: usize = self
            .inner
            .vid_storage
            .iter()
            .map(|res| if matches!(res, Some((_, None))) { 1 } else { 0 })
            .sum();
        Ok(SyncStatus {
            missing_blocks: self.inner.block_storage.missing(height),
            missing_leaves: self.inner.leaf_storage.missing(height),
            missing_vid_common: missing_vid,
            missing_vid_shares: missing_vid + null_vid_shares,
            pruned_height: None,
        })
    }

    async fn get_header_window(
        &mut self,
        start: impl Into<WindowStart<Types>> + Send + Sync,
        end: u64,
        limit: usize,
    ) -> QueryResult<TimeWindowQueryData<Header<Types>>> {
        let first_block = match start.into() {
            WindowStart::Height(h) => h,
            WindowStart::Hash(h) => self.inner.get_header(h.into())?.block_number(),
            WindowStart::Time(t) => {
                // Find the minimum timestamp which is at least `t`, and all the blocks with
                // that timestamp.
                let blocks = self
                    .inner
                    .index_by_time
                    .range(t..)
                    .next()
                    .context(NotFoundSnafu)?
                    .1;
                // Multiple blocks can have the same timestamp (when truncated to seconds);
                // we want the first one. It is an invariant that any timestamp which has an
                // entry in `index_by_time` has a non-empty list associated with it, so this
                // indexing is safe.
                blocks[0]
            },
        } as usize;

        let mut res = TimeWindowQueryData::default();

        // Include the block just before the start of the window, if there is one.
        if first_block > 0 {
            res.prev = Some(self.inner.get_header((first_block - 1).into())?);
        }

        // Add blocks to the window, starting from `first_block`, until we reach the end of
        // the requested time window.
        for block in self.inner.get_block_range(first_block..)? {
            let header = block?.header().clone();
            if header.timestamp() >= end {
                res.next = Some(header);
                break;
            }
            res.window.push(header);
            if res.window.len() >= limit {
                break;
            }
        }

        Ok(res)
    }
}

impl<T: Revert + Send> AggregatesStorage for Transaction<T> {
    async fn aggregates_height(&mut self) -> anyhow::Result<usize> {
        Ok(0)
    }

    async fn load_prev_aggregate(&mut self) -> anyhow::Result<Option<Aggregate>> {
        Ok(None)
    }
}

impl<Types, T: Revert + Send> UpdateAggregatesStorage<Types> for Transaction<T>
where
    Types: NodeType,
{
    async fn update_aggregates(
        &mut self,
        _prev: Aggregate,
        _blocks: &[PayloadMetadata<Types>],
    ) -> anyhow::Result<Aggregate> {
        Ok(Aggregate::default())
    }
}

impl<T: Revert> PrunedHeightStorage for Transaction<T> {}

impl<Types> HasMetrics for FileSystemStorage<Types>
where
    Types: NodeType,
    Payload<Types>: QueryablePayload<Types>,
{
    fn metrics(&self) -> &PrometheusMetrics {
        &self.metrics
    }
}<|MERGE_RESOLUTION|>--- conflicted
+++ resolved
@@ -211,16 +211,12 @@
                 leaf_storage: LedgerLog::create(loader, "leaves", CACHED_LEAVES_COUNT)?,
                 block_storage: LedgerLog::create(loader, "blocks", CACHED_BLOCKS_COUNT)?,
                 vid_storage: LedgerLog::create(loader, "vid_common", CACHED_VID_COMMON_COUNT)?,
-<<<<<<< HEAD
-            })),
-=======
                 state_cert_storage: LedgerLog::create(
                     loader,
                     "state_cert",
                     CACHED_STATE_CERT_COUNT,
                 )?,
             }),
->>>>>>> d9b9de56
             metrics: Default::default(),
         })
     }
