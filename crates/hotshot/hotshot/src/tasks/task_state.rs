--- conflicted
+++ resolved
@@ -233,8 +233,6 @@
         // Clone the consensus metrics
         let consensus_metrics = Arc::clone(&consensus.read().await.metrics);
 
-        let storage = handle.storage.read().await.clone();
-
         Self {
             public_key: handle.public_key().clone(),
             private_key: handle.private_key().clone(),
@@ -247,11 +245,7 @@
             membership: handle.hotshot.membership_coordinator.clone(),
             output_event_stream: handle.hotshot.external_event_stream.0.clone(),
             id: handle.hotshot.id,
-<<<<<<< HEAD
-            storage,
-=======
-            storage: handle.storage.clone(),
->>>>>>> cb4b27a2
+            storage: handle.storage.clone(),
             upgrade_lock: handle.hotshot.upgrade_lock.clone(),
             epoch_height: handle.hotshot.config.epoch_height,
             consensus_metrics,
@@ -305,11 +299,7 @@
             membership: handle.hotshot.membership_coordinator.clone(),
             timeout: handle.hotshot.config.next_view_timeout,
             output_event_stream: handle.hotshot.external_event_stream.0.clone(),
-<<<<<<< HEAD
-            storage: handle.storage.read().await.clone(),
-=======
-            storage: handle.storage.clone(),
->>>>>>> cb4b27a2
+            storage: handle.storage.clone(),
             spawned_tasks: BTreeMap::new(),
             id: handle.hotshot.id,
             upgrade_lock: handle.hotshot.upgrade_lock.clone(),
