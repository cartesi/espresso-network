use std::{
    collections::{BTreeSet, HashMap},
    sync::Arc,
};

use alloy::primitives::U256;
use async_broadcast::{broadcast, InactiveReceiver};
use async_lock::{Mutex, RwLock};
use hotshot_utils::{
    anytrace::{self, Error, Level, Result, Wrap, DEFAULT_LOG_LEVEL},
    ensure, line_info, log, warn,
};

use crate::{
    data::Leaf2,
    drb::{compute_drb_result, DrbInput, DrbResult},
    traits::{
        election::Membership,
        node_implementation::{ConsensusTime, NodeType},
<<<<<<< HEAD
        storage::{store_drb_progress_fn, Storage, StoreDrbProgressFn},
=======
        storage::StorageAddDrbResultFn,
>>>>>>> cb4b27a2
    },
    utils::{root_block_in_epoch, transition_block_for_epoch},
    PeerConfig,
};

type EpochMap<TYPES> =
    HashMap<<TYPES as NodeType>::Epoch, InactiveReceiver<Result<EpochMembership<TYPES>>>>;

/// Struct to Coordinate membership catchup
pub struct EpochMembershipCoordinator<TYPES: NodeType> {
    /// The underlying membhersip
    membership: Arc<RwLock<TYPES::Membership>>,

    /// Any in progress attempts at catching up are stored in this map
    /// Any new callers wantin an `EpochMembership` will await on the signal
    /// alerting them the membership is ready.  The first caller for an epoch will
    /// wait for the actual catchup and allert future callers when it's done
    catchup_map: Arc<Mutex<EpochMap<TYPES>>>,

    /// Callback function to store a drb result when one is calculated during catchup
    storage_add_drb_result_fn: Option<StorageAddDrbResultFn<TYPES>>,

    /// Number of blocks in an epoch
    pub epoch_height: u64,

    store_drb_progress_fn: StoreDrbProgressFn,
}

impl<TYPES: NodeType> Clone for EpochMembershipCoordinator<TYPES> {
    fn clone(&self) -> Self {
        Self {
            membership: Arc::clone(&self.membership),
            catchup_map: Arc::clone(&self.catchup_map),
            storage_add_drb_result_fn: self.storage_add_drb_result_fn.clone(),
            epoch_height: self.epoch_height,
            store_drb_progress_fn: Arc::clone(&self.store_drb_progress_fn),
        }
    }
}

impl<TYPES: NodeType> EpochMembershipCoordinator<TYPES>
where
    Self: Send,
{
    /// Create an EpochMembershipCoordinator
<<<<<<< HEAD
    pub fn new<S: Storage<TYPES>>(
        membership: Arc<RwLock<TYPES::Membership>>,
        epoch_height: u64,
        storage: &S,
=======
    pub fn new(
        membership: Arc<RwLock<TYPES::Membership>>,
        storage_add_drb_result_fn: Option<StorageAddDrbResultFn<TYPES>>,
        epoch_height: u64,
>>>>>>> cb4b27a2
    ) -> Self {
        Self {
            membership,
            catchup_map: Arc::default(),
            storage_add_drb_result_fn,
            epoch_height,
            store_drb_progress_fn: store_drb_progress_fn(storage.clone()),
        }
    }

    /// Get a reference to the membership
    #[must_use]
    pub fn membership(&self) -> &Arc<RwLock<TYPES::Membership>> {
        &self.membership
    }

    /// Get a Membership for a given Epoch, which is guaranteed to have a randomized stake
    /// table for the given Epoch
    pub async fn membership_for_epoch(
        &self,
        maybe_epoch: Option<TYPES::Epoch>,
    ) -> Result<EpochMembership<TYPES>> {
        let ret_val = EpochMembership {
            epoch: maybe_epoch,
            coordinator: self.clone(),
        };
        let Some(epoch) = maybe_epoch else {
            return Ok(ret_val);
        };
        if self
            .membership
            .read()
            .await
            .has_randomized_stake_table(epoch)
        {
            return Ok(ret_val);
        }
        if self.catchup_map.lock().await.contains_key(&epoch) {
            return Err(warn!(
                "Randomized stake table for epoch {:?} unavailable. Catchup already in progress",
                epoch
            ));
        }
        let coordinator = self.clone();
        spawn_catchup(coordinator, epoch);

        Err(warn!(
            "Randomized stake table for epoch {:?} unavailable. Starting catchup",
            epoch
        ))
    }

    /// Get a Membership for a given Epoch, which is guaranteed to have a stake
    /// table for the given Epoch
    pub async fn stake_table_for_epoch(
        &self,
        maybe_epoch: Option<TYPES::Epoch>,
    ) -> Result<EpochMembership<TYPES>> {
        let ret_val = EpochMembership {
            epoch: maybe_epoch,
            coordinator: self.clone(),
        };
        let Some(epoch) = maybe_epoch else {
            return Ok(ret_val);
        };
        if self.membership.read().await.has_stake_table(epoch) {
            return Ok(ret_val);
        }
        if self.catchup_map.lock().await.contains_key(&epoch) {
            return Err(warn!(
                "Stake table for Epoch {:?} Unavailable. Catch up already in Progress",
                epoch
            ));
        }
        let coordinator = self.clone();
        spawn_catchup(coordinator, epoch);

        Err(warn!(
            "Stake table for Epoch {:?} Unavailable. Starting catchup",
            epoch
        ))
    }

    /// Catches the membership up to the epoch passed as an argument.  
    /// To do this try to get the stake table for the epoch containing this epoch's root
    /// if the root does not exist recursively catchup until you've found it
    ///
    /// If there is another catchup in progress this will not duplicate efforts
    /// e.g. if we start with only epoch 0 stake table and call catchup for epoch 10, then call catchup for epoch 20
    /// the first caller will actually do the work for to catchup to epoch 10 then the second caller will continue
    /// catching up to epoch 20
    async fn catchup(self, epoch: TYPES::Epoch) -> Result<EpochMembership<TYPES>> {
        // recursively catchup until we have a stake table for the epoch containing our root
        ensure!(
            *epoch != 0 && *epoch != 1,
            "We are trying to catchup to epoch 0! This means the initial stake table is missing!"
        );
        let root_epoch = TYPES::Epoch::new(*epoch - 2);

        let root_membership = if self.membership.read().await.has_stake_table(root_epoch) {
            EpochMembership {
                epoch: Some(root_epoch),
                coordinator: self.clone(),
            }
        } else {
            Box::pin(self.wait_for_catchup(root_epoch)).await?
        };

        // Get the epoch root headers and update our membership with them, finally sync them
        // Verification of the root is handled in get_epoch_root_and_drb
        let Ok(root_leaf) = root_membership
            .get_epoch_root(root_block_in_epoch(*root_epoch, self.epoch_height))
            .await
        else {
            anytrace::bail!("get epoch root failed for epoch {:?}", root_epoch);
        };

        let add_epoch_root_updater = {
            let membership_read = self.membership.read().await;
            membership_read
                .add_epoch_root(epoch, root_leaf.block_header().clone())
                .await
        };

        if let Some(updater) = add_epoch_root_updater {
            let mut membership_write = self.membership.write().await;
            updater(&mut *(membership_write));
        };

        let drb_membership = match root_membership.next_epoch_stake_table().await {
            Ok(drb_membership) => drb_membership,
            Err(_) => Box::pin(self.wait_for_catchup(root_epoch + 1)).await?,
        };

        // get the DRB from the last block of the epoch right before the one we're catching up to
        // or compute it if it's not available
        let drb = if let Ok(drb) = drb_membership
            .get_epoch_drb(transition_block_for_epoch(
                *(root_epoch + 1),
                self.epoch_height,
            ))
            .await
        {
            drb
        } else {
            let Ok(drb_seed_input_vec) = bincode::serialize(&root_leaf.justify_qc().signatures)
            else {
                return Err(anytrace::error!("Failed to serialize the QC signature."));
            };

            let mut drb_seed_input = [0u8; 32];
            let len = drb_seed_input_vec.len().min(32);
            drb_seed_input[..len].copy_from_slice(&drb_seed_input_vec[..len]);
<<<<<<< HEAD
            let drb_input = DrbInput {
                epoch: *epoch,
                iteration: 0,
                initial: drb_seed_input,
            };
            let store_drb_progress_fn = self.store_drb_progress_fn.clone();
            tokio::task::spawn_blocking(move || {
                compute_drb_result(drb_input, store_drb_progress_fn)
            })
            .await
            .unwrap()
=======

            tokio::task::spawn_blocking(move || compute_drb_result::<TYPES>(drb_seed_input))
                .await
                .unwrap()
>>>>>>> cb4b27a2
        };

        if let Some(cb) = &self.storage_add_drb_result_fn {
            tracing::info!("Writing drb result from catchup to storage for epoch {epoch}");
            if let Err(e) = cb(epoch, drb).await {
                tracing::warn!("Failed to add drb result to storage: {e}");
            }
        }

        self.membership.write().await.add_drb_result(epoch, drb);
        Ok(EpochMembership {
            epoch: Some(epoch),
            coordinator: self.clone(),
        })
    }

    pub async fn wait_for_catchup(&self, epoch: TYPES::Epoch) -> Result<EpochMembership<TYPES>> {
        let Some(mut rx) = self
            .catchup_map
            .lock()
            .await
            .get(&epoch)
            .map(InactiveReceiver::activate_cloned)
        else {
            return self.clone().catchup(epoch).await;
        };
        let Ok(Ok(mem)) = rx.recv_direct().await else {
            return self.clone().catchup(epoch).await;
        };
        Ok(mem)
    }
}

fn spawn_catchup<T: NodeType>(coordinator: EpochMembershipCoordinator<T>, epoch: T::Epoch) {
    tokio::spawn(async move {
        let tx = {
            let mut map = coordinator.catchup_map.lock().await;
            if map.contains_key(&epoch) {
                return;
            }
            let (tx, rx) = broadcast(1);
            map.insert(epoch, rx.deactivate());
            tx
        };
        // do catchup

        let result = coordinator.clone().catchup(epoch).await;
        let _ = tx.broadcast_direct(result.clone()).await;

        if let Err(err) = result {
            tracing::warn!("failed to catchup for epoch={epoch:?}. err={err:#}");
            coordinator.catchup_map.lock().await.remove(&epoch);
        }
    });
}
/// Wrapper around a membership that guarantees that the epoch
/// has a stake table
pub struct EpochMembership<TYPES: NodeType> {
    /// Epoch the `membership` is guaranteed to have a stake table for
    pub epoch: Option<TYPES::Epoch>,
    /// Underlying membership
    pub coordinator: EpochMembershipCoordinator<TYPES>,
}

impl<TYPES: NodeType> Clone for EpochMembership<TYPES> {
    fn clone(&self) -> Self {
        Self {
            coordinator: self.coordinator.clone(),
            epoch: self.epoch,
        }
    }
}

impl<TYPES: NodeType> EpochMembership<TYPES> {
    /// Get the epoch this membership is good for
    pub fn epoch(&self) -> Option<TYPES::Epoch> {
        self.epoch
    }

    /// Get a membership for the next epoch
    pub async fn next_epoch(&self) -> Result<Self> {
        ensure!(
            self.epoch().is_some(),
            "No next epoch because epoch is None"
        );
        self.coordinator
            .membership_for_epoch(self.epoch.map(|e| e + 1))
            .await
    }
    /// Get a membership for the next epoch
    pub async fn next_epoch_stake_table(&self) -> Result<Self> {
        ensure!(
            self.epoch().is_some(),
            "No next epoch because epoch is None"
        );
        self.coordinator
            .stake_table_for_epoch(self.epoch.map(|e| e + 1))
            .await
    }
    pub async fn get_new_epoch(&self, epoch: Option<TYPES::Epoch>) -> Result<Self> {
        self.coordinator.membership_for_epoch(epoch).await
    }

    /// Wraps the same named Membership trait fn
    async fn get_epoch_root(&self, block_height: u64) -> anyhow::Result<Leaf2<TYPES>> {
        let Some(epoch) = self.epoch else {
            anyhow::bail!("Cannot get root for None epoch");
        };
        <TYPES::Membership as Membership<TYPES>>::get_epoch_root(
            self.coordinator.membership.clone(),
            block_height,
            epoch,
        )
        .await
    }

    /// Wraps the same named Membership trait fn
    async fn get_epoch_drb(&self, block_height: u64) -> Result<DrbResult> {
        let Some(epoch) = self.epoch else {
            return Err(anytrace::warn!("Cannot get drb for None epoch"));
        };
        <TYPES::Membership as Membership<TYPES>>::get_epoch_drb(
            self.coordinator.membership.clone(),
            block_height,
            epoch,
        )
        .await
        .wrap()
    }

    /// Get all participants in the committee (including their stake) for a specific epoch
    pub async fn stake_table(&self) -> Vec<PeerConfig<TYPES>> {
        self.coordinator
            .membership
            .read()
            .await
            .stake_table(self.epoch)
    }

    /// Get all participants in the committee (including their stake) for a specific epoch
    pub async fn da_stake_table(&self) -> Vec<PeerConfig<TYPES>> {
        self.coordinator
            .membership
            .read()
            .await
            .da_stake_table(self.epoch)
    }

    /// Get all participants in the committee for a specific view for a specific epoch
    pub async fn committee_members(
        &self,
        view_number: TYPES::View,
    ) -> BTreeSet<TYPES::SignatureKey> {
        self.coordinator
            .membership
            .read()
            .await
            .committee_members(view_number, self.epoch)
    }

    /// Get all participants in the committee for a specific view for a specific epoch
    pub async fn da_committee_members(
        &self,
        view_number: TYPES::View,
    ) -> BTreeSet<TYPES::SignatureKey> {
        self.coordinator
            .membership
            .read()
            .await
            .da_committee_members(view_number, self.epoch)
    }

    /// Get the stake table entry for a public key, returns `None` if the
    /// key is not in the table for a specific epoch
    pub async fn stake(&self, pub_key: &TYPES::SignatureKey) -> Option<PeerConfig<TYPES>> {
        self.coordinator
            .membership
            .read()
            .await
            .stake(pub_key, self.epoch)
    }

    /// Get the DA stake table entry for a public key, returns `None` if the
    /// key is not in the table for a specific epoch
    pub async fn da_stake(&self, pub_key: &TYPES::SignatureKey) -> Option<PeerConfig<TYPES>> {
        self.coordinator
            .membership
            .read()
            .await
            .da_stake(pub_key, self.epoch)
    }

    /// See if a node has stake in the committee in a specific epoch
    pub async fn has_stake(&self, pub_key: &TYPES::SignatureKey) -> bool {
        self.coordinator
            .membership
            .read()
            .await
            .has_stake(pub_key, self.epoch)
    }

    /// See if a node has stake in the committee in a specific epoch
    pub async fn has_da_stake(&self, pub_key: &TYPES::SignatureKey) -> bool {
        self.coordinator
            .membership
            .read()
            .await
            .has_da_stake(pub_key, self.epoch)
    }

    /// The leader of the committee for view `view_number` in `epoch`.
    ///
    /// Note: this function uses a HotShot-internal error type.
    /// You should implement `lookup_leader`, rather than implementing this function directly.
    ///
    /// # Errors
    /// Returns an error if the leader cannot be calculated.
    pub async fn leader(&self, view: TYPES::View) -> Result<TYPES::SignatureKey> {
        self.coordinator
            .membership
            .read()
            .await
            .leader(view, self.epoch)
    }

    /// The leader of the committee for view `view_number` in `epoch`.
    ///
    /// Note: There is no such thing as a DA leader, so any consumer
    /// requiring a leader should call this.
    ///
    /// # Errors
    /// Returns an error if the leader cannot be calculated
    pub async fn lookup_leader(
        &self,
        view: TYPES::View,
    ) -> std::result::Result<
        TYPES::SignatureKey,
        <<TYPES as NodeType>::Membership as Membership<TYPES>>::Error,
    > {
        self.coordinator
            .membership
            .read()
            .await
            .lookup_leader(view, self.epoch)
    }

    /// Returns the number of total nodes in the committee in an epoch `epoch`
    pub async fn total_nodes(&self) -> usize {
        self.coordinator
            .membership
            .read()
            .await
            .total_nodes(self.epoch)
    }

    /// Returns the number of total DA nodes in the committee in an epoch `epoch`
    pub async fn da_total_nodes(&self) -> usize {
        self.coordinator
            .membership
            .read()
            .await
            .da_total_nodes(self.epoch)
    }

    /// Returns the threshold for a specific `Membership` implementation
    pub async fn success_threshold(&self) -> U256 {
        self.coordinator
            .membership
            .read()
            .await
            .success_threshold(self.epoch)
    }

    /// Returns the DA threshold for a specific `Membership` implementation
    pub async fn da_success_threshold(&self) -> U256 {
        self.coordinator
            .membership
            .read()
            .await
            .da_success_threshold(self.epoch)
    }

    /// Returns the threshold for a specific `Membership` implementation
    pub async fn failure_threshold(&self) -> U256 {
        self.coordinator
            .membership
            .read()
            .await
            .failure_threshold(self.epoch)
    }

    /// Returns the threshold required to upgrade the network protocol
    pub async fn upgrade_threshold(&self) -> U256 {
        self.coordinator
            .membership
            .read()
            .await
            .upgrade_threshold(self.epoch)
    }

    /// Add the epoch result to the membership
    pub async fn add_drb_result(&self, drb_result: DrbResult) {
        if let Some(epoch) = self.epoch() {
            self.coordinator
                .membership
                .write()
                .await
                .add_drb_result(epoch, drb_result);
        }
    }
}<|MERGE_RESOLUTION|>--- conflicted
+++ resolved
@@ -17,11 +17,10 @@
     traits::{
         election::Membership,
         node_implementation::{ConsensusTime, NodeType},
-<<<<<<< HEAD
-        storage::{store_drb_progress_fn, Storage, StoreDrbProgressFn},
-=======
-        storage::StorageAddDrbResultFn,
->>>>>>> cb4b27a2
+        storage::{
+            storage_add_drb_result, store_drb_progress_fn, Storage, StorageAddDrbResultFn,
+            StoreDrbProgressFn,
+        },
     },
     utils::{root_block_in_epoch, transition_block_for_epoch},
     PeerConfig,
@@ -67,24 +66,17 @@
     Self: Send,
 {
     /// Create an EpochMembershipCoordinator
-<<<<<<< HEAD
     pub fn new<S: Storage<TYPES>>(
         membership: Arc<RwLock<TYPES::Membership>>,
         epoch_height: u64,
         storage: &S,
-=======
-    pub fn new(
-        membership: Arc<RwLock<TYPES::Membership>>,
-        storage_add_drb_result_fn: Option<StorageAddDrbResultFn<TYPES>>,
-        epoch_height: u64,
->>>>>>> cb4b27a2
     ) -> Self {
         Self {
             membership,
             catchup_map: Arc::default(),
-            storage_add_drb_result_fn,
             epoch_height,
             store_drb_progress_fn: store_drb_progress_fn(storage.clone()),
+            storage_add_drb_result_fn: Some(storage_add_drb_result(storage.clone())),
         }
     }
 
@@ -231,7 +223,6 @@
             let mut drb_seed_input = [0u8; 32];
             let len = drb_seed_input_vec.len().min(32);
             drb_seed_input[..len].copy_from_slice(&drb_seed_input_vec[..len]);
-<<<<<<< HEAD
             let drb_input = DrbInput {
                 epoch: *epoch,
                 iteration: 0,
@@ -243,12 +234,6 @@
             })
             .await
             .unwrap()
-=======
-
-            tokio::task::spawn_blocking(move || compute_drb_result::<TYPES>(drb_seed_input))
-                .await
-                .unwrap()
->>>>>>> cb4b27a2
         };
 
         if let Some(cb) = &self.storage_add_drb_result_fn {
