--- conflicted
+++ resolved
@@ -194,14 +194,10 @@
         include:
           - version: 02
             compose: "-f process-compose.yaml -D"
-<<<<<<< HEAD
           - version: 03
             env:
               ESPRESSO_SEQUENCER_GENESIS_FILE=data/genesis/demo-pos-base.toml
             compose: "-f process-compose.yaml -D"
-=======
-
->>>>>>> 04dbac0f
           - version: 99
             compose: "-f process-compose.yaml -f process-compose-mp.yml -D"
     runs-on: ubuntu-latest
