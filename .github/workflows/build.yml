--- conflicted
+++ resolved
@@ -81,11 +81,8 @@
             target/release/pub-key
             target/release/espresso-bridge
             target/release/marketplace-solver
-<<<<<<< HEAD
             target/release/marketplace-builder
-=======
             target/release/node-metrics
->>>>>>> 8c01b241
 
   build-arm:
     runs-on: buildjet-4vcpu-ubuntu-2204-arm
@@ -138,11 +135,8 @@
             target/release/pub-key
             target/release/espresso-bridge
             target/release/marketplace-solver
-<<<<<<< HEAD
             target/release/marketplace-builder
-=======
             target/release/node-metrics
->>>>>>> 8c01b241
 
   build-dockers:
     runs-on: ubuntu-latest
@@ -163,11 +157,8 @@
       espresso-dev-node-tag: ${{ steps.espresso-dev-node.outputs.tags }}
       bridge-tag: ${{ steps.bridge.outputs.tags }}
       marketplace-solver-tag: ${{ steps.marketplace-solver.outputs.tags }}
-<<<<<<< HEAD
       marketplace-builder-tag: ${{ steps.marketplace-builder.outputs.tags }}
-=======
       node-validator-tag: ${{ steps.node-validator.outputs.tags }}
->>>>>>> 8c01b241
     steps:
       - name: Checkout Repository
         uses: actions/checkout@v4
@@ -287,19 +278,17 @@
         with:
           images: ghcr.io/espressosystems/espresso-sequencer/marketplace-solver
 
-<<<<<<< HEAD
       - name: Generate marketplace-builder metadata
         uses: docker/metadata-action@v5
         id: marketplace-builder
         with:
           images: ghcr.io/espressosystems/espresso-sequencer/marketplace-builder
-=======
+
       - name: Generate node-validator metadata
         uses: docker/metadata-action@v5
         id: node-validator
         with:
           images: ghcr.io/espressosystems/espresso-sequencer/node-validator
->>>>>>> 8c01b241
 
       - name: Build and push sequencer docker
         uses: docker/build-push-action@v6
@@ -450,7 +439,6 @@
           tags: ${{ steps.marketplace-solver.outputs.tags }}
           labels: ${{ steps.marketplace-solver.outputs.labels }}
 
-<<<<<<< HEAD
       - name: Build and push marketplace-builder docker
         uses: docker/build-push-action@v6
         with:
@@ -460,7 +448,7 @@
           push: ${{ github.event_name != 'pull_request' }}
           tags: ${{ steps.marketplace-builder.outputs.tags }}
           labels: ${{ steps.marketplace-builder.outputs.labels }}
-=======
+
       - name: Build and push node-validator docker
         uses: docker/build-push-action@v6
         with:
@@ -470,7 +458,6 @@
           push: ${{ github.event_name != 'pull_request' }}
           tags: ${{ steps.node-validator.outputs.tags }}
           labels: ${{ steps.node-validator.outputs.labels }}
->>>>>>> 8c01b241
 
   test-demo:
     if: ${{ github.event_name != 'pull_request' }}
@@ -501,13 +488,9 @@
           docker pull ${{ needs.build-dockers.outputs.nasty-client-tag }}
           docker pull ${{ needs.build-dockers.outputs.bridge-tag }}
           docker pull ${{ needs.build-dockers.outputs.marketplace-solver-tag }}
-<<<<<<< HEAD
           docker pull ${{ needs.build-dockers.outputs.marketplace-builder-tag }}
-
-=======
           docker pull ${{ needs.build-dockers.outputs.node-validator-tag }}
           
->>>>>>> 8c01b241
       - name: Tag new docker images
         run: |
           docker tag ${{ needs.build-dockers.outputs.sequencer-tag }} ghcr.io/espressosystems/espresso-sequencer/sequencer:main
@@ -524,11 +507,8 @@
           docker tag ${{ needs.build-dockers.outputs.nasty-client-tag }} ghcr.io/espressosystems/espresso-sequencer/nasty-client:main
           docker tag ${{ needs.build-dockers.outputs.bridge-tag }} ghcr.io/espressosystems/espresso-sequencer/bridge:main
           docker tag ${{ needs.build-dockers.outputs.marketplace-solver-tag }} ghcr.io/espressosystems/espresso-sequencer/marketplace-solver:main
-<<<<<<< HEAD
           docker tag ${{ needs.build-dockers.outputs.marketplace-builder-tag }} ghcr.io/espressosystems/espresso-sequencer/marketplace-builder:main
-=======
           docker tag ${{ needs.build-dockers.outputs.node-validator-tag }} ghcr.io/espressosystems/espresso-sequencer/node-validator:main
->>>>>>> 8c01b241
 
       - name: Test docker demo
         run: |
