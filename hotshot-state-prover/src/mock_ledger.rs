--- conflicted
+++ resolved
@@ -10,11 +10,7 @@
 };
 use ethers::types::U256;
 use hotshot_contract_adapter::{
-<<<<<<< HEAD
-    jellyfish::{field_to_u256, open_key, u256_to_field /* , u256_to_field*/},
-=======
     jellyfish::{open_key, u256_to_field},
->>>>>>> 9caf2f19
     light_client::{ParsedLightClientState, ParsedStakeTableState},
 };
 use hotshot_stake_table::vec_based::StakeTable;
@@ -211,11 +207,7 @@
     // }
 
     /// Return the light client state and proof of consensus on this finalized state
-<<<<<<< HEAD
-    pub fn gen_state_proof(&mut self) -> (GenericPublicInput<F>, Proof, GenericStakeTableState<F>) {
-=======
     pub fn gen_state_proof(&mut self) -> (GenericPublicInput<F>, Proof) {
->>>>>>> 9caf2f19
         let state_msg: [F; 3] = self.state.clone().into();
 
         let st: Vec<(BLSVerKey, U256, SchnorrVerKey)> = self
@@ -290,22 +282,7 @@
         )
         .expect("Fail to generate state proof");
 
-<<<<<<< HEAD
-        let stake_table_comm = self
-            .st
-            .clone()
-            .commitment(SnapshotVersion::LastEpochStart)
-            .unwrap();
-        let stt = StakeTableState {
-            threshold: u256_to_field(self.threshold),
-            stake_table_bls_key_comm: stake_table_comm.0,
-            stake_table_schnorr_key_comm: stake_table_comm.1,
-            stake_table_amount_comm: stake_table_comm.2,
-        };
-        (pi, proof, stt)
-=======
         (pi, proof)
->>>>>>> 9caf2f19
     }
 
     /// a malicious attack, generating a fake stake table full of adversarial stakers
@@ -370,72 +347,21 @@
             adv_st.commitment(SnapshotVersion::LastEpochStart).unwrap();
         let stake_table = StakeTableState {
             threshold: u256_to_field(self.threshold),
-<<<<<<< HEAD
-            stake_table_bls_key_comm: bls_key_comm,
-            stake_table_schnorr_key_comm: schnorr_key_comm,
-            stake_table_amount_comm: amount_comm,
-=======
             bls_key_comm,
             schnorr_key_comm,
             amount_comm,
->>>>>>> 9caf2f19
         };
 
         (pi, proof, stake_table)
     }
     /// Returns the `LightClientState` for solidity
     pub fn get_state(&self) -> ParsedLightClientState {
-<<<<<<< HEAD
-        // The ugly conversion due to slight difference of `LightClientState` in solidity containing `threshold`
-        let pi = vec![
-            F::from(self.state.view_number as u64),
-            F::from(self.state.block_height as u64),
-            self.state.block_comm_root,
-        ];
-        let pi: GenericPublicInput<F> = pi.into();
-        pi.into()
-    }
-
-    /// Returns the (bytes32 votingStakeTableComm, bytes32 frozenStakeTableComm) used in contract
-    pub fn get_stake_table_comms(&self) -> (H256, H256, ParsedStakeTableState) {
-        let (bls_key_comm, schnorr_key_comm, amount_comm) =
-            self.st.commitment(SnapshotVersion::EpochStart).unwrap();
-        let frozen_st_comm = utils::keccak256(
-            abi::encode_packed(&[
-                Token::Uint(field_to_u256(bls_key_comm)),
-                Token::Uint(field_to_u256(schnorr_key_comm)),
-                Token::Uint(field_to_u256(amount_comm)),
-            ])
-            .unwrap(),
-        );
-
-        let (bls_key_comm, schnorr_key_comm, amount_comm) =
-            self.st.commitment(SnapshotVersion::LastEpochStart).unwrap();
-        let voting_st_comm = utils::keccak256(
-            abi::encode_packed(&[
-                Token::Uint(field_to_u256(bls_key_comm)),
-                Token::Uint(field_to_u256(schnorr_key_comm)),
-                Token::Uint(field_to_u256(amount_comm)),
-            ])
-            .unwrap(),
-        );
-
-        let stake_table: ParsedStakeTableState = ParsedStakeTableState {
-            threshold: self.threshold,
-            bls_key_comm: field_to_u256(bls_key_comm),
-            schnorr_key_comm: field_to_u256(schnorr_key_comm),
-            amount_comm: field_to_u256(amount_comm),
-        };
-
-        (voting_st_comm.into(), frozen_st_comm.into(), stake_table)
-=======
         self.state.clone().into()
     }
 
     /// Returns the `StakeTableState` in solidity
     pub fn get_stake_table_state(&self) -> ParsedStakeTableState {
         self.stake_table_state.clone().into()
->>>>>>> 9caf2f19
     }
 
     // return a dummy commitment value
