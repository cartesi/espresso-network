//! Circuit implementation for verifying light client state update

use ark_ec::twisted_edwards::TECurveConfig;
use ark_ff::PrimeField;
use ark_std::borrow::Borrow;
use ethereum_types::U256;
use hotshot_stake_table::config::STAKE_TABLE_CAPACITY;
use hotshot_types::light_client::LightClientState;
use jf_plonk::errors::PlonkError;
use jf_primitives::{
    circuit::{
        rescue::RescueNativeGadget,
        signature::schnorr::{SignatureGadget, VerKeyVar},
    },
    rescue::RescueParameter,
    signatures::schnorr::{Signature, VerKey as SchnorrVerKey},
};
use jf_relation::{errors::CircuitError, Circuit, PlonkCircuit, Variable};

/// Lossy conversion of a U256 into a field element.
pub(crate) fn u256_to_field<F: PrimeField>(v: &U256) -> F {
    let mut bytes = vec![0u8; 32];
    v.to_little_endian(&mut bytes);
    F::from_le_bytes_mod_order(&bytes)
}

/// Variable for stake table entry
#[derive(Clone, Debug)]
pub struct StakeTableEntryVar {
    /// state verification keys
    pub state_ver_key: VerKeyVar,
    /// Stake amount
    pub stake_amount: Variable,
}

/// Light client state Variable
/// The stake table commitment is a triple (qc_keys_comm, state_keys_comm, stake_amount_comm).
/// Variable for a stake table commitment
#[derive(Clone, Debug)]
pub struct StakeTableCommVar {
    /// Commitment for QC verification keys
    pub qc_keys_comm: Variable,
    /// Commitment for state verification keys
    pub state_keys_comm: Variable,
    /// Commitment for stake amount
    pub stake_amount_comm: Variable,
}

/// Light client state Variable
#[derive(Clone, Debug)]
pub struct LightClientStateVar {
    /// Private list holding all variables
    ///  vars[0]: view number
    ///  vars[1]: block height
    ///  vars[2]: block commitment root
    ///  vars[3]: fee ledger commitment
    ///  vars[4-6]: stake table commitment
    vars: [Variable; 7],
}

#[derive(Clone, Debug)]
pub struct PublicInput<F: PrimeField>(Vec<F>);

impl<F: PrimeField> AsRef<[F]> for PublicInput<F> {
    fn as_ref(&self) -> &[F] {
        &self.0
    }
}

impl<F: PrimeField> From<Vec<F>> for PublicInput<F> {
    fn from(v: Vec<F>) -> Self {
        Self(v)
    }
}

impl<F: PrimeField> PublicInput<F> {
    /// Return the threshold
    pub fn threshold(&self) -> F {
        self.0[0]
    }

    /// Return the view number of the light client state
    pub fn view_number(&self) -> F {
        self.0[1]
    }

    /// Return the block height of the light client state
    pub fn block_height(&self) -> F {
        self.0[2]
    }

    /// Return the block commitment root of the light client state
    pub fn block_comm_root(&self) -> F {
        self.0[3]
    }

    /// Return the fee ledger commitment of the light client state
    pub fn fee_ledger_comm(&self) -> F {
        self.0[4]
    }

    /// Return the stake table commitment of the light client state
    pub fn stake_table_comm(&self) -> (F, F, F) {
        (self.0[5], self.0[6], self.0[7])
    }

    /// Return the qc key commitment of the light client state
    pub fn qc_key_comm(&self) -> F {
        self.0[5]
    }

    /// Return the state key commitment of the light client state
    pub fn state_key_comm(&self) -> F {
        self.0[6]
    }

    /// Return the stake amount commitment of the light client state
    pub fn stake_amount_comm(&self) -> F {
        self.0[7]
    }
}

impl LightClientStateVar {
    pub fn new<F: PrimeField>(
        circuit: &mut PlonkCircuit<F>,
        state: &LightClientState<F>,
    ) -> Result<Self, CircuitError> {
        let view_number_f = F::from(state.view_number as u64);
        let block_height_f = F::from(state.block_height as u64);
        Ok(Self {
            vars: [
                circuit.create_public_variable(view_number_f)?,
                circuit.create_public_variable(block_height_f)?,
                circuit.create_public_variable(state.block_comm_root)?,
                circuit.create_public_variable(state.fee_ledger_comm)?,
                circuit.create_public_variable(state.stake_table_comm.0)?,
                circuit.create_public_variable(state.stake_table_comm.1)?,
                circuit.create_public_variable(state.stake_table_comm.2)?,
            ],
        })
    }

    pub fn view_number(&self) -> Variable {
        self.vars[0]
    }

    pub fn block_height(&self) -> Variable {
        self.vars[1]
    }

    pub fn block_comm_root(&self) -> Variable {
        self.vars[2]
    }

    pub fn fee_ledger_comm(&self) -> Variable {
        self.vars[3]
    }

    pub fn stake_table_comm(&self) -> StakeTableCommVar {
        StakeTableCommVar {
            qc_keys_comm: self.vars[4],
            state_keys_comm: self.vars[5],
            stake_amount_comm: self.vars[6],
        }
    }
}

impl AsRef<[Variable]> for LightClientStateVar {
    fn as_ref(&self) -> &[Variable] {
        &self.vars
    }
}

/// A function that takes as input:
/// - a list of stake table entries (`Vec<(SchnorrVerKey, Amount)>`)
/// - a bit vector indicates the signers
/// - a list of schnorr signatures of the updated states (`Vec<SchnorrSignature>`), default if the node doesn't sign the state
/// - updated light client state (`(view_number, block_height, block_comm_root, fee_ledger_comm, stake_table_comm)`)
/// - a quorum threshold
/// Lengths of input vectors should not exceed the `STAKE_TABLE_CAPACITY`.
/// The list of stake table entries, bit indicators and signatures will be padded to the `STAKE_TABLE_CAPACITY`.
/// It checks that
/// - the signer's accumulated weight exceeds the quorum threshold
/// - the stake table corresponds to the one committed in the light client state
/// - all signed Schnorr signatures are valid
/// and returns
/// - A circuit for proof generation
/// - A list of public inputs for verification
/// - A PlonkError if any error happens when building the circuit
pub(crate) fn build<F, P, STIter, BitIter, SigIter>(
    stake_table_entries: STIter,
    signer_bit_vec: BitIter,
    signatures: SigIter,
    lightclient_state: &LightClientState<F>,
    threshold: &U256,
) -> Result<(PlonkCircuit<F>, PublicInput<F>), PlonkError>
where
    F: RescueParameter,
    P: TECurveConfig<BaseField = F>,
    STIter: IntoIterator,
    STIter::Item: Borrow<(SchnorrVerKey<P>, U256)>,
    STIter::IntoIter: ExactSizeIterator,
    BitIter: IntoIterator,
    BitIter::Item: Borrow<bool>,
    BitIter::IntoIter: ExactSizeIterator,
    SigIter: IntoIterator,
    SigIter::Item: Borrow<Signature<P>>,
    SigIter::IntoIter: ExactSizeIterator,
{
    let stake_table_entries = stake_table_entries.into_iter();
    let signer_bit_vec = signer_bit_vec.into_iter();
    let signatures = signatures.into_iter();
    if stake_table_entries.len() > STAKE_TABLE_CAPACITY {
        return Err(PlonkError::CircuitError(CircuitError::ParameterError(
            format!(
                "Number of input stake table entries {} exceeds the capacity {}",
                stake_table_entries.len(),
                STAKE_TABLE_CAPACITY,
            ),
        )));
    }
    if signer_bit_vec.len() > STAKE_TABLE_CAPACITY {
        return Err(PlonkError::CircuitError(CircuitError::ParameterError(
            format!(
                "Length of input bit vector {} exceeds the capacity {}",
                signer_bit_vec.len(),
                STAKE_TABLE_CAPACITY,
            ),
        )));
    }
    if signatures.len() > STAKE_TABLE_CAPACITY {
        return Err(PlonkError::CircuitError(CircuitError::ParameterError(
            format!(
                "Number of input signatures {} exceeds the capacity {}",
                signatures.len(),
                STAKE_TABLE_CAPACITY,
            ),
        )));
    }

    let mut circuit = PlonkCircuit::new_turbo_plonk();

    // creating variables for stake table entries
    let stake_table_entries_pad_len = STAKE_TABLE_CAPACITY - stake_table_entries.len();
    let mut stake_table_var = stake_table_entries
        .map(|item| {
            let item = item.borrow();
            let state_ver_key = circuit.create_signature_vk_variable(&item.0)?;
            let stake_amount = circuit.create_variable(u256_to_field::<F>(&item.1))?;
            Ok(StakeTableEntryVar {
                state_ver_key,
                stake_amount,
            })
        })
        .collect::<Result<Vec<_>, CircuitError>>()?;
    stake_table_var.extend(
        (0..stake_table_entries_pad_len)
            .map(|_| {
                let state_ver_key =
                    circuit.create_signature_vk_variable(&SchnorrVerKey::<P>::default())?;
                let stake_amount = circuit.create_variable(F::default())?;
                Ok(StakeTableEntryVar {
                    state_ver_key,
                    stake_amount,
                })
            })
            .collect::<Result<Vec<_>, CircuitError>>()?,
    );

    // creating variables for signatures
    let sig_pad_len = STAKE_TABLE_CAPACITY - signatures.len();
    let mut sig_vars = signatures
        .map(|sig| circuit.create_signature_variable(sig.borrow()))
        .collect::<Result<Vec<_>, CircuitError>>()?;
    sig_vars.extend(
        (0..sig_pad_len)
            .map(|_| circuit.create_signature_variable(&Signature::<P>::default()))
            .collect::<Result<Vec<_>, CircuitError>>()?,
    );

    // creating Boolean variables for the bit vector
    let bit_vec_pad_len = STAKE_TABLE_CAPACITY - signer_bit_vec.len();
    let mut signer_bit_vec_var = signer_bit_vec
        .map(|b| circuit.create_boolean_variable(*b.borrow()))
        .collect::<Result<Vec<_>, CircuitError>>()?;
    signer_bit_vec_var.extend(
        (0..bit_vec_pad_len)
            .map(|_| circuit.create_boolean_variable(false))
            .collect::<Result<Vec<_>, CircuitError>>()?,
    );

    let threshold = u256_to_field::<F>(threshold);
    let threshold_pub_var = circuit.create_public_variable(threshold)?;

    let lightclient_state_pub_var = LightClientStateVar::new(&mut circuit, lightclient_state)?;

    let view_number_f = F::from(lightclient_state.view_number as u64);
    let block_height_f = F::from(lightclient_state.block_height as u64);
    let public_inputs = vec![
        threshold,
        view_number_f,
        block_height_f,
        lightclient_state.block_comm_root,
        lightclient_state.fee_ledger_comm,
        lightclient_state.stake_table_comm.0,
        lightclient_state.stake_table_comm.1,
        lightclient_state.stake_table_comm.2,
    ];

    // Checking whether the accumulated weight exceeds the quorum threshold
    let mut signed_amount_var = (0..STAKE_TABLE_CAPACITY / 2)
        .map(|i| {
            circuit.mul_add(
                &[
                    stake_table_var[2 * i].stake_amount,
                    signer_bit_vec_var[2 * i].0,
                    stake_table_var[2 * i + 1].stake_amount,
                    signer_bit_vec_var[2 * i + 1].0,
                ],
                &[F::one(), F::one()],
            )
        })
        .collect::<Result<Vec<_>, CircuitError>>()?;
    // Adding the last if STAKE_TABLE_CAPACITY is not a multiple of 2
    if STAKE_TABLE_CAPACITY % 2 == 1 {
        signed_amount_var.push(circuit.mul(
            stake_table_var[STAKE_TABLE_CAPACITY - 1].stake_amount,
            signer_bit_vec_var[STAKE_TABLE_CAPACITY - 1].0,
        )?);
    }
    let acc_amount_var = circuit.sum(&signed_amount_var)?;
    circuit.enforce_leq(threshold_pub_var, acc_amount_var)?;

    // checking the commitment for the list of schnorr keys
    let state_ver_key_preimage_vars = stake_table_var
        .iter()
        .flat_map(|var| [var.state_ver_key.0.get_x(), var.state_ver_key.0.get_y()])
        .collect::<Vec<_>>();
    let state_ver_key_comm = RescueNativeGadget::<F>::rescue_sponge_with_padding(
        &mut circuit,
        &state_ver_key_preimage_vars,
        1,
    )?[0];
    circuit.enforce_equal(
        state_ver_key_comm,
        lightclient_state_pub_var.stake_table_comm().state_keys_comm,
    )?;

    // checking the commitment for the list of stake amounts
    let stake_amount_preimage_vars = stake_table_var
        .iter()
        .map(|var| var.stake_amount)
        .collect::<Vec<_>>();
    let stake_amount_comm = RescueNativeGadget::<F>::rescue_sponge_with_padding(
        &mut circuit,
        &stake_amount_preimage_vars,
        1,
    )?[0];
    circuit.enforce_equal(
        stake_amount_comm,
        lightclient_state_pub_var
            .stake_table_comm()
            .stake_amount_comm,
    )?;

    // checking all signatures
    let verification_result_vars = stake_table_var
        .iter()
        .zip(sig_vars)
        .map(|(entry, sig)| {
            SignatureGadget::<_, P>::check_signature_validity(
                &mut circuit,
                &entry.state_ver_key,
                lightclient_state_pub_var.as_ref(),
                &sig,
            )
        })
        .collect::<Result<Vec<_>, CircuitError>>()?;
    let bit_x_result_vars = signer_bit_vec_var
        .iter()
        .zip(verification_result_vars)
        .map(|(&bit, result)| {
            let neg_bit = circuit.logic_neg(bit)?;
            circuit.logic_or(neg_bit, result)
        })
        .collect::<Result<Vec<_>, CircuitError>>()?;
    let sig_ver_result = circuit.logic_and_all(&bit_x_result_vars)?;
    circuit.enforce_true(sig_ver_result.0)?;

    circuit.finalize_for_arithmetization()?;
    Ok((circuit, public_inputs.into()))
}

/// Internal function to build a dummy circuit
pub(crate) fn build_for_preprocessing<F, P>(
) -> Result<(PlonkCircuit<F>, PublicInput<F>), PlonkError>
where
    F: RescueParameter,
    P: TECurveConfig<BaseField = F>,
{
    let lightclient_state = LightClientState {
        view_number: 0,
        block_height: 0,
        block_comm_root: F::default(),
        fee_ledger_comm: F::default(),
        stake_table_comm: (F::default(), F::default(), F::default()),
    };
    build::<F, P, _, _, _>(&[], &[], &[], &lightclient_state, &U256::zero())
}

#[cfg(test)]
mod tests {
    use super::{build, LightClientState};
    use crate::utils::{key_pairs_for_testing, stake_table_for_testing};
    use ark_ed_on_bn254::EdwardsConfig as Config;
    use ethereum_types::U256;
    use hotshot_types::traits::stake_table::{SnapshotVersion, StakeTableScheme};
    use jf_primitives::{
        crhf::{VariableLengthRescueCRHF, CRHF},
        errors::PrimitivesError,
        signatures::{schnorr::Signature, SchnorrSignatureScheme, SignatureScheme},
    };
    use jf_relation::Circuit;
    use jf_utils::test_rng;

    type F = ark_ed_on_bn254::Fq;

    #[test]
<<<<<<< HEAD
=======

>>>>>>> d7d5d3dc
    fn crypto_test_circuit_building() {
        let num_validators = 10;
        let mut prng = test_rng();

        let (qc_keys, state_keys) = key_pairs_for_testing(num_validators, &mut prng);
        let st = stake_table_for_testing(&qc_keys, &state_keys);

        let entries = st
            .try_iter(SnapshotVersion::LastEpochStart)
            .unwrap()
            .map(|(_, stake_amount, state_key)| (state_key, stake_amount))
            .collect::<Vec<_>>();

        let block_comm_root =
            VariableLengthRescueCRHF::<F, 1>::evaluate(vec![F::from(1u32), F::from(2u32)]).unwrap()
                [0];
        let fee_ledger_comm =
            VariableLengthRescueCRHF::<F, 1>::evaluate(vec![F::from(3u32), F::from(5u32)]).unwrap()
                [0];

        let lightclient_state = LightClientState {
            view_number: 100,
            block_height: 73,
            block_comm_root,
            fee_ledger_comm,
            stake_table_comm: st.commitment(SnapshotVersion::LastEpochStart).unwrap(),
        };
        let state_msg: [F; 7] = lightclient_state.clone().into();

        let sigs = state_keys
            .iter()
            .map(|(key, _)| SchnorrSignatureScheme::<Config>::sign(&(), key, state_msg, &mut prng))
            .collect::<Result<Vec<_>, PrimitivesError>>()
            .unwrap();

        // bit vector with total weight 26
        let bit_vec = [
            true, true, true, false, true, true, false, false, true, false,
        ];
        let bit_masked_sigs = bit_vec
            .iter()
            .zip(sigs.iter())
            .map(|(bit, sig)| {
                if *bit {
                    sig.clone()
                } else {
                    Signature::<Config>::default()
                }
            })
            .collect::<Vec<_>>();
        // good path
        let (circuit, public_inputs) = build(
            &entries,
            &bit_vec,
            &bit_masked_sigs,
            &lightclient_state,
            &U256::from(26u32),
        )
        .unwrap();
        assert!(circuit
            .check_circuit_satisfiability(public_inputs.as_ref())
            .is_ok());

        let (circuit, public_inputs) = build(
            &entries,
            &bit_vec,
            &bit_masked_sigs,
            &lightclient_state,
            &U256::from(10u32),
        )
        .unwrap();
        assert!(circuit
            .check_circuit_satisfiability(public_inputs.as_ref())
            .is_ok());

        // bad path: total weight doesn't meet the threshold
        // bit vector with total weight 23
        let bad_bit_vec = [
            true, true, true, true, true, false, false, true, false, false,
        ];
        let bad_bit_masked_sigs = bad_bit_vec
            .iter()
            .zip(sigs.iter())
            .map(|(bit, sig)| {
                if *bit {
                    sig.clone()
                } else {
                    Signature::<Config>::default()
                }
            })
            .collect::<Vec<_>>();
        let (bad_circuit, public_inputs) = build(
            &entries,
            &bad_bit_vec,
            &bad_bit_masked_sigs,
            &lightclient_state,
            &U256::from(25u32),
        )
        .unwrap();
        assert!(bad_circuit
            .check_circuit_satisfiability(public_inputs.as_ref())
            .is_err());

        // bad path: bad stake table commitment
        let mut bad_lightclient_state = lightclient_state.clone();
        bad_lightclient_state.stake_table_comm.1 = F::default();
        let bad_state_msg: [F; 7] = bad_lightclient_state.clone().into();
        let sig_for_bad_state = state_keys
            .iter()
            .map(|(key, _)| {
                SchnorrSignatureScheme::<Config>::sign(&(), key, bad_state_msg, &mut prng)
            })
            .collect::<Result<Vec<_>, PrimitivesError>>()
            .unwrap();
        let (bad_circuit, public_inputs) = build(
            &entries,
            &bit_vec,
            &sig_for_bad_state,
            &bad_lightclient_state,
            &U256::from(26u32),
        )
        .unwrap();
        assert!(bad_circuit
            .check_circuit_satisfiability(public_inputs.as_ref())
            .is_err());

        // bad path: incorrect signatures
        let mut wrong_light_client_state = lightclient_state.clone();
        // state with a different qc key commitment
        wrong_light_client_state.stake_table_comm.0 = F::default();
        let wrong_state_msg: [F; 7] = wrong_light_client_state.into();
        let wrong_sigs = state_keys
            .iter()
            .map(|(key, _)| {
                SchnorrSignatureScheme::<Config>::sign(&(), key, wrong_state_msg, &mut prng)
            })
            .collect::<Result<Vec<_>, PrimitivesError>>()
            .unwrap();
        let (bad_circuit, public_inputs) = build(
            &entries,
            &bit_vec,
            &wrong_sigs,
            &lightclient_state,
            &U256::from(26u32),
        )
        .unwrap();
        assert!(bad_circuit
            .check_circuit_satisfiability(public_inputs.as_ref())
            .is_err());
    }
}<|MERGE_RESOLUTION|>--- conflicted
+++ resolved
@@ -426,10 +426,6 @@
     type F = ark_ed_on_bn254::Fq;
 
     #[test]
-<<<<<<< HEAD
-=======
-
->>>>>>> d7d5d3dc
     fn crypto_test_circuit_building() {
         let num_validators = 10;
         let mut prng = test_rng();
