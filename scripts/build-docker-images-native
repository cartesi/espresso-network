#!/usr/bin/env bash
#
# Used to build docker images in a quick way for local testing.
#
# On Linux:
#
#   - Native executables are built and patched to run inside docker.
#   - Expected to be run in nix-shell or nix develop because it requires patchelf
#     to be installed.
#
# On Darwin: the build is done inside a docker container.
#
# Usage: scripts/build-docker-images-native
#
set -euo pipefail

# Check kernel
case $(uname -s) in
  Linux)
    KERNEL=linux
    ;;
  Darwin)
    KERNEL=darwin
    ;;
  *)
    echo "This script is only supported on Linux and Darwin"
    exit 1
    ;;
esac

# Check architecture
case $(uname -m) in
  x86_64)
    ARCH=amd64
    PLATFORM=linux/amd64
    INTERPRETER=/lib64/ld-linux-x86-64.so.2
    ;;
  arm64)
    ARCH=arm64
    PLATFORM=linux/arm64
    ;;
  *)
    echo "Machine type $(uname -m) is not supported."
    exit 1
    ;;
esac

# Compile binaries
case $KERNEL in
  linux)
    cargo build --release
    ;;
  darwin)
  # Build in docker container
  docker run \
    -e RUST_LOG -e RUST_BACKTRACE -e RUSTFLAGS -e CARGO_TARGET_DIR \
    -v $(pwd):/work \
    -v $HOME/.cargo/registry:/root/.cargo/registry \
    -it ghcr.io/espressosystems/devops-rust:stable \
    bash -c "cd /work && cargo build --release"
    ;;
esac

# Copy binaries to a temporary directory.
WORKDIR=$(mktemp -d -t espresso-docker-build-XXXXXXXX)

trap "exit" INT TERM
trap cleanup EXIT
cleanup(){
    rm -rfv ${WORKDIR}
}

mkdir -p ${WORKDIR}/target/$ARCH/release
<<<<<<< HEAD
for binary in "orchestrator" "web-server" "sequencer" "commitment-task" "reset-storage" "state-relay-server"; do
=======
for binary in "orchestrator" "web-server" "sequencer" "commitment-task" "submit-transactions" "reset-storage"; do
>>>>>>> f80e78ed
  cp -v "${CARGO_TARGET_DIR}/release/$binary" ${WORKDIR}/target/$ARCH/release
  # Patch the interpreter for running without nix inside the ubuntu based docker image.
  if [ $KERNEL == "linux" ]; then
    patchelf --set-interpreter $INTERPRETER ${WORKDIR}/target/$ARCH/release/$binary
  fi
done

export DOCKER_BUILDKIT=1
docker build --platform $PLATFORM -t ghcr.io/espressosystems/espresso-sequencer/orchestrator:main -f docker/orchestrator.Dockerfile ${WORKDIR}
docker build --platform $PLATFORM -t ghcr.io/espressosystems/espresso-sequencer/web-server:main -f docker/web-server.Dockerfile ${WORKDIR}
docker build --platform $PLATFORM -t ghcr.io/espressosystems/espresso-sequencer/state-relay-server:main -f docker/state-relay-server.Dockerfile ${WORKDIR}
docker build --platform $PLATFORM -t ghcr.io/espressosystems/espresso-sequencer/sequencer:main -f docker/sequencer.Dockerfile ${WORKDIR}
docker build --platform $PLATFORM -t ghcr.io/espressosystems/espresso-sequencer/commitment-task:main -f docker/commitment-task.Dockerfile ${WORKDIR}
docker build --platform $PLATFORM -t ghcr.io/espressosystems/espresso-sequencer/submit-transactions:main -f docker/submit-transactions.Dockerfile ${WORKDIR}<|MERGE_RESOLUTION|>--- conflicted
+++ resolved
@@ -71,11 +71,7 @@
 }
 
 mkdir -p ${WORKDIR}/target/$ARCH/release
-<<<<<<< HEAD
-for binary in "orchestrator" "web-server" "sequencer" "commitment-task" "reset-storage" "state-relay-server"; do
-=======
-for binary in "orchestrator" "web-server" "sequencer" "commitment-task" "submit-transactions" "reset-storage"; do
->>>>>>> f80e78ed
+for binary in "orchestrator" "web-server" "sequencer" "commitment-task" "submit-transactions" "reset-storage" "state-relay-server"; do
   cp -v "${CARGO_TARGET_DIR}/release/$binary" ${WORKDIR}/target/$ARCH/release
   # Patch the interpreter for running without nix inside the ubuntu based docker image.
   if [ $KERNEL == "linux" ]; then
