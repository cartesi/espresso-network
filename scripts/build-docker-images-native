#!/usr/bin/env bash
#
# Used to build docker images in a quick way for local testing.
#
# The build is done inside a docker container.
#
# Usage: scripts/build-docker-images-native
#
set -euo pipefail

# Check kernel
case $(uname -s) in
  Linux)
    ;;
  Darwin)
    ;;
  *)
    echo "This script is only supported on Linux and Darwin"
    exit 1
    ;;
esac

# Check architecture
case $(uname -m) in
  x86_64)
    ARCH=amd64
    PLATFORM=linux/amd64
    ;;
  arm64)
    ARCH=arm64
    PLATFORM=linux/arm64
    ;;
  *)
    echo "Machine type $(uname -m) is not supported."
    exit 1
    ;;
esac

# Compile binaries

# Use a different target directory for docker builds to avoid conflicts with
# native builds.
CARGO_TARGET_DIR=target/docker
CARGO_HOME="${CARGO_HOME:-$HOME/.cargo}"

# Pull our latest devops-rust image. Using an older image may cause a failing
# rustup channels sync.
docker pull rust

# Build in docker container:
#   - CARGO_TARGET_DIR is set to point to the location where the hosts
#     CARGO_TARGET_DIR is mounted.
#   - PWD is mounted to /work.
#   - Cargo registry and git directory are mounted to avoid re-downloading
#     dependencies.
docker run \
  -e CARGO_TARGET_DIR=/work/target/docker \
  -v "$(pwd):/work" \
  -v "$CARGO_HOME/registry:/usr/local/cargo/registry" \
  -v "$CARGO_HOME/git:/usr/local/cargo/git" \
  -it rust \
  bash -c "cd /work \
  && git config --global --add safe.directory /work \
  && cargo build --release \
  && cargo build --bin espresso-dev-node --release --features 'embedded-db testing' \
  && cargo build --release --manifest-path ./sequencer-sqlite/Cargo.toml"

# Copy binaries to a temporary directory.
WORKDIR=$(mktemp -d -t espresso-docker-build-XXXXXXXX)

trap "exit" INT TERM
trap cleanup EXIT
cleanup(){
    rm -rfv "${WORKDIR}"
}

# Copy data files to Docker context.
mkdir -p ${WORKDIR}/data
cp -rv data/genesis ${WORKDIR}/data/

binaries=(
  cdn-broker
  cdn-marshal
  cdn-whitelist
  deploy
  espresso-bridge
  espresso-dev-node
  keygen
  nasty-client
  node-metrics
  orchestrator
  permissionless-builder
  pub-key
  reset-storage
  sequencer
  sequencer-sqlite
  state-prover
  state-relay-server
  staking-cli
  submit-transactions
  utils
)

mkdir -p "${WORKDIR}/target/$ARCH/release"
for binary in "${binaries[@]}"; do
  cp -v "${CARGO_TARGET_DIR}/release/$binary" "${WORKDIR}/target/$ARCH/release"
done

mkdir -p "${WORKDIR}/docker/scripts"
cp -v docker/scripts/sequencer-awssecretsmanager.sh "${WORKDIR}/docker/scripts"

# Copy the dev-node and sequencer-entrypoint script
mkdir -p "${WORKDIR}/scripts"
cp -v scripts/sequencer-entrypoint "${WORKDIR}/scripts/"

# Copy the safeSDK for multisig transaction proposals
mkdir -p "${WORKDIR}/contracts/script/multisigTransactionProposals"
cp -r contracts/script/multisigTransactionProposals/safeSDK "${WORKDIR}/contracts/script/multisigTransactionProposals/"
cp package.json package-lock.json yarn.lock "$WORKDIR/"

export DOCKER_BUILDKIT=1
images=(
 bridge
 builder
 cdn-broker
 cdn-marshal
 cdn-whitelist
 deploy
<<<<<<< HEAD
 upgrade
 dev-rollup
=======
>>>>>>> d1a7a459
 espresso-dev-node
 nasty-client
 node-validator
 orchestrator
 prover-service
 sequencer
 state-relay-server
 staking-cli
 submit-transactions
)
for image in "${images[@]}"; do
  docker build --platform $PLATFORM -t ghcr.io/espressosystems/espresso-sequencer/$image:main -f docker/$image.Dockerfile "$WORKDIR"
done<|MERGE_RESOLUTION|>--- conflicted
+++ resolved
@@ -126,11 +126,6 @@
  cdn-marshal
  cdn-whitelist
  deploy
-<<<<<<< HEAD
- upgrade
- dev-rollup
-=======
->>>>>>> d1a7a459
  espresso-dev-node
  nasty-client
  node-validator
