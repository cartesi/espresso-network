{
  "nodes": {
    "flake-compat": {
      "flake": false,
      "locked": {
        "lastModified": 1733328505,
        "narHash": "sha256-NeCCThCEP3eCl2l/+27kNNK7QrwZB1IJCrXfrbv5oqU=",
        "owner": "edolstra",
        "repo": "flake-compat",
        "rev": "ff81ac966bb2cae68946d5ed5fc4994f96d0ffec",
        "type": "github"
      },
      "original": {
        "owner": "edolstra",
        "repo": "flake-compat",
        "type": "github"
      }
    },
    "flake-compat_2": {
      "flake": false,
      "locked": {
        "lastModified": 1696426674,
        "narHash": "sha256-kvjfFW7WAETZlt09AgDn1MrtKzP7t90Vf7vypd3OL1U=",
        "owner": "edolstra",
        "repo": "flake-compat",
        "rev": "0f9255e01c2351cc7d116c072cb317785dd33b33",
        "type": "github"
      },
      "original": {
        "owner": "edolstra",
        "repo": "flake-compat",
        "type": "github"
      }
    },
    "flake-utils": {
      "inputs": {
        "systems": "systems"
      },
      "locked": {
        "lastModified": 1731533236,
        "narHash": "sha256-l0KFg5HjrsfsO/JpG+r7fRrqm12kzFHyUHqHCVpMMbI=",
        "owner": "numtide",
        "repo": "flake-utils",
        "rev": "11707dc2f618dd54ca8739b309ec4fc024de578b",
        "type": "github"
      },
      "original": {
        "owner": "numtide",
        "repo": "flake-utils",
        "type": "github"
      }
    },
    "flake-utils_2": {
      "inputs": {
        "systems": "systems_2"
      },
      "locked": {
        "lastModified": 1731533236,
        "narHash": "sha256-l0KFg5HjrsfsO/JpG+r7fRrqm12kzFHyUHqHCVpMMbI=",
        "owner": "numtide",
        "repo": "flake-utils",
        "rev": "11707dc2f618dd54ca8739b309ec4fc024de578b",
        "type": "github"
      },
      "original": {
        "owner": "numtide",
        "repo": "flake-utils",
        "type": "github"
      }
    },
    "flake-utils_3": {
      "inputs": {
        "systems": "systems_3"
      },
      "locked": {
        "lastModified": 1681202837,
        "narHash": "sha256-H+Rh19JDwRtpVPAWp64F+rlEtxUWBAQW28eAi3SRSzg=",
        "owner": "numtide",
        "repo": "flake-utils",
        "rev": "cfacdce06f30d2b68473a46042957675eebb3401",
        "type": "github"
      },
      "original": {
        "owner": "numtide",
        "repo": "flake-utils",
        "type": "github"
      }
    },
    "gitignore": {
      "inputs": {
        "nixpkgs": [
          "pre-commit-hooks",
          "nixpkgs"
        ]
      },
      "locked": {
        "lastModified": 1709087332,
        "narHash": "sha256-HG2cCnktfHsKV0s4XW83gU3F57gaTljL9KNSuG6bnQs=",
        "owner": "hercules-ci",
        "repo": "gitignore.nix",
        "rev": "637db329424fd7e46cf4185293b9cc8c88c95394",
        "type": "github"
      },
      "original": {
        "owner": "hercules-ci",
        "repo": "gitignore.nix",
        "type": "github"
      }
    },
    "nixpkgs": {
      "locked": {
        "lastModified": 1741246872,
        "narHash": "sha256-Q6pMP4a9ed636qilcYX8XUguvKl/0/LGXhHcRI91p0U=",
        "owner": "NixOS",
        "repo": "nixpkgs",
        "rev": "10069ef4cf863633f57238f179a0297de84bd8d3",
        "type": "github"
      },
      "original": {
        "owner": "NixOS",
        "ref": "nixos-unstable",
        "repo": "nixpkgs",
        "type": "github"
      }
    },
    "nixpkgs-cross-overlay": {
      "inputs": {
        "flake-utils": "flake-utils_2",
        "nixpkgs": "nixpkgs_2",
        "rust-overlay": "rust-overlay",
        "treefmt-nix": "treefmt-nix"
      },
      "locked": {
        "lastModified": 1737630953,
        "narHash": "sha256-50wRhA8wSWsQ8eG4yRyTEChbmnvT4Ajw8Ot/RD1zG7M=",
        "owner": "alekseysidorov",
        "repo": "nixpkgs-cross-overlay",
        "rev": "d218e028534fe9a71385459f9a7b0e5fa39fd625",
        "type": "github"
      },
      "original": {
        "owner": "alekseysidorov",
        "repo": "nixpkgs-cross-overlay",
        "type": "github"
      }
    },
    "nixpkgs_2": {
      "locked": {
<<<<<<< HEAD
        "lastModified": 1733550349,
        "narHash": "sha256-NcGumB4Lr6KSDq+nIqXtNA8QwAQKDSZT7N9OTGWbTrs=",
=======
        "lastModified": 1742069588,
        "narHash": "sha256-C7jVfohcGzdZRF6DO+ybyG/sqpo1h6bZi9T56sxLy+k=",
        "owner": "NixOS",
        "repo": "nixpkgs",
        "rev": "c80f6a7e10b39afcc1894e02ef785b1ad0b0d7e5",
        "type": "github"
      },
      "original": {
        "owner": "NixOS",
        "ref": "nixos-unstable",
        "repo": "nixpkgs",
        "type": "github"
      }
    },
    "nixpkgs_3": {
      "locked": {
        "lastModified": 1737404927,
        "narHash": "sha256-e1WgPJpIYbOuokjgylcsuoEUCB4Jl2rQXa2LUD6XAG8=",
>>>>>>> 0dbc0958
        "owner": "NixOS",
        "repo": "nixpkgs",
        "rev": "ae584d90cbd0396a422289ee3efb1f1c9d141dc3",
        "type": "github"
      },
      "original": {
        "owner": "NixOS",
        "ref": "nixos-24.11",
        "repo": "nixpkgs",
        "type": "github"
      }
    },
    "nixpkgs_3": {
      "locked": {
        "lastModified": 1730768919,
        "narHash": "sha256-8AKquNnnSaJRXZxc5YmF/WfmxiHX6MMZZasRP6RRQkE=",
        "owner": "NixOS",
        "repo": "nixpkgs",
        "rev": "a04d33c0c3f1a59a2c1cb0c6e34cd24500e5a1dc",
        "type": "github"
      },
      "original": {
        "owner": "NixOS",
        "ref": "nixpkgs-unstable",
        "repo": "nixpkgs",
        "type": "github"
      }
    },
    "nixpkgs_4": {
      "locked": {
        "lastModified": 1736320768,
        "narHash": "sha256-nIYdTAiKIGnFNugbomgBJR+Xv5F1ZQU+HfaBqJKroC0=",
        "owner": "NixOS",
        "repo": "nixpkgs",
        "rev": "4bc9c909d9ac828a039f288cf872d16d38185db8",
        "type": "github"
      },
      "original": {
        "owner": "NixOS",
        "ref": "nixpkgs-unstable",
        "repo": "nixpkgs",
        "type": "github"
      }
    },
    "nixpkgs_5": {
      "locked": {
        "lastModified": 1682516527,
        "narHash": "sha256-1joLG1A4mwhMrj4XVp0mBTNIHphVQSEMIlZ50t0Udxk=",
        "owner": "NixOS",
        "repo": "nixpkgs",
        "rev": "171987b2980d986732f0f710cf0e3361989f71c8",
        "type": "github"
      },
      "original": {
        "owner": "NixOS",
        "repo": "nixpkgs",
        "type": "github"
      }
    },
    "pre-commit-hooks": {
      "inputs": {
        "flake-compat": "flake-compat_2",
        "gitignore": "gitignore",
        "nixpkgs": "nixpkgs_3"
      },
      "locked": {
        "lastModified": 1742058297,
        "narHash": "sha256-b4SZc6TkKw8WQQssbN5O2DaCEzmFfvSTPYHlx/SFW9Y=",
        "owner": "cachix",
        "repo": "pre-commit-hooks.nix",
        "rev": "59f17850021620cd348ad2e9c0c64f4e6325ce2a",
        "type": "github"
      },
      "original": {
        "owner": "cachix",
        "repo": "pre-commit-hooks.nix",
        "type": "github"
      }
    },
    "root": {
      "inputs": {
        "flake-compat": "flake-compat",
        "flake-utils": "flake-utils",
        "nixpkgs": "nixpkgs",
        "nixpkgs-cross-overlay": "nixpkgs-cross-overlay",
        "pre-commit-hooks": "pre-commit-hooks",
        "rust-overlay": "rust-overlay_2",
        "solc-bin": "solc-bin"
      }
    },
    "rust-overlay": {
      "inputs": {
        "nixpkgs": [
          "nixpkgs-cross-overlay",
          "nixpkgs"
        ]
      },
      "locked": {
        "lastModified": 1737599167,
        "narHash": "sha256-S2rHCrQWCDVp63XxL/AQbGr1g5M8Zx14C7Jooa4oM8o=",
        "owner": "oxalica",
        "repo": "rust-overlay",
        "rev": "38374302ae9edf819eac666d1f276d62c712dd06",
        "type": "github"
      },
      "original": {
        "owner": "oxalica",
        "repo": "rust-overlay",
        "type": "github"
      }
    },
    "rust-overlay_2": {
      "inputs": {
        "nixpkgs": "nixpkgs_4"
      },
      "locked": {
        "lastModified": 1742265167,
        "narHash": "sha256-RB0UEF9IXIgwuuBFC+s9H4rDyvmMZePHlBAK4vRAwf4=",
        "owner": "oxalica",
        "repo": "rust-overlay",
        "rev": "87f0965f9f5b13fca9f38074eee8369dc767550d",
        "type": "github"
      },
      "original": {
        "owner": "oxalica",
        "repo": "rust-overlay",
        "type": "github"
      }
    },
    "solc-bin": {
      "inputs": {
        "flake-utils": "flake-utils_3",
        "nixpkgs": "nixpkgs_5"
      },
      "locked": {
        "lastModified": 1733347147,
        "narHash": "sha256-atuy6xo+NbCf2aHeLZVJ5MnyfU/PK2CgzqolTXD28uY=",
        "owner": "EspressoSystems",
        "repo": "nix-solc-bin",
        "rev": "c2b414e64c4b5c0d1bafe46b3a93efd2e8684a29",
        "type": "github"
      },
      "original": {
        "owner": "EspressoSystems",
        "repo": "nix-solc-bin",
        "type": "github"
      }
    },
    "systems": {
      "locked": {
        "lastModified": 1681028828,
        "narHash": "sha256-Vy1rq5AaRuLzOxct8nz4T6wlgyUR7zLU309k9mBC768=",
        "owner": "nix-systems",
        "repo": "default",
        "rev": "da67096a3b9bf56a91d16901293e51ba5b49a27e",
        "type": "github"
      },
      "original": {
        "owner": "nix-systems",
        "repo": "default",
        "type": "github"
      }
    },
    "systems_2": {
      "locked": {
        "lastModified": 1681028828,
        "narHash": "sha256-Vy1rq5AaRuLzOxct8nz4T6wlgyUR7zLU309k9mBC768=",
        "owner": "nix-systems",
        "repo": "default",
        "rev": "da67096a3b9bf56a91d16901293e51ba5b49a27e",
        "type": "github"
      },
      "original": {
        "owner": "nix-systems",
        "repo": "default",
        "type": "github"
      }
    },
    "systems_3": {
      "locked": {
        "lastModified": 1681028828,
        "narHash": "sha256-Vy1rq5AaRuLzOxct8nz4T6wlgyUR7zLU309k9mBC768=",
        "owner": "nix-systems",
        "repo": "default",
        "rev": "da67096a3b9bf56a91d16901293e51ba5b49a27e",
        "type": "github"
      },
      "original": {
        "owner": "nix-systems",
        "repo": "default",
        "type": "github"
      }
    },
    "treefmt-nix": {
      "inputs": {
        "nixpkgs": [
          "nixpkgs-cross-overlay",
          "nixpkgs"
        ]
      },
      "locked": {
        "lastModified": 1737483750,
        "narHash": "sha256-5An1wq5U8sNycOBBg3nsDDgpwBmR9liOpDGlhliA6Xo=",
        "owner": "numtide",
        "repo": "treefmt-nix",
        "rev": "f2cc121df15418d028a59c9737d38e3a90fbaf8f",
        "type": "github"
      },
      "original": {
        "owner": "numtide",
        "repo": "treefmt-nix",
        "type": "github"
      }
    }
  },
  "root": "root",
  "version": 7
}<|MERGE_RESOLUTION|>--- conflicted
+++ resolved
@@ -51,6 +51,21 @@
       }
     },
     "flake-utils_2": {
+      "locked": {
+        "lastModified": 1644229661,
+        "narHash": "sha256-1YdnJAsNy69bpcjuoKdOYQX0YxZBiCYZo4Twxerqv7k=",
+        "owner": "numtide",
+        "repo": "flake-utils",
+        "rev": "3cecb5b042f7f209c56ffd8371b2711a290ec797",
+        "type": "github"
+      },
+      "original": {
+        "owner": "numtide",
+        "repo": "flake-utils",
+        "type": "github"
+      }
+    },
+    "flake-utils_3": {
       "inputs": {
         "systems": "systems_2"
       },
@@ -68,7 +83,7 @@
         "type": "github"
       }
     },
-    "flake-utils_3": {
+    "flake-utils_4": {
       "inputs": {
         "systems": "systems_3"
       },
@@ -83,6 +98,26 @@
       "original": {
         "owner": "numtide",
         "repo": "flake-utils",
+        "type": "github"
+      }
+    },
+    "foundry-nix": {
+      "inputs": {
+        "flake-utils": "flake-utils_2",
+        "nixpkgs": "nixpkgs"
+      },
+      "locked": {
+        "lastModified": 1740993113,
+        "narHash": "sha256-XY6CUZft7wjB/cbLyi/xeOZHh2mizSAT0EaYo9wuRXI=",
+        "owner": "shazow",
+        "repo": "foundry.nix",
+        "rev": "ed2a08376f14c0caf2b97418c91a66872e5ab3e2",
+        "type": "github"
+      },
+      "original": {
+        "owner": "shazow",
+        "ref": "monthly",
+        "repo": "foundry.nix",
         "type": "github"
       }
     },
@@ -109,24 +144,22 @@
     },
     "nixpkgs": {
       "locked": {
-        "lastModified": 1741246872,
-        "narHash": "sha256-Q6pMP4a9ed636qilcYX8XUguvKl/0/LGXhHcRI91p0U=",
-        "owner": "NixOS",
-        "repo": "nixpkgs",
-        "rev": "10069ef4cf863633f57238f179a0297de84bd8d3",
-        "type": "github"
-      },
-      "original": {
-        "owner": "NixOS",
-        "ref": "nixos-unstable",
-        "repo": "nixpkgs",
-        "type": "github"
+        "lastModified": 1666753130,
+        "narHash": "sha256-Wff1dGPFSneXJLI2c0kkdWTgxnQ416KE6X4KnFkgPYQ=",
+        "owner": "NixOS",
+        "repo": "nixpkgs",
+        "rev": "f540aeda6f677354f1e7144ab04352f61aaa0118",
+        "type": "github"
+      },
+      "original": {
+        "id": "nixpkgs",
+        "type": "indirect"
       }
     },
     "nixpkgs-cross-overlay": {
       "inputs": {
-        "flake-utils": "flake-utils_2",
-        "nixpkgs": "nixpkgs_2",
+        "flake-utils": "flake-utils_3",
+        "nixpkgs": "nixpkgs_3",
         "rust-overlay": "rust-overlay",
         "treefmt-nix": "treefmt-nix"
       },
@@ -144,12 +177,24 @@
         "type": "github"
       }
     },
+    "nixpkgs-legacy-foundry": {
+      "locked": {
+        "lastModified": 1736798957,
+        "narHash": "sha256-qwpCtZhSsSNQtK4xYGzMiyEDhkNzOCz/Vfu4oL2ETsQ=",
+        "owner": "NixOS",
+        "repo": "nixpkgs",
+        "rev": "9abb87b552b7f55ac8916b6fc9e5cb486656a2f3",
+        "type": "github"
+      },
+      "original": {
+        "owner": "NixOS",
+        "repo": "nixpkgs",
+        "rev": "9abb87b552b7f55ac8916b6fc9e5cb486656a2f3",
+        "type": "github"
+      }
+    },
     "nixpkgs_2": {
       "locked": {
-<<<<<<< HEAD
-        "lastModified": 1733550349,
-        "narHash": "sha256-NcGumB4Lr6KSDq+nIqXtNA8QwAQKDSZT7N9OTGWbTrs=",
-=======
         "lastModified": 1742069588,
         "narHash": "sha256-C7jVfohcGzdZRF6DO+ybyG/sqpo1h6bZi9T56sxLy+k=",
         "owner": "NixOS",
@@ -168,7 +213,6 @@
       "locked": {
         "lastModified": 1737404927,
         "narHash": "sha256-e1WgPJpIYbOuokjgylcsuoEUCB4Jl2rQXa2LUD6XAG8=",
->>>>>>> 0dbc0958
         "owner": "NixOS",
         "repo": "nixpkgs",
         "rev": "ae584d90cbd0396a422289ee3efb1f1c9d141dc3",
@@ -181,7 +225,7 @@
         "type": "github"
       }
     },
-    "nixpkgs_3": {
+    "nixpkgs_4": {
       "locked": {
         "lastModified": 1730768919,
         "narHash": "sha256-8AKquNnnSaJRXZxc5YmF/WfmxiHX6MMZZasRP6RRQkE=",
@@ -197,7 +241,7 @@
         "type": "github"
       }
     },
-    "nixpkgs_4": {
+    "nixpkgs_5": {
       "locked": {
         "lastModified": 1736320768,
         "narHash": "sha256-nIYdTAiKIGnFNugbomgBJR+Xv5F1ZQU+HfaBqJKroC0=",
@@ -213,7 +257,7 @@
         "type": "github"
       }
     },
-    "nixpkgs_5": {
+    "nixpkgs_6": {
       "locked": {
         "lastModified": 1682516527,
         "narHash": "sha256-1joLG1A4mwhMrj4XVp0mBTNIHphVQSEMIlZ50t0Udxk=",
@@ -232,7 +276,7 @@
       "inputs": {
         "flake-compat": "flake-compat_2",
         "gitignore": "gitignore",
-        "nixpkgs": "nixpkgs_3"
+        "nixpkgs": "nixpkgs_4"
       },
       "locked": {
         "lastModified": 1742058297,
@@ -252,8 +296,10 @@
       "inputs": {
         "flake-compat": "flake-compat",
         "flake-utils": "flake-utils",
-        "nixpkgs": "nixpkgs",
+        "foundry-nix": "foundry-nix",
+        "nixpkgs": "nixpkgs_2",
         "nixpkgs-cross-overlay": "nixpkgs-cross-overlay",
+        "nixpkgs-legacy-foundry": "nixpkgs-legacy-foundry",
         "pre-commit-hooks": "pre-commit-hooks",
         "rust-overlay": "rust-overlay_2",
         "solc-bin": "solc-bin"
@@ -282,7 +328,7 @@
     },
     "rust-overlay_2": {
       "inputs": {
-        "nixpkgs": "nixpkgs_4"
+        "nixpkgs": "nixpkgs_5"
       },
       "locked": {
         "lastModified": 1742265167,
@@ -300,8 +346,8 @@
     },
     "solc-bin": {
       "inputs": {
-        "flake-utils": "flake-utils_3",
-        "nixpkgs": "nixpkgs_5"
+        "flake-utils": "flake-utils_4",
+        "nixpkgs": "nixpkgs_6"
       },
       "locked": {
         "lastModified": 1733347147,
