pragma solidity ^0.8.0;

import { SafeTransferLib, ERC20 } from "solmate/utils/SafeTransferLib.sol";
import { OwnableUpgradeable } from
    "@openzeppelin/contracts-upgradeable/access/OwnableUpgradeable.sol";
import { Initializable } from "@openzeppelin/contracts-upgradeable/proxy/utils/Initializable.sol";
import { UUPSUpgradeable } from
    "@openzeppelin/contracts-upgradeable/proxy/utils/UUPSUpgradeable.sol";
import { BN254 } from "bn254/BN254.sol";
import { BLSSig } from "./libraries/BLSSig.sol";
import { LightClientV2 as LightClient } from "../src/LightClientV2.sol";
import { EdOnBN254 } from "./libraries/EdOnBn254.sol";
import { InitializedAt } from "./InitializedAt.sol";

using EdOnBN254 for EdOnBN254.EdOnBN254Point;

/// @title Ethereum L1 component of the Espresso Global Confirmation Layer (GCL) stake table.
///
/// @dev All functions are marked as virtual so that future upgrades can override them.
contract StakeTable is Initializable, InitializedAt, OwnableUpgradeable, UUPSUpgradeable {
    // === Events ===

    /// @notice upgrade event when the proxy updates the implementation it's pointing to

    // TODO: is this event useful, it currently emits the same data as the UUPSUpgradeable Upgraded
    // event. Consider making it more useful or removing it.
    event Upgrade(address implementation);

    /// @notice A registration of a new validator.
    ///
    /// @notice Signals to the confirmation layer that a new validator is ready to receive
    /// delegations in the stake table contract. The confirmation layer uses this event to keep
    /// track of the validator's keys for the stake table.
    ///
    /// @notice The commission is in % with 2 decimals, from 0.00% (value 0) to 100% (value 10_000).
    ///
    /// @notice A validator registration is only valid if the BLS and Schnorr signature are valid.
    /// The GCL must verify this and otherwise discard the validator registration when it processes
    /// the event. The contract cannot verify the validity of the registration event and delegators
    /// will be able to deposit as soon as this event is emitted. In the event that a delegator
    /// delegates to an invalid validator the delegator can withdraw the delegation again in the
    /// same way they can withdraw other delegations.
    ///
    /// @notice UIs should do their best to prevent invalid, or duplicate registrations.
    ///
    /// @notice The verification key of the BLS keypair used for consensus signing is a
    /// `BN254.G2Point`.
    ///
    /// @notice The verification key of the state signing schnorr keypair is an
    /// `EdOnBN254.EdOnBN254Point`.
    event ValidatorRegistered(
        address indexed account,
        BN254.G2Point blsVk,
        EdOnBN254.EdOnBN254Point schnorrVk,
        uint16 commission
    );
    // TODO: emit the BLS signature so GCL can verify it.
    // TODO: emit the Schnorr signature so GCL can verify it.

    /// @notice A validator initiated an exit from stake table
    ///
    /// @notice All funds delegated to this validator are marked for withdrawal. Users can no longer
    /// delegate to this validator. Their previously delegated funds are automatically undelegated.
    /// After `exitEscrowPeriod` elapsed, delegators can claim the funds delegated to the exited
    /// validator via `claimValidatorExit`.
    ///
    /// @notice The GCL removes this validator and all its delegations from the active validator
    /// set.
    event ValidatorExit(address indexed validator);

    /// @notice A Delegator delegated funds to a validator.
    ///
    /// @notice The tokens are transferred to the stake table contract.
    ///
    /// @notice The GCL adjusts the weight for this validator and the delegators delegation
    /// associated with it.
    event Delegated(address indexed delegator, address indexed validator, uint256 amount);

    /// @notice A delegator undelegation funds from a validator.
    ///
    /// @notice The tokens are marked to be unlocked for withdrawal.
    ///
    /// @notice The GCL needs to update the stake table and adjust the weight for this validator and
    /// the delegators delegation associated with it.
    event Undelegated(address indexed delegator, address indexed validator, uint256 amount);

    /// @notice A validator updates their signing keys.
    ///
    /// @notice Similarly to registration events, the correctness cannot be fully determined by the
    /// contracts.
    ///
    /// @notice The confirmation layer needs to update the stake table with the new keys.
    event ConsensusKeysUpdated(
        address indexed account, BN254.G2Point blsVK, EdOnBN254.EdOnBN254Point schnorrVK
    );
    // TODO: emit the BLS signature so GCL can verify it.
    // TODO: emit the Schnorr signature so GCL can verify it.

    /// @notice A delegator claims unlocked funds.
    ///
    /// @notice This event is not relevant for the GCL. The events that remove stake from the stake
    /// table are `Undelegated` and `ValidatorExit`.
    event Withdrawal(address indexed account, uint256 amount);

    // === Errors ===

    /// A user tries to register a validator with the same address
    error ValidatorAlreadyRegistered();

    //// A validator is not active.
    error ValidatorInactive();

    /// A validator has already exited.
    error ValidatorAlreadyExited();

    /// A validator has not exited yet.
    error ValidatorNotExited();

    // A user tries to withdraw funds before the exit escrow period is over.
    error PrematureWithdrawal();

    // This contract does not have the sufficient allowance on the staking asset.
    error InsufficientAllowance(uint256, uint256);

    // The delegator does not have the sufficient staking asset balance to delegate.
    error InsufficientBalance(uint256);

    // A delegator does not have the sufficient balance to withdraw.
    error NothingToWithdraw();

    // A validator provides a zero SchnorrVK.
    error InvalidSchnorrVK();

    /// The BLS key has been previously registered in the contract.
    error BlsKeyAlreadyUsed();

    /// The commission value is invalid.
    error InvalidCommission();

    /// Contract dependencies initialized with zero address.
    error ZeroAddress();

    /// An undelegation already exists for this validator and delegator.
    error UndelegationAlreadyExists();

    /// A zero amount would lead to a no-op.
    error ZeroAmount();

    // === Structs ===

    /// @notice Delegation info and status of a Validator.
    ///
    /// @notice The `delegatedAmount` excludes funds that are currently marked for withdrawal via
    /// undelegation or validator exit.
    struct ValidatorInfo {
        uint256 delegatedAmount;
        ValidatorStatus status;
    }

    /// @notice The status of a validator.
    ///
    /// @notice By default a validator is in the `Unknown` state. This means it has never
    /// registered. Upon registration the status will become `Active` and if the validator
    /// deregisters its status becomes `Exited`.
    ///
    /// @notice Validators become "Active" in this contract upon successfully sending the transaction
    /// to register. This does not mean they will necessarily be part of the active stake table in
    /// the GCL. To be part of the active validator set in the GCL stake table their registration
    /// data needs to be correct and delegators must delegate funds to them.
    enum ValidatorStatus {
        Unknown,
        Active,
        Exited
    }

    /// @notice Tracks an undelegation from a validator.
    ///
    /// @notice The `unlocksAt` timestamp is of the same unit as `block.timestamp`, e. g. seconds
    /// since 1970-01-01.
    ///
    /// @notice Undelegations are deleted when they are successfully claimed.
    ///
    /// @notice A delegator can only have one pending undelegation per validator.
    struct Undelegation {
        uint256 amount;
        uint256 unlocksAt;
    }

    // === Storage ===

    /// @notice Reference to the light client contract.
    ///
    /// @dev Currently unused but will be used for slashing therefore already included in the
    /// contract.
    LightClient public lightClient;

    /// The staking token contract.
    ERC20 public token;

    /// @notice All validators the contract knows about.
    mapping(address account => ValidatorInfo validator) public validators;

    /// BLS keys that have been seen by the contract
    ///
    /// @dev to simplify the reasoning about what keys and prevent some errors due to
    /// misconfigurations of validators the contract currently marks keys as used and only allow
    /// them to be used once. This for example prevents callers from accidentally registering the
    /// same BLS key twice.
    mapping(bytes32 blsKeyHash => bool used) public blsKeys;

    /// Validators that have exited and the time at which delegators can claim their funds.
    mapping(address validator => uint256 unlocksAt) public validatorExits;

    /// Currently active delegation amounts.
    mapping(address validator => mapping(address delegator => uint256 amount)) public delegations;

    /// Delegations held in escrow that are to be unlocked at a later time.
    //
    // @dev these are stored indexed by validator so we can keep track of them for slashing later
    mapping(address validator => mapping(address delegator => Undelegation)) public undelegations;

    /// The time the contract will hold funds after undelegations are requested.
    ///
    /// Must allow ample time for node to exit active validator set and slashing
    /// evidence to be submitted.
    uint256 public exitEscrowPeriod;

    /// @notice since the constructor initializes storage on this contract we disable it
    /// @dev storage is on the proxy contract since it calls this contract via delegatecall
    /// @custom:oz-upgrades-unsafe-allow constructor
    constructor() {
        _disableInitializers();
    }

    function initialize(
        address _tokenAddress,
        address _lightClientAddress,
        uint256 _exitEscrowPeriod,
        address _initialOwner
    ) public initializer {
        __Ownable_init(_initialOwner);
        __UUPSUpgradeable_init();
        initializeAtBlock();

        initializeState(_tokenAddress, _lightClientAddress, _exitEscrowPeriod);
    }

    function initializeState(
        address _tokenAddress,
        address _lightClientAddress,
        uint256 _exitEscrowPeriod
    ) internal {
        if (_tokenAddress == address(0)) {
            revert ZeroAddress();
        }
        if (_lightClientAddress == address(0)) {
            revert ZeroAddress();
        }
        token = ERC20(_tokenAddress);
        lightClient = LightClient(_lightClientAddress);
        exitEscrowPeriod = _exitEscrowPeriod;
    }

    /// @notice Use this to get the implementation contract version
    /// @return majorVersion The major version of the contract
    /// @return minorVersion The minor version of the contract
    /// @return patchVersion The patch version of the contract
    function getVersion()
        public
        pure
        virtual
        returns (uint8 majorVersion, uint8 minorVersion, uint8 patchVersion)
    {
        return (1, 0, 0);
    }

    /// @notice only the owner can authorize an upgrade
    function _authorizeUpgrade(address newImplementation) internal virtual override onlyOwner {
        emit Upgrade(newImplementation);
    }

    /// @dev Computes a hash value of some G2 point.
    /// @param blsVK BLS verification key in G2
    /// @return keccak256(blsVK)
    function _hashBlsKey(BN254.G2Point memory blsVK) public pure returns (bytes32) {
        return keccak256(abi.encode(blsVK.x0, blsVK.x1, blsVK.y0, blsVK.y1));
    }

    function ensureValidatorActive(address validator) internal view {
        if (!(validators[validator].status == ValidatorStatus.Active)) {
            revert ValidatorInactive();
        }
    }

    function ensureValidatorNotRegistered(address validator) internal view {
        if (validators[validator].status != ValidatorStatus.Unknown) {
            revert ValidatorAlreadyRegistered();
        }
    }

    function ensureValidatorNotExited(address validator) internal view {
        if (validatorExits[validator] != 0) {
            revert ValidatorAlreadyExited();
        }
    }

    function ensureNewKey(BN254.G2Point memory blsVK) internal view {
        if (blsKeys[_hashBlsKey(blsVK)]) {
            revert BlsKeyAlreadyUsed();
        }
    }

    // @dev We don't check the validity of the schnorr verifying key but providing a zero key is
    // definitely a mistake by the caller, therefore we revert.
    function ensureNonZeroSchnorrKey(EdOnBN254.EdOnBN254Point memory schnorrVK) internal pure {
        EdOnBN254.EdOnBN254Point memory zeroSchnorrKey = EdOnBN254.EdOnBN254Point(0, 0);

        if (schnorrVK.isEqual(zeroSchnorrKey)) {
            revert InvalidSchnorrVK();
        }
    }

    /// @notice Register a validator in the stake table
    ///
    /// @param blsVK The BLS verification key
    /// @param schnorrVK The Schnorr verification key (as the auxiliary info)
    /// @param blsSig The BLS signature that authenticates the ethereum account this function is
    ///        called from
    /// @param commission in % with 2 decimals, from 0.00% (value 0) to 100% (value 10_000)
    ///
    /// @notice The function will revert if
    ///
    ///      1) the validator is already registered
    ///      2) the schnorr key is zero
    ///      3) if the bls signature verification fails (this prevents rogue public-key attacks).
    ///      4) the commission is > 100%
    ///
    /// @notice No validity check on `schnorrVK` due to gas cost of Rescue hash, UIs should perform
    /// checks where possible and alert users.
    function registerValidator(
        BN254.G2Point memory blsVK,
        EdOnBN254.EdOnBN254Point memory schnorrVK,
        BN254.G1Point memory blsSig,
        uint16 commission
    ) external virtual {
        address validator = msg.sender;

        ensureValidatorNotRegistered(validator);
        ensureNonZeroSchnorrKey(schnorrVK);
        ensureNewKey(blsVK);

        // Verify that the validator can sign for that blsVK. This prevents rogue public-key
        // attacks.
        //
        // TODO: we will move this check to the GCL to save gas.
        bytes memory message = abi.encode(validator);
        BLSSig.verifyBlsSig(message, blsSig, blsVK);

        if (commission > 10000) {
            revert InvalidCommission();
        }

        blsKeys[_hashBlsKey(blsVK)] = true;
        validators[validator] =
            ValidatorInfo({ status: ValidatorStatus.Active, delegatedAmount: 0 });

        emit ValidatorRegistered(validator, blsVK, schnorrVK, commission);
    }

    /// @notice Deregister a validator
    function deregisterValidator() external virtual {
        address validator = msg.sender;
        ensureValidatorActive(validator);

        validators[validator].status = ValidatorStatus.Exited;
        validatorExits[validator] = block.timestamp + exitEscrowPeriod;

        emit ValidatorExit(validator);
    }

    /// @notice Delegate to a validator
    /// @param validator The validator to delegate to
    /// @param amount The amount to delegate
    // TODO: add non-reentrant modifier
    function delegate(address validator, uint256 amount) external virtual {
        ensureValidatorActive(validator);
        address delegator = msg.sender;

        if (amount == 0) {
            revert ZeroAmount();
        }

        uint256 allowance = token.allowance(delegator, address(this));
        if (allowance < amount) {
            revert InsufficientAllowance(allowance, amount);
        }

        validators[validator].delegatedAmount += amount;
        delegations[validator][delegator] += amount;

        SafeTransferLib.safeTransferFrom(token, delegator, address(this), amount);

        emit Delegated(delegator, validator, amount);
    }

    /// @notice Undelegate from a validator
    /// @param validator The validator to undelegate from
    /// @param amount The amount to undelegate
    function undelegate(address validator, uint256 amount) external virtual {
        // Undelegations are only allowed from active validators because exiting validators have all
        // delegated funds marked for withdrawal upon exit.
        ensureValidatorActive(validator);
        address delegator = msg.sender;

        if (amount == 0) {
            revert ZeroAmount();
        }

<<<<<<< HEAD
        // For non-existent validator or delegator balance will be the default value, zero.
=======
        if (validators[delegator].status == ValidatorStatus.Exited) {
            revert ValidatorAlreadyExited();
        }

        if (undelegations[validator][delegator].amount != 0) {
            revert UndelegationAlreadyExists();
        }

>>>>>>> c6b2ce65
        uint256 balance = delegations[validator][delegator];
        if (balance < amount) {
            revert InsufficientBalance(balance);
        }

        delegations[validator][delegator] -= amount;
        undelegations[validator][delegator] =
            Undelegation({ amount: amount, unlocksAt: block.timestamp + exitEscrowPeriod });
        validators[validator].delegatedAmount -= amount;

        emit Undelegated(delegator, validator, amount);
    }

    /// @notice Withdraw previously delegated funds after an undelegation.
    /// @param validator The validator to withdraw from
    // TODO: add non-reentrant modifier
    function claimWithdrawal(address validator) external virtual {
        address delegator = msg.sender;
        // If entries are missing at any of the levels of the mapping this will return zero
        uint256 amount = undelegations[validator][delegator].amount;
        if (amount == 0) {
            revert NothingToWithdraw();
        }

        if (block.timestamp < undelegations[validator][delegator].unlocksAt) {
            revert PrematureWithdrawal();
        }

        // Mark funds as spent
        delete undelegations[validator][delegator];

        SafeTransferLib.safeTransfer(token, delegator, amount);

        emit Withdrawal(delegator, amount);
    }

    /// @notice Withdraw previously delegated funds after a validator has exited
    /// @param validator The validator to withdraw from
    // TODO: add non-reentrant modifier
    function claimValidatorExit(address validator) external virtual {
        address delegator = msg.sender;
        uint256 unlocksAt = validatorExits[validator];
        if (unlocksAt == 0) {
            revert ValidatorNotExited();
        }

        if (block.timestamp < unlocksAt) {
            revert PrematureWithdrawal();
        }

        uint256 amount = delegations[validator][delegator];
        if (amount == 0) {
            revert NothingToWithdraw();
        }

        // Mark funds as spent
        delegations[validator][delegator] = 0;

        SafeTransferLib.safeTransfer(token, delegator, amount);

        emit Withdrawal(delegator, amount);
    }

    /// @notice Update the consensus keys for a validator
    /// @dev This function is used to update the consensus keys for a validator
    /// @dev This function can only be called by the validator itself when it hasn't exited
    ///      TODO: MA: is this a good idea? Why should key rotation be blocked for an exiting
    ///      validator?
    /// @dev The validator will need to give up either its old BLS key and/or old Schnorr key
    /// @dev The validator will need to provide a BLS signature to prove that the account owns the
    /// new BLS key
    /// @param newBlsVK The new BLS verification key
    /// @param newSchnorrVK The new Schnorr verification key
    /// @param newBlsSig The BLS signature that the account owns the new BLS key
    ///
    /// TODO: MA: I think this function should be reworked. Is it fine to always force updating both
    /// keys? If not we should probably rather have two functions for updating the keys. But this
    /// would also mean two separate events, or storing the keys in the contract only for this
    /// update function to remit the old keys, or throw errors if the keys are not changed. None of
    /// that seems useful enough to warrant the extra complexity in the contract and GCL.
    function updateConsensusKeys(
        BN254.G2Point memory newBlsVK,
        EdOnBN254.EdOnBN254Point memory newSchnorrVK,
        BN254.G1Point memory newBlsSig
    ) external virtual {
        address validator = msg.sender;

        ensureValidatorActive(validator);
        ensureNonZeroSchnorrKey(newSchnorrVK);
        ensureNewKey(newBlsVK);

        // Verify that the validator can sign for that blsVK. This prevents rogue public-key
        // attacks.
        bytes memory message = abi.encode(validator);
        BLSSig.verifyBlsSig(message, newBlsSig, newBlsVK);

        blsKeys[_hashBlsKey(newBlsVK)] = true;

        emit ConsensusKeysUpdated(validator, newBlsVK, newSchnorrVK);
    }
}<|MERGE_RESOLUTION|>--- conflicted
+++ resolved
@@ -163,7 +163,8 @@
     /// registered. Upon registration the status will become `Active` and if the validator
     /// deregisters its status becomes `Exited`.
     ///
-    /// @notice Validators become "Active" in this contract upon successfully sending the transaction
+    /// @notice Validators become "Active" in this contract upon successfully sending the
+    /// transaction
     /// to register. This does not mean they will necessarily be part of the active stake table in
     /// the GCL. To be part of the active validator set in the GCL stake table their registration
     /// data needs to be correct and delegators must delegate funds to them.
@@ -416,9 +417,6 @@
             revert ZeroAmount();
         }
 
-<<<<<<< HEAD
-        // For non-existent validator or delegator balance will be the default value, zero.
-=======
         if (validators[delegator].status == ValidatorStatus.Exited) {
             revert ValidatorAlreadyExited();
         }
@@ -427,7 +425,6 @@
             revert UndelegationAlreadyExists();
         }
 
->>>>>>> c6b2ce65
         uint256 balance = delegations[validator][delegator];
         if (balance < amount) {
             revert InsufficientBalance(balance);
