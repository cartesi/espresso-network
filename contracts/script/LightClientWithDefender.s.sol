--- conflicted
+++ resolved
@@ -31,12 +31,7 @@
 
         bytes memory result = vm.ffi(cmds);
         LC.StakeTableState memory stakeState;
-<<<<<<< HEAD
-        (state,,, stakeState) =
-            abi.decode(result, (LC.LightClientState, bytes32, bytes32, LC.StakeTableState));
-=======
         (state, stakeState) = abi.decode(result, (LC.LightClientState, LC.StakeTableState));
->>>>>>> 9caf2f19
 
         ApprovalProcessResponse memory upgradeApprovalProcess = Defender.getUpgradeApprovalProcess();
         multisig = upgradeApprovalProcess.via;
