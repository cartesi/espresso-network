--- conflicted
+++ resolved
@@ -782,21 +782,11 @@
 // These tests run the `postgres` Docker image, which doesn't work on Windows.
 #[cfg(all(any(test, feature = "testing"), not(target_os = "windows")))]
 pub mod testing {
-<<<<<<< HEAD
-    #![allow(unused_imports)]
-    use crate::data_source::storage::sql::sqlx::ConnectOptions;
-    use async_compatibility_layer::art::async_timeout;
-    use async_std::net::TcpStream;
-    use rand::Rng;
     use refinery::Migration;
-    use sqlx::sqlite::SqliteConnectOptions;
-=======
->>>>>>> 81e7e975
     use std::{
-        env, fs,
-        path::Path,
+        env,
         process::{Command, Stdio},
-        str::{self, FromStr},
+        str::{self},
         time::Duration,
     };
     use tokio::net::TcpStream;
@@ -804,7 +794,7 @@
 
     use portpicker::pick_unused_port;
 
-    use super::{Config, Db};
+    use super::Config;
     use crate::testing::sleep;
 
     #[derive(Debug)]
