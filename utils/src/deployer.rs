use std::{collections::HashMap, io::Write, ops::Deref, sync::Arc, time::Duration};

use alloy::{
    contract::RawCallBuilder,
    network::{Ethereum, EthereumWallet},
    primitives::U256,
    providers::ProviderBuilder,
    signers::Signer as _,
    transports::Transport,
};
use anyhow::{ensure, Context};
use clap::{builder::OsStr, Parser, ValueEnum};
use contract_bindings_alloy::{
    esptoken::EspToken, feecontract::FeeContract, staketable::StakeTable,
};
use contract_bindings_ethers::{
    erc1967_proxy::ERC1967Proxy,
    light_client::{LightClient, LIGHTCLIENT_ABI},
    light_client_mock::LIGHTCLIENTMOCK_ABI,
    permissioned_stake_table::{NodeInfo, PermissionedStakeTable},
    plonk_verifier::PlonkVerifier,
};
use derive_more::Display;
use ethers::{
    prelude::*, signers::coins_bip39::English, solc::artifacts::BytecodeObject, utils::hex,
};
use ethers_conv::{ToAlloy as _, ToEthers};
use futures::future::{BoxFuture, FutureExt};
use hotshot_contract_adapter::light_client::{
    LightClientConstructorArgs, ParsedLightClientState, ParsedStakeTableState,
};
use url::Url;

/// Set of predeployed contracts.
#[derive(Clone, Debug, Parser)]
pub struct DeployedContracts {
    /// Use an already-deployed PlonkVerifier.sol instead of deploying a new one.
    #[clap(long, env = Contract::PlonkVerifier)]
    plonk_verifier: Option<Address>,

    /// Use an already-deployed LightClient.sol instead of deploying a new one.
    #[clap(long, env = Contract::LightClient)]
    light_client: Option<Address>,

    /// Use an already-deployed LightClient.sol proxy instead of deploying a new one.
    #[clap(long, env = Contract::LightClientProxy)]
    light_client_proxy: Option<Address>,

    /// Use an already-deployed FeeContract.sol instead of deploying a new one.
    #[clap(long, env = Contract::FeeContract)]
    fee_contract: Option<Address>,

    /// Use an already-deployed FeeContract.sol proxy instead of deploying a new one.
    #[clap(long, env = Contract::FeeContractProxy)]
    fee_contract_proxy: Option<Address>,

    /// Use an already-deployed PermissonedStakeTable.sol proxy instead of deploying a new one.
    #[clap(long, env = Contract::PermissonedStakeTable)]
    permissioned_stake_table: Option<Address>,

    /// Use an already-deployed EspToken.sol instead of deploying a new one.
    #[clap(long, env = Contract::EspToken)]
    esp_token: Option<Address>,

    /// Use an already-deployed EspToken.sol proxy instead of deploying a new one.
    #[clap(long, env = Contract::EspTokenProxy)]
    esp_token_proxy: Option<Address>,

    /// Use an already-deployed StakeTable.sol instead of deploying a new one.
    #[clap(long, env = Contract::StakeTable)]
    stake_table: Option<Address>,

    /// Use an already-deployed StakeTable.sol proxy instead of deploying a new one.
    #[clap(long, env = Contract::StakeTableProxy)]
    stake_table_proxy: Option<Address>,
}

/// An identifier for a particular contract.
#[derive(Clone, Copy, Debug, Display, PartialEq, Eq, Hash)]
pub enum Contract {
    #[display("ESPRESSO_SEQUENCER_PLONK_VERIFIER_ADDRESS")]
    PlonkVerifier,
    #[display("ESPRESSO_SEQUENCER_LIGHT_CLIENT_ADDRESS")]
    LightClient,
    #[display("ESPRESSO_SEQUENCER_LIGHT_CLIENT_PROXY_ADDRESS")]
    LightClientProxy,
    #[display("ESPRESSO_SEQUENCER_FEE_CONTRACT_ADDRESS")]
    FeeContract,
    #[display("ESPRESSO_SEQUENCER_FEE_CONTRACT_PROXY_ADDRESS")]
    FeeContractProxy,
    #[display("ESPRESSO_SEQUENCER_PERMISSIONED_STAKE_TABLE_ADDRESS")]
    PermissonedStakeTable,
    #[display("ESPRESSO_SEQUENCER_ESP_TOKEN_ADDRESS")]
    EspToken,
    #[display("ESPRESSO_SEQUENCER_ESP_TOKEN_PROXY_ADDRESS")]
    EspTokenProxy,
    #[display("ESPRESSO_SEQUENCER_STAKE_TABLE_ADDRESS")]
    StakeTable,
    #[display("ESPRESSO_SEQUENCER_STAKE_TABLE_PROXY_ADDRESS")]
    StakeTableProxy,
}

impl From<Contract> for OsStr {
    fn from(c: Contract) -> OsStr {
        c.to_string().into()
    }
}

/// Cache of contracts predeployed or deployed during this current run.
#[derive(Debug, Clone, Default)]
pub struct Contracts(HashMap<Contract, Address>);

impl From<DeployedContracts> for Contracts {
    fn from(deployed: DeployedContracts) -> Self {
        let mut m = HashMap::new();
        if let Some(addr) = deployed.plonk_verifier {
            m.insert(Contract::PlonkVerifier, addr);
        }
        if let Some(addr) = deployed.light_client {
            m.insert(Contract::LightClient, addr);
        }
        if let Some(addr) = deployed.light_client_proxy {
            m.insert(Contract::LightClientProxy, addr);
        }
        if let Some(addr) = deployed.fee_contract {
            m.insert(Contract::FeeContract, addr);
        }
        if let Some(addr) = deployed.fee_contract_proxy {
            m.insert(Contract::FeeContractProxy, addr);
        }
        if let Some(addr) = deployed.permissioned_stake_table {
            m.insert(Contract::PermissonedStakeTable, addr);
        }
        if let Some(addr) = deployed.esp_token {
            m.insert(Contract::EspToken, addr);
        }
        if let Some(addr) = deployed.esp_token_proxy {
            m.insert(Contract::EspTokenProxy, addr);
        }
        if let Some(addr) = deployed.stake_table {
            m.insert(Contract::StakeTable, addr);
        }
        if let Some(addr) = deployed.stake_table_proxy {
            m.insert(Contract::StakeTableProxy, addr);
        }
        Self(m)
    }
}

impl Contracts {
    pub fn new() -> Self {
        Contracts(HashMap::new())
    }

    pub fn get_contract_address(&self, contract: Contract) -> Option<Address> {
        self.0.get(&contract).copied()
    }
    /// Deploy a contract by calling a function.
    ///
    /// The `deploy` function will be called only if contract `name` is not already deployed;
    /// otherwise this function will just return the predeployed address. The `deploy` function may
    /// access this [`Contracts`] object, so this can be used to deploy contracts recursively in
    /// dependency order.
    pub async fn deploy_fn(
        &mut self,
        name: Contract,
        deploy: impl FnOnce(&mut Self) -> BoxFuture<'_, anyhow::Result<Address>>,
    ) -> anyhow::Result<Address> {
        if let Some(addr) = self.0.get(&name) {
            tracing::info!("skipping deployment of {name}, already deployed at {addr:#x}");
            return Ok(*addr);
        }
        tracing::info!("deploying {name}");
        let addr = deploy(self).await?;
        tracing::info!("deployed {name} at {addr:#x}");

        self.0.insert(name, addr);
        Ok(addr)
    }

    /// Deploy a contract by calling a function.
    ///
    /// The `deploy` function will be called only if contract `name` is not already deployed;
    /// otherwise this function will just return the predeployed address. The `deploy` function may
    /// access this [`Contracts`] object, so this can be used to deploy contracts recursively in
    /// dependency order.
    pub async fn deploy_fn_alloy(
        &mut self,
        name: Contract,
        deploy: impl FnOnce(&mut Self) -> BoxFuture<'_, anyhow::Result<alloy::primitives::Address>>,
    ) -> anyhow::Result<alloy::primitives::Address> {
        if let Some(addr) = self.0.get(&name) {
            tracing::info!("skipping deployment of {name}, already deployed at {addr:#x}");
            return Ok((*addr).to_alloy());
        }
        tracing::info!("deploying {name}");
        let addr = deploy(self).await?;
        tracing::info!("deployed {name} at {addr:#x}");

        self.0.insert(name, addr.to_ethers());
        Ok(addr)
    }

    /// Deploy a contract by executing its deploy transaction.
    ///
    /// The transaction will only be broadcast if contract `name` is not already deployed.
    pub async fn deploy_tx<M, C>(
        &mut self,
        name: Contract,
        tx: ContractDeployer<M, C>,
    ) -> anyhow::Result<Address>
    where
        M: Middleware + 'static,
        C: Deref<Target = ethers::contract::Contract<M>>
            + From<ethers::contract::ContractInstance<Arc<M>, M>>
            + Send
            + 'static,
    {
        self.deploy_fn(name, |_| {
            async {
                let contract = tx.send().await?;
                Ok(contract.address())
            }
            .boxed()
        })
        .await
    }

    /// Deploy a contract by executing its deploy transaction.
    ///
    /// The transaction will only be broadcast if contract `name` is not already deployed.
    pub async fn deploy_tx_alloy<T, P>(
        &mut self,
        name: Contract,
        tx: RawCallBuilder<T, P>,
    ) -> anyhow::Result<alloy::primitives::Address>
    where
        T: Transport + Clone,
        P: alloy::providers::Provider<T, Ethereum> + 'static,
    {
        self.deploy_fn_alloy(name, |_| {
            async move {
                let address = tx.deploy().await?;
                Ok(address)
            }
            .boxed()
        })
        .await
    }

    /// Write a .env file.
    pub fn write(&self, mut w: impl Write) -> anyhow::Result<()> {
        for (contract, address) in &self.0 {
            writeln!(w, "{contract}={address:#x}")?;
        }
        Ok(())
    }
}

/// Default deployment function `LightClient.sol` in production
///
/// # NOTE:
/// currently, `LightClient.sol` follows upgradable contract, thus a follow-up
/// call to `.initialize()` with proper genesis block (and other constructor args)
/// are expected to be *delegatecall-ed through the proxy contract*.
pub async fn deploy_light_client_contract<M: Middleware + 'static>(
    l1: Arc<M>,
    contracts: &mut Contracts,
) -> anyhow::Result<Address> {
    // Deploy library contracts.
    let plonk_verifier = contracts
        .deploy_tx(
            Contract::PlonkVerifier,
            PlonkVerifier::deploy(l1.clone(), ())?,
        )
        .await?;

    let bytecode = link_light_client_contract(plonk_verifier)?;

    // Deploy light client.
    let light_client_factory = ContractFactory::new(
        LIGHTCLIENT_ABI.clone(),
        bytecode
            .as_bytes()
            .context("error parsing bytecode for linked LightClient contract")?
            .clone(),
        l1,
    );
    let contract = light_client_factory.deploy(())?.send().await?;
    Ok(contract.address())
}

/// Default deployment function `LightClientMock.sol` for testing
///
/// # NOTE
/// unlike [`deploy_light_client_contract()`], the `LightClientMock` doesn't
/// use upgradable contract for simplicity, thus there's no follow-up `.initialize()`
/// necessary, as we have already call its un-disabled constructor.
pub async fn deploy_mock_light_client_contract<M: Middleware + 'static>(
    l1: Arc<M>,
    contracts: &mut Contracts,
    constructor_args: Option<LightClientConstructorArgs>,
) -> anyhow::Result<Address> {
    // Deploy library contracts.
    let plonk_verifier = contracts
        .deploy_tx(
            Contract::PlonkVerifier,
            PlonkVerifier::deploy(l1.clone(), ())?,
        )
        .await?;

    let mut bytecode: BytecodeObject = serde_json::from_str(include_str!(
        "../../contract-bindings/artifacts/LightClientMock_bytecode.json",
    ))?;
    ensure!(
        bytecode.is_unlinked(),
        "LightClientMock contract bytecode is linked, but should have an external library"
    );
    bytecode
        .link_fully_qualified(
            "contracts/src/libraries/PlonkVerifier.sol:PlonkVerifier",
            plonk_verifier,
        )
        .resolve()
        .context("error linking PlonkVerifier lib")?;
    ensure!(
        !bytecode.is_unlinked(),
        "failed to link LightClientMock.sol"
    );

    // Deploy light client.
    let light_client_factory = ContractFactory::new(
        LIGHTCLIENTMOCK_ABI.clone(),
        bytecode
            .as_bytes()
            .context("error parsing bytecode for linked LightClientMock contract")?
            .clone(),
        l1,
    );
    let constructor_args: LightClientConstructorArgs = match constructor_args {
        Some(args) => args,
        None => LightClientConstructorArgs::dummy_genesis(),
    };
    let contract = light_client_factory
        .deploy(constructor_args)?
        .send()
        .await?;

    Ok(contract.address())
}

#[allow(clippy::too_many_arguments)]
pub async fn deploy(
    l1url: Url,
    l1_interval: Duration,
    mnemonic: String,
    account_index: u32,
    multisig_address: Option<H160>,
    use_mock_contract: bool,
    only: Option<Vec<ContractGroup>>,
    genesis: BoxFuture<'_, anyhow::Result<(ParsedLightClientState, ParsedStakeTableState)>>,
    permissioned_prover: Option<Address>,
    mut contracts: Contracts,
<<<<<<< HEAD
=======
    initial_stake_table: Option<Vec<NodeInfo>>,
    exit_escrow_period: Option<Duration>,
>>>>>>> 0dbc0958
) -> anyhow::Result<Contracts> {
    if should_deploy(ContractGroup::StakeTable, &only) && exit_escrow_period.is_none() {
        anyhow::bail!(
            "a value for the 'exit escrow period' must be provided to deploy the StakeTable"
        );
    };

    let provider = Provider::<Http>::try_from(l1url.to_string())?.interval(l1_interval);
    let chain_id = provider.get_chainid().await?.as_u64();
    let wallet = MnemonicBuilder::<English>::default()
        .phrase(mnemonic.as_str())
        .index(account_index)?
        .build()?
        .with_chain_id(chain_id);
    let deployer = wallet.address();
    let l1 = Arc::new(SignerMiddleware::new(provider.clone(), wallet));

    let signer_alloy = alloy::signers::local::MnemonicBuilder::<
        alloy::signers::local::coins_bip39::English,
    >::default()
    .phrase(mnemonic.as_str())
    .index(account_index)?
    .build()?
    .with_chain_id(Some(chain_id));
    let wallet_alloy = EthereumWallet::from(signer_alloy);
    let l1_alloy = ProviderBuilder::new()
        .with_recommended_fillers()
        .wallet(wallet_alloy)
        .on_http(l1url);

    // As a sanity check, check that the deployer address has some balance of ETH it can use to pay
    // gas.
    let balance = l1.get_balance(deployer, None).await?;
    ensure!(
        balance > 0.into(),
        "deployer account {deployer:#x} is not funded!"
    );
    tracing::info!(%balance, "deploying from address {deployer:#x}");

    // `LightClient.sol`
    if should_deploy(ContractGroup::LightClient, &only) {
        // Deploy the upgradable light client contract first, then initialize it through a proxy contract
        let lc_address = if use_mock_contract {
            contracts
                .deploy_fn(Contract::LightClient, |contracts| {
                    deploy_mock_light_client_contract(l1.clone(), contracts, None).boxed()
                })
                .await?
        } else {
            contracts
                .deploy_fn(Contract::LightClient, |contracts| {
                    deploy_light_client_contract(l1.clone(), contracts).boxed()
                })
                .await?
        };
        let light_client = LightClient::new(lc_address, l1.clone());

        let (genesis_lc, genesis_stake) = genesis.await?.clone();

        let data = light_client
            .initialize(genesis_lc.into(), genesis_stake.into(), 864000, deployer)
            .calldata()
            .context("calldata for initialize transaction not available")?;
        let light_client_proxy_address = contracts
            .deploy_tx(
                Contract::LightClientProxy,
                ERC1967Proxy::deploy(l1.clone(), (lc_address, data))?,
            )
            .await?;

        // confirm that the implementation address is the address of the light client contract deployed above
        if !is_proxy_contract(&provider, light_client_proxy_address)
            .await
            .expect("Failed to determine if light contract is a proxy")
        {
            panic!("Light Client contract's address is not a proxy");
        }

        // Instantiate a wrapper with the proxy address and light client ABI.
        let proxy = LightClient::new(light_client_proxy_address, l1.clone());

        // Perission the light client prover.
        if let Some(prover) = permissioned_prover {
            tracing::info!(%light_client_proxy_address, %prover, "setting permissioned prover");
            proxy.set_permissioned_prover(prover).send().await?.await?;
        }

        // Transfer ownership to the multisig wallet if provided.
        if let Some(owner) = multisig_address {
            tracing::info!(
                ?light_client_proxy_address,
                ?owner,
                "transferring light client proxy ownership to multisig",
            );
            proxy.transfer_ownership(owner).send().await?.await?;
        }
    }

    // `FeeContract.sol`
    if should_deploy(ContractGroup::FeeContract, &only) {
        let fee_contract_address = contracts
            .deploy_tx_alloy(
                Contract::FeeContract,
                FeeContract::deploy_builder(l1_alloy.clone()),
            )
            .await?;
        let fee_contract = FeeContract::new(fee_contract_address, l1_alloy.clone());
        let data = fee_contract
            .initialize(deployer.to_alloy())
            .calldata()
            .clone();
        let fee_contract_proxy_address = contracts
            .deploy_tx(
                Contract::FeeContractProxy,
                ERC1967Proxy::deploy(
                    l1.clone(),
                    (fee_contract.address().to_ethers(), data.to_ethers()),
                )?,
            )
            .await?;

        // confirm that the implementation address is the address of the fee contract deployed above
        if !is_proxy_contract(&provider, fee_contract_proxy_address)
            .await
            .expect("Failed to determine if fee contract is a proxy")
        {
            panic!("Fee contract's address is not a proxy");
        }

        // Instantiate a wrapper with the proxy address and fee contract ABI.
        let proxy = FeeContract::new(fee_contract_proxy_address.to_alloy(), l1_alloy.clone());

        // Transfer ownership to the multisig wallet if provided.
        if let Some(owner) = multisig_address {
            tracing::info!(
                ?fee_contract_proxy_address,
                ?owner,
                "transferring fee contract proxy ownership to multisig",
            );
            let _ = proxy.transferOwnership(owner.to_alloy()).send().await?;
        }
    }

    // `PermissionedStakeTable.sol`
    if should_deploy(ContractGroup::PermissionedStakeTable, &only) {
        let stake_table_address = contracts
            .deploy_tx(
                Contract::PermissonedStakeTable,
                PermissionedStakeTable::deploy(l1.clone(), Vec::<NodeInfo>::new())?,
            )
            .await?;
        let stake_table = PermissionedStakeTable::new(stake_table_address, l1.clone());

        // Transfer ownership to the multisig wallet if provided.
        if let Some(owner) = multisig_address {
            tracing::info!(
                ?stake_table_address,
                ?owner,
                "transferring PermissionedStakeTable ownership to multisig",
            );
            stake_table.transfer_ownership(owner).send().await?.await?;
        }
    }

    // `EspToken.sol`
    if should_deploy(ContractGroup::EspToken, &only) {
        let token_address = contracts
            .deploy_tx_alloy(
                Contract::EspToken,
                EspToken::deploy_builder(l1_alloy.clone()),
            )
            .await?;
        let token = EspToken::new(token_address, l1_alloy.clone());
        let data = token
            .initialize(
                deployer.to_alloy(),
                // TODO: token recipient
                deployer.to_alloy(),
            )
            .calldata()
            .clone();
        let token_proxy_address = contracts
            .deploy_tx_alloy(
                Contract::EspTokenProxy,
                contract_bindings_alloy::erc1967proxy::ERC1967Proxy::deploy_builder(
                    l1_alloy.clone(),
                    token_address,
                    data,
                ),
            )
            .await?;

        // confirm that the implementation address is the address of the fee contract deployed above
        if !is_proxy_contract(&provider, token_proxy_address.to_ethers())
            .await
            .expect("Failed to determine if ESP token is a proxy")
        {
            panic!("ESP token contract address is not a proxy");
        }

        // Instantiate a wrapper with the proxy address and fee contract ABI.
        let proxy =
            contract_bindings_alloy::esptoken::EspToken::new(token_proxy_address, l1_alloy.clone());

        // Transfer ownership to the multisig wallet if provided.
        if let Some(owner) = multisig_address {
            tracing::info!(
                ?token_proxy_address,
                ?owner,
                "transferring ESP token proxy ownership to multisig",
            );
            let _ = proxy.transferOwnership(owner.to_alloy()).send().await?;
        }
    }

    // `StakeTable.sol`
    if should_deploy(ContractGroup::StakeTable, &only) {
        let stake_table_address = contracts
            .deploy_tx_alloy(
                Contract::StakeTable,
                StakeTable::deploy_builder(l1_alloy.clone()),
            )
            .await?;
        let stake_table = StakeTable::new(stake_table_address, l1_alloy.clone());
        let token_proxy = contracts
            .get_contract_address(Contract::EspTokenProxy)
            .context("no ESP token address")?
            .to_alloy();
        let lc_proxy = contracts
            .get_contract_address(Contract::LightClientProxy)
            .context("no light client address")?
            .to_alloy();
        let exit_escrow_period = U256::from(
            exit_escrow_period
                .context("no exit escrow period")?
                .as_secs(),
        );
        let data = stake_table
            .initialize(
                token_proxy,
                lc_proxy,
                exit_escrow_period,
                // TODO: token recipient
                deployer.to_alloy(),
            )
            .calldata()
            .clone();
        let stake_table_proxy_address = contracts
            .deploy_tx_alloy(
                Contract::StakeTableProxy,
                contract_bindings_alloy::erc1967proxy::ERC1967Proxy::deploy_builder(
                    l1_alloy.clone(),
                    stake_table_address,
                    data,
                ),
            )
            .await?;

        // confirm that the implementation address is the address of the fee contract deployed above
        if !is_proxy_contract(&provider, stake_table_proxy_address.to_ethers())
            .await
            .expect("Failed to determine if stake table contract is a proxy")
        {
            panic!("Stake table contract address is not a proxy");
        }

        // Instantiate a wrapper with the proxy address and fee contract ABI.
        let proxy = contract_bindings_alloy::esptoken::EspToken::new(
            stake_table_proxy_address,
            l1_alloy.clone(),
        );

        // Transfer ownership to the multisig wallet if provided.
        if let Some(owner) = multisig_address {
            tracing::info!(
                ?stake_table_proxy_address,
                ?owner,
                "transferring stake table proxy ownership to multisig",
            );
            let _ = proxy.transferOwnership(owner.to_alloy()).send().await?;
        }
    }

    Ok(contracts)
}

fn should_deploy(group: ContractGroup, only: &Option<Vec<ContractGroup>>) -> bool {
    match only {
        Some(groups) => groups.contains(&group),
        None => true,
    }
}

pub async fn is_proxy_contract(
    provider: &impl Middleware<Error: 'static>,
    proxy_address: H160,
) -> anyhow::Result<bool> {
    // confirm that the proxy_address is a proxy
    // using the implementation slot, 0x360894a13ba1a3210667c828492db98dca3e2076cc3735a920a3ca505d382bbc, which is the keccak-256 hash of "eip1967.proxy.implementation" subtracted by 1
    let hex_bytes = hex::decode("360894a13ba1a3210667c828492db98dca3e2076cc3735a920a3ca505d382bbc")
        .expect("Failed to decode hex string");
    let implementation_slot = ethers::types::H256::from_slice(&hex_bytes);
    let storage = provider
        .get_storage_at(proxy_address, implementation_slot, None)
        .await?;

    let implementation_address = H160::from_slice(&storage[12..]);

    // when the implementation address is not equal to zero, it's a proxy
    Ok(implementation_address != H160::zero())
}

#[derive(Clone, Copy, Debug, PartialEq, Eq, ValueEnum)]
pub enum ContractGroup {
    FeeContract,
    LightClient,
    PermissionedStakeTable,
    EspToken,
    StakeTable,
}

// Link with LightClient's bytecode artifacts. We include the unlinked bytecode for the contract
// in this binary so that the contract artifacts do not have to be distributed with the binary.
// This should be fine because if the bindings we are importing are up to date, so should be the
// contract artifacts: this is no different than foundry inlining bytecode objects in generated
// bindings, except that foundry doesn't provide the bytecode for contracts that link with
// libraries, so we have to do it ourselves.
fn link_light_client_contract(
    plonk_verifier: Address,
    // vk: Address,
) -> anyhow::Result<BytecodeObject> {
    let mut bytecode: BytecodeObject = serde_json::from_str(include_str!(
        "../../contract-bindings/artifacts/LightClient_bytecode.json",
    ))?;
    ensure!(
        bytecode.is_unlinked(),
        "LightClient contract bytecode is linked, but should have an external library"
    );
    bytecode
        .link_fully_qualified(
            "contracts/src/libraries/PlonkVerifier.sol:PlonkVerifier",
            plonk_verifier,
        )
        .resolve()
        .context("error linking PlonkVerifier lib")?;
    ensure!(!bytecode.is_unlinked(), "failed to link LightClient.sol");
    Ok(bytecode)
}

#[cfg(any(test, feature = "testing"))]
pub mod test_helpers {

    use std::sync::Arc;

    use anyhow::Context;
    use contract_bindings_ethers::{
        erc1967_proxy::ERC1967Proxy,
        fee_contract::{FeeContract, FEECONTRACT_ABI, FEECONTRACT_BYTECODE},
        light_client::{LightClient, LIGHTCLIENT_ABI},
        plonk_verifier::PlonkVerifier,
    };
    use ethers::prelude::*;
    use hotshot_contract_adapter::light_client::LightClientConstructorArgs;

    use super::{Contract, Contracts};
    use crate::deployer::link_light_client_contract;

    /// Deployment `LightClientMock.sol` as proxy for testing
    pub async fn deploy_light_client_contract_as_proxy_for_test<M: Middleware + 'static>(
        l1: Arc<M>,
        contracts: &mut Contracts,
        constructor_args: Option<LightClientConstructorArgs>,
    ) -> anyhow::Result<Address> {
        // Deploy library contracts.
        let plonk_verifier = contracts
            .deploy_tx(
                Contract::PlonkVerifier,
                PlonkVerifier::deploy(l1.clone(), ())?,
            )
            .await?;

        let bytecode = link_light_client_contract(plonk_verifier)?;

        // Deploy light client.
        let light_client_factory = ContractFactory::new(
            LIGHTCLIENT_ABI.clone(),
            bytecode
                .as_bytes()
                .context("error parsing bytecode for linked LightClient contract")?
                .clone(),
            l1.clone(),
        );
        let contract = light_client_factory.deploy(())?.send().await?;

        let light_client_address = contract.address();

        let light_client = LightClient::new(light_client_address, l1.clone());

        let constructor_args: LightClientConstructorArgs = match constructor_args {
            Some(args) => args,
            None => LightClientConstructorArgs::dummy_genesis(),
        };

        let deployer = *(l1.clone().get_accounts().await?.first()).expect("Address not found");

        let data = light_client
            .initialize(
                constructor_args.light_client_state.into(),
                constructor_args.stake_table_state.into(),
                constructor_args.max_history_seconds,
                deployer,
            )
            .calldata()
            .context("calldata for initialize transaction not available")?;
        let light_client_proxy_address = contracts
            .deploy_tx(
                Contract::LightClientProxy,
                ERC1967Proxy::deploy(l1, (light_client_address, data))?,
            )
            .await?;

        Ok(light_client_proxy_address)
    }

    /// Default deployment function `FeeContract.sol` for testing
    ///
    pub async fn deploy_fee_contract<M: Middleware + 'static>(
        l1: Arc<M>,
    ) -> anyhow::Result<Address> {
        // Deploy fee contract
        let fee_contract_factory = ContractFactory::new(
            FEECONTRACT_ABI.clone(),
            FEECONTRACT_BYTECODE.clone(),
            l1.clone(),
        );
        let contract = fee_contract_factory.deploy(())?.send().await?;

        let fee_contract_address = contract.address();

        Ok(fee_contract_address)
    }

    /// Default deployment function `FeeContract.sol` (as proxy) for testing
    ///
    pub async fn deploy_fee_contract_as_proxy<M: Middleware + 'static>(
        l1: Arc<M>,
        contracts: &mut Contracts,
    ) -> anyhow::Result<Address> {
        // Deploy fee contract
        let fee_contract_factory = ContractFactory::new(
            FEECONTRACT_ABI.clone(),
            FEECONTRACT_BYTECODE.clone(),
            l1.clone(),
        );
        let contract = fee_contract_factory.deploy(())?.send().await?;

        let fee_contract_address = contract.address();

        let fee_contract = FeeContract::new(fee_contract_address, l1.clone());

        let deployer = *(l1.clone().get_accounts().await?.first()).expect("Address not found");

        let data = fee_contract
            .initialize(deployer)
            .calldata()
            .context("calldata for initialize transaction not available")?;

        let fee_contract_proxy_address = contracts
            .deploy_tx(
                Contract::FeeContractProxy,
                ERC1967Proxy::deploy(l1.clone(), (fee_contract_address, data))?,
            )
            .await?;

        Ok(fee_contract_proxy_address)
    }
}<|MERGE_RESOLUTION|>--- conflicted
+++ resolved
@@ -361,11 +361,8 @@
     genesis: BoxFuture<'_, anyhow::Result<(ParsedLightClientState, ParsedStakeTableState)>>,
     permissioned_prover: Option<Address>,
     mut contracts: Contracts,
-<<<<<<< HEAD
-=======
-    initial_stake_table: Option<Vec<NodeInfo>>,
+    _initial_stake_table: Option<Vec<NodeInfo>>,
     exit_escrow_period: Option<Duration>,
->>>>>>> 0dbc0958
 ) -> anyhow::Result<Contracts> {
     if should_deploy(ContractGroup::StakeTable, &only) && exit_escrow_period.is_none() {
         anyhow::bail!(
