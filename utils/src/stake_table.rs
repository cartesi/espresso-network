use std::{fs, path::Path, sync::Arc, time::Duration};

/// Utilities for loading an initial permissioned stake table from a toml file.
///
/// The initial stake table is passed to the permissioned stake table contract
/// on deployment.
use contract_bindings_ethers::permissioned_stake_table::{
    G2Point, NodeInfo, PermissionedStakeTable, PermissionedStakeTableErrors,
};
use derive_more::derive::From;
use ethers::{
    middleware::SignerMiddleware,
    providers::{Http, Middleware as _, Provider},
    signers::{coins_bip39::English, MnemonicBuilder, Signer as _},
    types::Address,
};
use hotshot::types::BLSPubKey;
use hotshot_contract_adapter::stake_table::{bls_jf_to_sol, NodeInfoJf};
use hotshot_types::network::PeerConfigKeys;
use url::Url;

<<<<<<< HEAD
use std::{fs, path::Path, sync::Arc, time::Duration};

use crate::contract_send;

=======
>>>>>>> 984bcf51
/// A stake table config stored in a file
#[derive(serde::Serialize, serde::Deserialize, Debug, Clone)]
#[serde(bound(deserialize = ""))]
pub struct PermissionedStakeTableConfig {
    /// The list of public keys that are initially inserted into the
    /// permissioned stake table contract.
    #[serde(default)]
    pub public_keys: Vec<PeerConfigKeys<BLSPubKey>>,
}

impl PermissionedStakeTableConfig {
    pub fn from_toml_file(path: &Path) -> anyhow::Result<Self> {
        let config_file_as_string: String = fs::read_to_string(path)
            .unwrap_or_else(|_| panic!("Could not read config file located at {}", path.display()));

        Ok(
            toml::from_str::<Self>(&config_file_as_string).unwrap_or_else(|err| {
                panic!(
                    "Unable to convert config file {} to TOML: {err}",
                    path.display()
                )
            }),
        )
    }
}

impl From<PermissionedStakeTableConfig> for Vec<NodeInfo> {
    fn from(value: PermissionedStakeTableConfig) -> Self {
        value
            .public_keys
            .into_iter()
            .map(|peer_config| {
                let node_info: NodeInfoJf = peer_config.clone().into();
                node_info.into()
            })
            .collect()
    }
}

#[derive(serde::Serialize, serde::Deserialize, Clone, Debug, From, PartialEq)]
pub struct StakerIdentity {
    pub stake_table_key: BLSPubKey,
}

impl From<StakerIdentity> for BLSPubKey {
    fn from(value: StakerIdentity) -> Self {
        value.stake_table_key
    }
}

/// Information to add and remove stakers in the permissioned stake table contract.
#[derive(serde::Serialize, serde::Deserialize, Debug, Clone)]
#[serde(bound(deserialize = ""))]
pub struct PermissionedStakeTableUpdate {
    #[serde(default)]
    pub stakers_to_remove: Vec<StakerIdentity>,
    #[serde(default)]
    pub new_stakers: Vec<PeerConfigKeys<BLSPubKey>>,
}

impl PermissionedStakeTableUpdate {
    pub fn new(
        new_stakers: Vec<PeerConfigKeys<BLSPubKey>>,
        stakers_to_remove: Vec<StakerIdentity>,
    ) -> Self {
        Self {
            stakers_to_remove,
            new_stakers,
        }
    }

    pub fn from_toml_file(path: &Path) -> anyhow::Result<Self> {
        let config_file_as_string: String = fs::read_to_string(path)
            .unwrap_or_else(|_| panic!("Could not read config file located at {}", path.display()));

        Ok(
            toml::from_str::<Self>(&config_file_as_string).unwrap_or_else(|err| {
                panic!(
                    "Unable to convert config file {} to TOML: {err}",
                    path.display()
                )
            }),
        )
    }

    pub fn to_toml_file(&self, path: &Path) -> anyhow::Result<()> {
        let toml_string = toml::to_string_pretty(self)
            .unwrap_or_else(|err| panic!("Failed to serialize config to TOML: {err}"));

        fs::write(path, toml_string)
            .unwrap_or_else(|_| panic!("Could not write config file to {}", path.display()));

        Ok(())
    }

    fn stakers_to_remove(&self) -> Vec<G2Point> {
        self.stakers_to_remove
            .iter()
            .map(|v| bls_jf_to_sol(v.clone().into()))
            .collect()
    }

    fn new_stakers(&self) -> Vec<NodeInfo> {
        self.new_stakers
            .iter()
            .map(|peer_config| {
                let node_info: NodeInfoJf = peer_config.clone().into();
                node_info.into()
            })
            .collect()
    }
}

pub async fn update_stake_table(
    l1url: Url,
    l1_interval: Duration,
    mnemonic: String,
    account_index: u32,
    contract_address: Address,
    update: PermissionedStakeTableUpdate,
) -> anyhow::Result<()> {
    let provider = Provider::<Http>::try_from(l1url.to_string())?.interval(l1_interval);
    let chain_id = provider.get_chainid().await?.as_u64();
    let wallet = MnemonicBuilder::<English>::default()
        .phrase(mnemonic.as_str())
        .index(account_index)?
        .build()?
        .with_chain_id(chain_id);

    let l1 = Arc::new(SignerMiddleware::new(provider.clone(), wallet));

    let contract = PermissionedStakeTable::new(contract_address, l1);

    tracing::info!("sending stake table update transaction");

    if update.stakers_to_remove().is_empty() && update.new_stakers().is_empty() {
        anyhow::bail!("No changes to update in the stake table");
    }

    let (tx_receipt, _) = contract_send::<_, _, PermissionedStakeTableErrors>(
        &contract.update(update.stakers_to_remove(), update.new_stakers()),
    )
    .await?;

    tracing::info!("Transaction receipt: {:?}", tx_receipt);
    Ok(())
}

#[cfg(test)]
mod test {
    use hotshot::types::{BLSPubKey, SignatureKey};
    use hotshot_types::{light_client::StateKeyPair, network::PeerConfigKeys};
    use toml::toml;

    use crate::{
        stake_table::{PermissionedStakeTableConfig, PermissionedStakeTableUpdate},
        test_utils::setup_test,
    };

    fn assert_peer_config_eq(p1: &PeerConfigKeys<BLSPubKey>, p2: &PeerConfigKeys<BLSPubKey>) {
        assert_eq!(p1.stake_table_key, p2.stake_table_key);
        assert_eq!(p1.state_ver_key, p2.state_ver_key);
        assert_eq!(p1.stake, p2.stake);
        assert_eq!(p1.da, p2.da);
    }

    fn mk_keys() -> Vec<PeerConfigKeys<BLSPubKey>> {
        let mut keys = Vec::new();
        for i in 0..3 {
            let (pubkey, _) = BLSPubKey::generated_from_seed_indexed([0; 32], i);
            let state_kp = StateKeyPair::generate_from_seed_indexed([0; 32], i).0;
            let ver_key = state_kp.ver_key();
            keys.push(PeerConfigKeys {
                stake_table_key: pubkey,
                state_ver_key: ver_key,
                stake: i + 1,
                da: i == 0,
            });
        }
        keys
    }

    #[test]
    fn test_permissioned_stake_table_from_toml() {
        setup_test();

        let keys = mk_keys();

        let st_key_1 = keys[0].stake_table_key.to_string();
        let verkey_1 = keys[0].state_ver_key.to_string();
        let da_1 = keys[0].da;

        let st_key_2 = keys[1].stake_table_key.to_string();
        let verkey_2 = keys[1].state_ver_key.to_string();
        let da_2 = keys[1].da;

        let st_key_3 = keys[2].stake_table_key.to_string();
        let verkey_3 = keys[2].state_ver_key.to_string();
        let da_3 = keys[2].da;

        let toml = toml! {
            [[public_keys]]
            stake_table_key =  st_key_1
            state_ver_key  =  verkey_1
            stake = 1
            da = da_1

            [[public_keys]]
            stake_table_key =  st_key_2
            state_ver_key  =  verkey_2
            stake = 2
            da = da_2

            [[public_keys]]
            stake_table_key = st_key_3
            state_ver_key  =  verkey_3
            stake = 3
            da = da_3

        }
        .to_string();

        let tmpdir = tempfile::tempdir().unwrap();
        let toml_path = tmpdir.path().join("stake_table.toml");
        std::fs::write(&toml_path, toml).unwrap();

        let toml_st = PermissionedStakeTableConfig::from_toml_file(&toml_path).unwrap();

        assert_eq!(toml_st.public_keys.len(), 3);

        assert_peer_config_eq(&toml_st.public_keys[0], &keys[0]);
        assert_peer_config_eq(&toml_st.public_keys[1], &keys[1]);
        assert_peer_config_eq(&toml_st.public_keys[2], &keys[2]);
    }

    #[test]
    fn test_permissioned_stake_table_update_from_toml() {
        setup_test();

        let keys = mk_keys();

        let st_key_1 = keys[0].stake_table_key.to_string();

        let st_key_2 = keys[1].stake_table_key.to_string();
        let verkey_2 = keys[1].state_ver_key.to_string();
        let da_2 = keys[1].da;

        let st_key_3 = keys[2].stake_table_key.to_string();
        let verkey_3 = keys[2].state_ver_key.to_string();
        let da_3 = keys[2].da;

        let toml = toml! {
            [[stakers_to_remove]]
            stake_table_key =  st_key_1

            [[new_stakers]]
            stake_table_key =  st_key_2
            state_ver_key  =  verkey_2
            stake = 2
            da = da_2

            [[new_stakers]]
            stake_table_key = st_key_3
            state_ver_key  =  verkey_3
            stake = 3
            da = da_3
        }
        .to_string();

        let tmpdir = tempfile::tempdir().unwrap();
        let toml_path = tmpdir.path().join("stake_table_update.toml");
        std::fs::write(&toml_path, toml).unwrap();
        let update = PermissionedStakeTableUpdate::from_toml_file(&toml_path).unwrap();

        assert_eq!(update.stakers_to_remove.len(), 1);
        assert_eq!(update.stakers_to_remove[0], keys[0].stake_table_key.into());

        assert_eq!(update.new_stakers.len(), 2);
        assert_peer_config_eq(&update.new_stakers[0], &keys[1]);
        assert_peer_config_eq(&update.new_stakers[1], &keys[2]);
    }
}<|MERGE_RESOLUTION|>--- conflicted
+++ resolved
@@ -19,13 +19,8 @@
 use hotshot_types::network::PeerConfigKeys;
 use url::Url;
 
-<<<<<<< HEAD
-use std::{fs, path::Path, sync::Arc, time::Duration};
-
 use crate::contract_send;
 
-=======
->>>>>>> 984bcf51
 /// A stake table config stored in a file
 #[derive(serde::Serialize, serde::Deserialize, Debug, Clone)]
 #[serde(bound(deserialize = ""))]
