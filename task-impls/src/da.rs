--- conflicted
+++ resolved
@@ -24,11 +24,7 @@
         node_implementation::{CommitteeEx, NodeImplementation, NodeType},
         signature_key::SignatureKey,
         state::ConsensusTime,
-<<<<<<< HEAD
-        Block,
-=======
-        BlockPayload, State,
->>>>>>> f59aec61
+        BlockPayload,
     },
     utils::ViewInner,
     vote::VoteAccumulator,
@@ -650,19 +646,17 @@
 
                 return None;
             }
-            SequencingHotShotEvent::BlockReady(block) => {
+            SequencingHotShotEvent::BlockReady(block, view) => {
                 self.committee_exchange
                     .network()
-                    .inject_consensus_info(ConsensusIntentEvent::CancelPollForTransactions(
-                        *self.cur_view + 1,
-                    ))
+                    .inject_consensus_info(ConsensusIntentEvent::CancelPollForTransactions(*view))
                     .await;
 
                 let signature = self.committee_exchange.sign_da_proposal(&block.commit());
                 let data: DAProposal<TYPES> = DAProposal {
                     deltas: block.clone(),
                     // Upon entering a new view we want to send a DA Proposal for the next view -> Is it always the case that this is cur_view + 1?
-                    view_number: self.cur_view + 1,
+                    view_number: view,
                 };
                 debug!("Sending DA proposal for view {:?}", data.view_number);
 
@@ -709,7 +703,7 @@
                         .publish(SequencingHotShotEvent::VidDisperseSend(
                             Proposal {
                                 data: VidDisperse {
-                                    view_number: self.cur_view + 1, // copied from `data` above
+                                    view_number: view,
                                     commitment: block.commit(),
                                     shares,
                                     common,
@@ -747,7 +741,7 @@
             SequencingHotShotEvent::DAProposalRecv(_, _)
                 | SequencingHotShotEvent::DAVoteRecv(_)
                 | SequencingHotShotEvent::Shutdown
-                | SequencingHotShotEvent::BlockReady(_)
+                | SequencingHotShotEvent::BlockReady(_, _)
                 | SequencingHotShotEvent::Timeout(_)
                 | SequencingHotShotEvent::VidDisperseRecv(_, _)
                 | SequencingHotShotEvent::VidVoteRecv(_)
