--- conflicted
+++ resolved
@@ -376,35 +376,9 @@
                                 justify_qc.get_data().leaf_commit,
                                 proposal.view_number,
                             );
-<<<<<<< HEAD
-                            return false;
-                        };
-                        let parent_commitment = parent.commit();
-
-                        let leaf: Leaf<_> = Leaf {
-                            view_number: view,
-                            justify_qc: proposal.justify_qc.clone(),
-                            parent_commitment,
-                            block_header: proposal.block_header.clone(),
-                            block_payload: None,
-                            rejected: Vec::new(),
-                            timestamp: time::OffsetDateTime::now_utc().unix_timestamp_nanos(),
-                            proposer_id: self.quorum_exchange.get_leader(view).to_bytes(),
-                        };
-                        let vote = QuorumVote::<TYPES>::create_signed_vote(
-                            QuorumData {
-                                leaf_commit: leaf.commit(),
-                            },
-                            view,
-                            self.quorum_exchange.public_key(),
-                            self.quorum_exchange.private_key(),
-                        );
-                        let message = GeneralConsensusMessage::<TYPES>::Vote(vote);
-=======
                     return false;
                 };
                 let parent_commitment = parent.commit();
->>>>>>> a9beeb57
 
                 let leaf: Leaf<_> = Leaf {
                     view_number: view,
@@ -416,7 +390,7 @@
                     timestamp: time::OffsetDateTime::now_utc().unix_timestamp_nanos(),
                     proposer_id: self.quorum_exchange.get_leader(view).to_bytes(),
                 };
-                let vote = QuorumVote::<TYPES, QuorumMembership<TYPES, I>>::create_signed_vote(
+                let vote = QuorumVote::<TYPES>::create_signed_vote(
                     QuorumData {
                         leaf_commit: leaf.commit(),
                     },
@@ -424,7 +398,7 @@
                     self.quorum_exchange.public_key(),
                     self.quorum_exchange.private_key(),
                 );
-                let message = GeneralConsensusMessage::<TYPES, I>::Vote(vote);
+                let message = GeneralConsensusMessage::<TYPES>::Vote(vote);
 
                 if let GeneralConsensusMessage::Vote(vote) = message {
                     debug!(
@@ -462,57 +436,6 @@
                                 justify_qc.get_data().leaf_commit,
                                 proposal.view_number,
                             );
-<<<<<<< HEAD
-                            return false;
-                        };
-                        let parent_commitment = parent.commit();
-
-                        let leaf: Leaf<_> = Leaf {
-                            view_number: view,
-                            justify_qc: proposal.justify_qc.clone(),
-                            parent_commitment,
-                            block_header: proposal.block_header.clone(),
-                            block_payload: None,
-                            rejected: Vec::new(),
-                            timestamp: time::OffsetDateTime::now_utc().unix_timestamp_nanos(),
-                            proposer_id: self.quorum_exchange.get_leader(view).to_bytes(),
-                        };
-
-                        // Validate the DAC.
-                        let message = if cert.is_valid_cert(self.committee_exchange.membership()) {
-                            // Validate the block payload commitment for non-genesis DAC.
-                            if !cert.is_genesis
-                                && cert.get_data().payload_commit
-                                    != proposal.block_header.payload_commitment()
-                            {
-                                error!("Block payload commitment does not equal parent commitment");
-                                return false;
-                            }
-                            let vote = QuorumVote::<TYPES>::create_signed_vote(
-                                QuorumData {
-                                    leaf_commit: leaf.commit(),
-                                },
-                                view,
-                                self.quorum_exchange.public_key(),
-                                self.quorum_exchange.private_key(),
-                            );
-                            GeneralConsensusMessage::<TYPES>::Vote(vote)
-                        } else {
-                            error!("Invalid DAC in proposal! Skipping proposal. {:?} cur view is: {:?}", cert, self.cur_view );
-                            return false;
-                        };
-
-                        if let GeneralConsensusMessage::Vote(vote) = message {
-                            debug!(
-                                "Sending vote to next quorum leader {:?}",
-                                vote.get_view_number()
-                            );
-                            self.event_stream
-                                .publish(HotShotEvent::QuorumVoteSend(vote))
-                                .await;
-                            return true;
-                        }
-=======
                     return false;
                 };
                 let parent_commitment = parent.commit();
@@ -537,9 +460,8 @@
                     {
                         error!("Block payload commitment does not equal parent commitment");
                         return false;
->>>>>>> a9beeb57
                     }
-                    let vote = QuorumVote::<TYPES, QuorumMembership<TYPES, I>>::create_signed_vote(
+                    let vote = QuorumVote::<TYPES>::create_signed_vote(
                         QuorumData {
                             leaf_commit: leaf.commit(),
                         },
@@ -547,7 +469,7 @@
                         self.quorum_exchange.public_key(),
                         self.quorum_exchange.private_key(),
                     );
-                    GeneralConsensusMessage::<TYPES, I>::Vote(vote)
+                    GeneralConsensusMessage::<TYPES>::Vote(vote)
                 } else {
                     error!(
                         "Invalid DAC in proposal! Skipping proposal. {:?} cur view is: {:?}",
