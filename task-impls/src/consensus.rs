use crate::events::HotShotEvent;
use async_compatibility_layer::art::{async_sleep, async_spawn};
use async_lock::{RwLock, RwLockUpgradableReadGuard};
#[cfg(async_executor_impl = "async-std")]
use async_std::task::JoinHandle;
use bitvec::prelude::*;
use commit::{Commitment, Committable};
use core::time::Duration;
use either::Either;
use futures::FutureExt;
use hotshot_constants::LOOK_AHEAD;
use hotshot_task::{
    event_stream::{ChannelStream, EventStream},
    global_registry::GlobalRegistry,
    task::{FilterEvent, HandleEvent, HotShotTaskCompleted, HotShotTaskTypes, TS},
    task_impls::{HSTWithEvent, TaskBuilder},
};
use hotshot_types::{
    consensus::{Consensus, View},
    data::{Leaf, QuorumProposal},
    event::{Event, EventType},
    message::{GeneralConsensusMessage, Message, Proposal},
    simple_certificate::{
        DACertificate2, QuorumCertificate2, TimeoutCertificate2, VIDCertificate2,
    },
    simple_vote::{QuorumData, QuorumVote, TimeoutData, TimeoutVote2},
    traits::{
        block_contents::BlockHeader,
        consensus_api::ConsensusApi,
        election::{ConsensusExchange, Membership, QuorumExchangeType},
        network::{CommunicationChannel, ConsensusIntentEvent},
        node_implementation::{
            CommitteeEx, NodeImplementation, NodeType, QuorumEx, QuorumMembership, TimeoutEx,
        },
        signature_key::SignatureKey,
        state::ConsensusTime,
        BlockPayload,
    },
    utils::{Terminator, ViewInner},
    vote2::{Certificate2, HasViewNumber, VoteAccumulator2},
};
use tracing::warn;

use snafu::Snafu;
use std::{
    collections::{HashMap, HashSet},
    marker::PhantomData,
    sync::Arc,
};
#[cfg(async_executor_impl = "tokio")]
use tokio::task::JoinHandle;
use tracing::{debug, error, info, instrument};

/// Error returned by the consensus task
#[derive(Snafu, Debug)]
pub struct ConsensusTaskError {}

/// Alias for the block payload commitment and the associated metadata.
type CommitmentAndMetadata<PAYLOAD> = (Commitment<PAYLOAD>, <PAYLOAD as BlockPayload>::Metadata);

/// The state for the consensus task.  Contains all of the information for the implementation
/// of consensus
pub struct ConsensusTaskState<
<<<<<<< HEAD
    TYPES: NodeType<Transaction = VIDTransaction>,
    I: NodeImplementation<TYPES>,
=======
    TYPES: NodeType,
    I: NodeImplementation<TYPES, ConsensusMessage = SequencingMessage<TYPES, I>>,
>>>>>>> 43206887
    A: ConsensusApi<TYPES, I> + 'static,
> where
    QuorumEx<TYPES, I>:
        ConsensusExchange<TYPES, Message<TYPES, I>, Commitment = Commitment<Leaf<TYPES>>>,
    CommitteeEx<TYPES, I>:
        ConsensusExchange<TYPES, Message<TYPES, I>, Commitment = Commitment<TYPES::BlockPayload>>,
    TimeoutEx<TYPES, I>:
        ConsensusExchange<TYPES, Message<TYPES, I>, Commitment = Commitment<TYPES::Time>>,
{
    /// The global task registry
    pub registry: GlobalRegistry,
    /// Reference to consensus. The replica will require a write lock on this.
    pub consensus: Arc<RwLock<Consensus<TYPES>>>,
    /// View timeout from config.
    pub timeout: u64,
    /// View number this view is executing in.
    pub cur_view: TYPES::Time,

    /// The commitment to the current block payload and its metadata submitted to DA.
    pub payload_commitment_and_metadata: Option<CommitmentAndMetadata<TYPES::BlockPayload>>,

    /// the quorum exchange
    pub quorum_exchange: Arc<QuorumEx<TYPES, I>>,

    /// The timeout exchange
    pub timeout_exchange: Arc<TimeoutEx<TYPES, I>>,

    /// Consensus api
    pub api: A,

    /// the committee exchange
    pub committee_exchange: Arc<CommitteeEx<TYPES, I>>,

    /// needed to typecheck
    pub _pd: PhantomData<I>,

    /// Current Vote collection task, with it's view.
    pub vote_collector: Option<(TYPES::Time, usize, usize)>,

    /// Have we already sent a proposal for a particular view
    /// since proposal can be sent either on QCFormed event or ViewChange event
    // pub proposal_sent: HashMap<TYPES::Time, bool>,

    /// timeout task handle
    pub timeout_task: JoinHandle<()>,

    /// Global events stream to publish events
    pub event_stream: ChannelStream<HotShotEvent<TYPES, I>>,

    /// Event stream to publish events to the application layer
    pub output_event_stream: ChannelStream<Event<TYPES>>,

    /// All the DA certs we've received for current and future views.
    pub da_certs: HashMap<TYPES::Time, DACertificate2<TYPES>>,

    /// All the VID certs we've received for current and future views.
    pub vid_certs: HashMap<TYPES::Time, VIDCertificate2<TYPES>>,

    /// The most recent proposal we have, will correspond to the current view if Some()
    /// Will be none if the view advanced through timeout/view_sync
    pub current_proposal: Option<QuorumProposal<TYPES>>,

    // ED Should replace this with config information since we need it anyway
    /// The node's id
    pub id: u64,
}

/// State for the vote collection task.  This handles the building of a QC from a votes received
pub struct VoteCollectionTaskState<TYPES: NodeType, I: NodeImplementation<TYPES>>
where
    QuorumEx<TYPES, I>:
        ConsensusExchange<TYPES, Message<TYPES, I>, Commitment = Commitment<Leaf<TYPES>>>,
    TimeoutEx<TYPES, I>:
        ConsensusExchange<TYPES, Message<TYPES, I>, Commitment = Commitment<TYPES::Time>>,
{
    /// the quorum exchange
    pub quorum_exchange: Arc<QuorumEx<TYPES, I>>,
    /// the timeout exchange
    pub timeout_exchange: Arc<TimeoutEx<TYPES, I>>,

    #[allow(clippy::type_complexity)]
    /// Accumulator for votes
    pub accumulator: Either<
        VoteAccumulator2<
            TYPES,
            QuorumVote<TYPES, QuorumMembership<TYPES, I>>,
            QuorumCertificate2<TYPES>,
        >,
        QuorumCertificate2<TYPES>,
    >,

    /// Accumulator for votes
    #[allow(clippy::type_complexity)]
    pub timeout_accumulator: Either<
        VoteAccumulator2<
            TYPES,
            TimeoutVote2<TYPES, QuorumMembership<TYPES, I>>,
            TimeoutCertificate2<TYPES>,
        >,
        TimeoutCertificate2<TYPES>,
    >,
    /// View which this vote collection task is collecting votes in
    pub cur_view: TYPES::Time,
    /// The event stream shared by all tasks
    pub event_stream: ChannelStream<HotShotEvent<TYPES, I>>,
    /// Node id
    pub id: u64,
}

impl<TYPES: NodeType, I: NodeImplementation<TYPES>> TS for VoteCollectionTaskState<TYPES, I>
where
    QuorumEx<TYPES, I>:
        ConsensusExchange<TYPES, Message<TYPES, I>, Commitment = Commitment<Leaf<TYPES>>>,
    TimeoutEx<TYPES, I>:
        ConsensusExchange<TYPES, Message<TYPES, I>, Commitment = Commitment<TYPES::Time>>,
{
}

#[instrument(skip_all, fields(id = state.id, view = *state.cur_view), name = "Quorum Vote Collection Task", level = "error")]

async fn vote_handle<TYPES: NodeType, I: NodeImplementation<TYPES>>(
    mut state: VoteCollectionTaskState<TYPES, I>,
    event: HotShotEvent<TYPES, I>,
) -> (
    std::option::Option<HotShotTaskCompleted>,
    VoteCollectionTaskState<TYPES, I>,
)
where
    QuorumEx<TYPES, I>:
        ConsensusExchange<TYPES, Message<TYPES, I>, Commitment = Commitment<Leaf<TYPES>>>,
    TimeoutEx<TYPES, I>:
        ConsensusExchange<TYPES, Message<TYPES, I>, Commitment = Commitment<TYPES::Time>>,
{
    match event {
        HotShotEvent::QuorumVoteRecv(vote) => {
            // For the case where we receive votes after we've made a certificate
            if state.accumulator.is_right() {
                return (None, state);
            }

            if vote.get_view_number() != state.cur_view {
                error!(
                    "Vote view does not match! vote view is {} current view is {}",
                    *vote.get_view_number(),
                    *state.cur_view
                );
                return (None, state);
            }

            let accumulator = state.accumulator.left().unwrap();

            match accumulator.accumulate(&vote, state.quorum_exchange.membership()) {
                Either::Left(acc) => {
                    state.accumulator = Either::Left(acc);
                    return (None, state);
                }
                Either::Right(qc) => {
                    debug!("QCFormed! {:?}", qc.view_number);
                    state
                        .event_stream
                        .publish(HotShotEvent::QCFormed(either::Left(qc.clone())))
                        .await;
                    state.accumulator = Either::Right(qc.clone());

                    // No longer need to poll for votes
                    state
                        .quorum_exchange
                        .network()
                        .inject_consensus_info(ConsensusIntentEvent::CancelPollForVotes(
                            *qc.view_number,
                        ))
                        .await;

                    return (Some(HotShotTaskCompleted::ShutDown), state);
                }
            }
        }
        // TODO: Code below is redundant of code above; can be fixed
        // during exchange refactor
        // https://github.com/EspressoSystems/HotShot/issues/1799
        HotShotEvent::TimeoutVoteRecv(vote) => {
            debug!("Received timeout vote for view {}", *vote.get_view_number());
            if state.timeout_accumulator.is_right() {
                return (None, state);
            }

            if vote.get_view_number() != state.cur_view {
                error!(
                    "Vote view does not match! vote view is {} current view is {}",
                    *vote.get_view_number(),
                    *state.cur_view
                );
                return (None, state);
            }

            let accumulator = state.timeout_accumulator.left().unwrap();

            match accumulator.accumulate(&vote, state.quorum_exchange.membership()) {
                Either::Left(acc) => {
                    state.timeout_accumulator = Either::Left(acc);
                    return (None, state);
                }
                Either::Right(qc) => {
                    debug!("QCFormed! {:?}", qc.view_number);
                    state
                        .event_stream
                        .publish(HotShotEvent::QCFormed(either::Right(qc.clone())))
                        .await;
                    state.timeout_accumulator = Either::Right(qc.clone());

                    // No longer need to poll for votes
                    state
                        .quorum_exchange
                        .network()
                        .inject_consensus_info(ConsensusIntentEvent::CancelPollForVotes(
                            *qc.view_number,
                        ))
                        .await;

                    return (Some(HotShotTaskCompleted::ShutDown), state);
                }
            }
        }
        HotShotEvent::Shutdown => {
            return (Some(HotShotTaskCompleted::ShutDown), state);
        }
        _ => {
            error!("Unexpected event");
        }
    }
    (None, state)
}

impl<
<<<<<<< HEAD
        TYPES: NodeType<BlockPayload = VIDBlockPayload, Transaction = VIDTransaction>,
        I: NodeImplementation<TYPES>,
=======
        TYPES: NodeType,
        I: NodeImplementation<TYPES, ConsensusMessage = SequencingMessage<TYPES, I>>,
>>>>>>> 43206887
        A: ConsensusApi<TYPES, I> + 'static,
    > ConsensusTaskState<TYPES, I, A>
where
    QuorumEx<TYPES, I>:
        ConsensusExchange<TYPES, Message<TYPES, I>, Commitment = Commitment<Leaf<TYPES>>>,
    CommitteeEx<TYPES, I>:
        ConsensusExchange<TYPES, Message<TYPES, I>, Commitment = Commitment<TYPES::BlockPayload>>,
    TimeoutEx<TYPES, I>:
        ConsensusExchange<TYPES, Message<TYPES, I>, Commitment = Commitment<TYPES::Time>>,
{
    #[instrument(skip_all, fields(id = self.id, view = *self.cur_view), name = "Consensus genesis leaf", level = "error")]

    async fn genesis_leaf(&self) -> Option<Leaf<TYPES>> {
        let consensus = self.consensus.read().await;

        let Some(genesis_view) = consensus.state_map.get(&TYPES::Time::genesis()) else {
            error!("Couldn't find genesis view in state map.");
            return None;
        };
        let Some(leaf) = genesis_view.get_leaf_commitment() else {
            error!(
                ?genesis_view,
                "Genesis view points to a view without a leaf"
            );
            return None;
        };
        let Some(leaf) = consensus.saved_leaves.get(&leaf) else {
            error!("Failed to find genesis leaf.");
            return None;
        };
        Some(leaf.clone())
    }

    #[instrument(skip_all, fields(id = self.id, view = *self.cur_view), name = "Consensus vote if able", level = "error")]

    async fn vote_if_able(&self) -> bool {
        if !self
            .quorum_exchange
            .membership()
            .has_stake(self.quorum_exchange.public_key())
        {
            debug!(
                "We were not chosen for consensus committee on {:?}",
                self.cur_view
            );
            return false;
        }
        if let Some(proposal) = &self.current_proposal {
            // ED Need to account for the genesis DA cert
            if proposal.justify_qc.is_genesis && proposal.view_number == TYPES::Time::new(1) {
                // warn!("Proposal is genesis!");

                let view = TYPES::Time::new(*proposal.view_number);
                let justify_qc = proposal.justify_qc.clone();
                let parent = if justify_qc.is_genesis {
                    self.genesis_leaf().await
                } else {
                    self.consensus
                        .read()
                        .await
                        .saved_leaves
                        .get(&justify_qc.get_data().leaf_commit)
                        .cloned()
                };

                // Justify qc's leaf commitment is not the same as the parent's leaf commitment, but it should be (in this case)
                let Some(parent) = parent else {
                    error!(
                                "Proposal's parent missing from storage with commitment: {:?}, proposal view {:?}",
                                justify_qc.get_data().leaf_commit,
                                proposal.view_number,
                            );
                    return false;
                };
                let parent_commitment = parent.commit();

                let leaf: Leaf<_> = Leaf {
                    view_number: view,
                    justify_qc: proposal.justify_qc.clone(),
                    parent_commitment,
                    block_header: proposal.block_header.clone(),
                    block_payload: None,
                    rejected: Vec::new(),
                    timestamp: time::OffsetDateTime::now_utc().unix_timestamp_nanos(),
                    proposer_id: self.quorum_exchange.get_leader(view).to_bytes(),
                };
                let vote = QuorumVote::<TYPES, QuorumMembership<TYPES, I>>::create_signed_vote(
                    QuorumData {
                        leaf_commit: leaf.commit(),
                    },
                    view,
                    self.quorum_exchange.public_key(),
                    self.quorum_exchange.private_key(),
                );
                let message = GeneralConsensusMessage::<TYPES, I>::Vote(vote);

                if let GeneralConsensusMessage::Vote(vote) = message {
                    debug!(
                        "Sending vote to next quorum leader {:?}",
                        vote.get_view_number() + 1
                    );
                    self.event_stream
                        .publish(HotShotEvent::QuorumVoteSend(vote))
                        .await;
                    return true;
                }
            }

            // Only vote if you have the DA cert
            // ED Need to update the view number this is stored under?
            if let Some(cert) = self.da_certs.get(&(proposal.get_view_number())) {
                let view = cert.view_number;
                // TODO: do some of this logic without the vote token check, only do that when voting.
                let justify_qc = proposal.justify_qc.clone();
                let parent = if justify_qc.is_genesis {
                    self.genesis_leaf().await
                } else {
                    self.consensus
                        .read()
                        .await
                        .saved_leaves
                        .get(&justify_qc.get_data().leaf_commit)
                        .cloned()
                };

                // Justify qc's leaf commitment is not the same as the parent's leaf commitment, but it should be (in this case)
                let Some(parent) = parent else {
                    error!(
                                "Proposal's parent missing from storage with commitment: {:?}, proposal view {:?}",
                                justify_qc.get_data().leaf_commit,
                                proposal.view_number,
                            );
                    return false;
                };
                let parent_commitment = parent.commit();

                let leaf: Leaf<_> = Leaf {
                    view_number: view,
                    justify_qc: proposal.justify_qc.clone(),
                    parent_commitment,
                    block_header: proposal.block_header.clone(),
                    block_payload: None,
                    rejected: Vec::new(),
                    timestamp: time::OffsetDateTime::now_utc().unix_timestamp_nanos(),
                    proposer_id: self.quorum_exchange.get_leader(view).to_bytes(),
                };

                // Validate the DAC.
                let message = if cert.is_valid_cert(self.committee_exchange.membership()) {
                    // Validate the block payload commitment for non-genesis DAC.
                    if !cert.is_genesis
                        && cert.get_data().payload_commit
                            != proposal.block_header.payload_commitment()
                    {
                        error!("Block payload commitment does not equal parent commitment");
                        return false;
                    }
                    let vote = QuorumVote::<TYPES, QuorumMembership<TYPES, I>>::create_signed_vote(
                        QuorumData {
                            leaf_commit: leaf.commit(),
                        },
                        view,
                        self.quorum_exchange.public_key(),
                        self.quorum_exchange.private_key(),
                    );
                    GeneralConsensusMessage::<TYPES, I>::Vote(vote)
                } else {
                    error!(
                        "Invalid DAC in proposal! Skipping proposal. {:?} cur view is: {:?}",
                        cert, self.cur_view
                    );
                    return false;
                };

                if let GeneralConsensusMessage::Vote(vote) = message {
                    debug!(
                        "Sending vote to next quorum leader {:?}",
                        vote.get_view_number()
                    );
                    self.event_stream
                        .publish(HotShotEvent::QuorumVoteSend(vote))
                        .await;
                    return true;
                }
            }
            info!(
                "Couldn't find DAC cert in certs, meaning we haven't received it yet for view {:?}",
                *proposal.get_view_number(),
            );
            return false;
        }
        info!(
            "Could not vote because we don't have a proposal yet for view {}",
            *self.cur_view
        );
        false
    }

    /// Must only update the view and GC if the view actually changes
    #[instrument(skip_all, fields(id = self.id, view = *self.cur_view), name = "Consensus update view", level = "error")]

    async fn update_view(&mut self, new_view: TYPES::Time) -> bool {
        if *self.cur_view < *new_view {
            debug!(
                "Updating view from {} to {} in consensus task",
                *self.cur_view, *new_view
            );

            // Remove old certs, we won't vote on past views
            for view in *self.cur_view..*new_view - 1 {
                let v = TYPES::Time::new(view);
                self.da_certs.remove(&v);
            }
            self.cur_view = new_view;

            // Poll the future leader for lookahead
            let lookahead_view = new_view + LOOK_AHEAD;
            if !self.quorum_exchange.is_leader(lookahead_view) {
                self.quorum_exchange
                    .network()
                    .inject_consensus_info(ConsensusIntentEvent::PollFutureLeader(
                        *lookahead_view,
                        self.quorum_exchange.get_leader(lookahead_view),
                    ))
                    .await;
            }

            // Start polling for proposals for the new view
            self.quorum_exchange
                .network()
                .inject_consensus_info(ConsensusIntentEvent::PollForProposal(*self.cur_view + 1))
                .await;

            self.quorum_exchange
                .network()
                .inject_consensus_info(ConsensusIntentEvent::PollForDAC(*self.cur_view + 1))
                .await;

            if self.quorum_exchange.is_leader(self.cur_view + 1) {
                debug!("Polling for quorum votes for view {}", *self.cur_view);
                self.quorum_exchange
                    .network()
                    .inject_consensus_info(ConsensusIntentEvent::PollForVotes(*self.cur_view))
                    .await;
            }

            self.event_stream
                .publish(HotShotEvent::ViewChange(new_view))
                .await;

            // Spawn a timeout task if we did actually update view
            let timeout = self.timeout;
            self.timeout_task = async_spawn({
                let stream = self.event_stream.clone();
                // Nuance: We timeout on the view + 1 here because that means that we have
                // not seen evidence to transition to this new view
                let view_number = self.cur_view + 1;
                async move {
                    async_sleep(Duration::from_millis(timeout)).await;
                    stream
                        .publish(HotShotEvent::Timeout(TYPES::Time::new(*view_number)))
                        .await;
                }
            });
            let consensus = self.consensus.read().await;
            consensus
                .metrics
                .current_view
                .set(usize::try_from(self.cur_view.get_u64()).unwrap());
            consensus.metrics.number_of_views_since_last_decide.set(
                usize::try_from(self.cur_view.get_u64()).unwrap()
                    - usize::try_from(consensus.last_decided_view.get_u64()).unwrap(),
            );

            return true;
        }
        false
    }

    /// Handles a consensus event received on the event stream
    #[instrument(skip_all, fields(id = self.id, view = *self.cur_view), name = "Consensus replica task", level = "error")]
    pub async fn handle_event(&mut self, event: HotShotEvent<TYPES, I>) {
        match event {
            HotShotEvent::QuorumProposalRecv(proposal, sender) => {
                debug!(
                    "Receved Quorum Propsoal for view {}",
                    *proposal.data.view_number
                );

                // stop polling for the received proposal
                self.quorum_exchange
                    .network()
                    .inject_consensus_info(ConsensusIntentEvent::CancelPollForProposal(
                        *proposal.data.view_number,
                    ))
                    .await;

                let view = proposal.data.get_view_number();
                if view < self.cur_view {
                    debug!("Proposal is from an older view {:?}", proposal.data.clone());
                    return;
                }

                let view_leader_key = self.quorum_exchange.get_leader(view);
                if view_leader_key != sender {
                    error!("Leader key does not match key in proposal");
                    return;
                }

                // Verify a timeout certificate exists and is valid
                if proposal.data.justify_qc.get_view_number() != view - 1 {
                    let Some(timeout_cert) = proposal.data.timeout_certificate.clone() else {
                        warn!(
                            "Quorum proposal for view {} needed a timeout certificate but did not have one",
                            *view);
                        return;
                    };

                    if timeout_cert.get_data().view != view - 1 {
                        warn!("Timeout certificate for view {} was not for the immediately preceding view", *view);
                        return;
                    }

                    if !timeout_cert.is_valid_cert(self.timeout_exchange.membership()) {
                        warn!("Timeout certificate for view {} was invalid", *view);
                        return;
                    }
                }

                let justify_qc = proposal.data.justify_qc.clone();

                if !justify_qc.is_valid_cert(self.quorum_exchange.membership()) {
                    error!("Invalid justify_qc in proposal for view {}", *view);
                    let consensus = self.consensus.write().await;
                    consensus.metrics.invalid_qc.update(1);
                    return;
                }

                // NOTE: We could update our view with a valid TC but invalid QC, but that is not what we do here
                self.update_view(view).await;

                self.current_proposal = Some(proposal.data.clone());

                let consensus = self.consensus.upgradable_read().await;

                // Construct the leaf.
                let parent = if justify_qc.is_genesis {
                    self.genesis_leaf().await
                } else {
                    consensus
                        .saved_leaves
                        .get(&justify_qc.get_data().leaf_commit)
                        .cloned()
                };

                //
                // Justify qc's leaf commitment is not the same as the parent's leaf commitment, but it should be (in this case)
                let Some(parent) = parent else {
                    // If no parent then just update our state map and return.  We will not vote.
                    error!(
                        "Proposal's parent missing from storage with commitment: {:?}",
                        justify_qc.get_data().leaf_commit
                    );
                    let leaf = Leaf {
                        view_number: view,
                        justify_qc: justify_qc.clone(),
                        parent_commitment: justify_qc.get_data().leaf_commit,
                        block_header: proposal.data.block_header,
                        block_payload: None,
                        rejected: Vec::new(),
                        timestamp: time::OffsetDateTime::now_utc().unix_timestamp_nanos(),
                        proposer_id: sender.to_bytes(),
                    };

                    let mut consensus = RwLockUpgradableReadGuard::upgrade(consensus).await;
                    consensus.state_map.insert(
                        view,
                        View {
                            view_inner: ViewInner::Leaf {
                                leaf: leaf.commit(),
                            },
                        },
                    );
                    consensus.saved_leaves.insert(leaf.commit(), leaf.clone());

                    return;
                };
                let parent_commitment = parent.commit();
                let leaf: Leaf<_> = Leaf {
                    view_number: view,
                    justify_qc: justify_qc.clone(),
                    parent_commitment,
                    block_header: proposal.data.block_header,
                    block_payload: None,
                    rejected: Vec::new(),
                    timestamp: time::OffsetDateTime::now_utc().unix_timestamp_nanos(),
                    proposer_id: sender.to_bytes(),
                };
                let leaf_commitment = leaf.commit();

                // Validate the signature. This should also catch if the leaf_commitment does not equal our calculated parent commitment
                if !view_leader_key.validate(&proposal.signature, leaf_commitment.as_ref()) {
                    error!(?proposal.signature, "Could not verify proposal.");
                    return;
                }
                // Create a positive vote if either liveness or safety check
                // passes.

                // Liveness check.
                let liveness_check = justify_qc.get_view_number() > consensus.locked_view;

                // Safety check.
                // Check if proposal extends from the locked leaf.
                let outcome = consensus.visit_leaf_ancestors(
                    justify_qc.get_view_number(),
                    Terminator::Inclusive(consensus.locked_view),
                    false,
                    |leaf| {
                        // if leaf view no == locked view no then we're done, report success by
                        // returning true
                        leaf.view_number != consensus.locked_view
                    },
                );
                let safety_check = outcome.is_ok();
                if let Err(e) = outcome {
                    self.api.send_view_error(view, Arc::new(e)).await;
                    return;
                }

                // Skip if both saftey and liveness checks fail.
                if !safety_check && !liveness_check {
                    error!("Failed safety check and liveness check");
                    return;
                }

                let high_qc = leaf.justify_qc.clone();
                let mut new_anchor_view = consensus.last_decided_view;
                let mut new_locked_view = consensus.locked_view;
                let mut last_view_number_visited = view;
                let mut new_commit_reached: bool = false;
                let mut new_decide_reached = false;
                let mut new_decide_qc = None;
                let mut leaf_views = Vec::new();
                let mut included_txns = HashSet::new();
                let old_anchor_view = consensus.last_decided_view;
                let parent_view = leaf.justify_qc.get_view_number();
                let mut current_chain_length = 0usize;
                if parent_view + 1 == view {
                    current_chain_length += 1;
                    if let Err(e) = consensus.visit_leaf_ancestors(
                        parent_view,
                        Terminator::Exclusive(old_anchor_view),
                        true,
                        |leaf| {
                            if !new_decide_reached {
                                if last_view_number_visited == leaf.view_number + 1 {
                                    last_view_number_visited = leaf.view_number;
                                    current_chain_length += 1;
                                    if current_chain_length == 2 {
                                        new_locked_view = leaf.view_number;
                                        new_commit_reached = true;
                                        // The next leaf in the chain, if there is one, is decided, so this
                                        // leaf's justify_qc would become the QC for the decided chain.
                                        new_decide_qc = Some(leaf.justify_qc.clone());
                                    } else if current_chain_length == 3 {
                                        new_anchor_view = leaf.view_number;
                                        new_decide_reached = true;
                                    }
                                } else {
                                    // nothing more to do here... we don't have a new chain extension
                                    return false;
                                }
                            }
                            // starting from the first iteration with a three chain, e.g. right after the else if case nested in the if case above
                            if new_decide_reached {
                                let mut leaf = leaf.clone();
                                consensus
                                    .metrics
                                    .last_synced_block_height
                                    .set(usize::try_from(leaf.get_height()).unwrap_or(0));

                                // If the block payload is available for this leaf, include it in
                                // the leaf chain that we send to the client.
                                if let Some(payload) = consensus
                                    .saved_block_payloads
                                    .get(leaf.get_payload_commitment())
                                {
                                    if let Err(e) = leaf.fill_block_payload(payload.clone()) {
                                        error!(
                                            "Saved block payload and commitment don't match: {:?}",
                                            e
                                        );
                                    }
                                }

                                leaf_views.push(leaf.clone());
                                if let Some(payload) = leaf.block_payload {
                                    for txn in payload.transaction_commitments() {
                                        included_txns.insert(txn);
                                    }
                                }
                            }
                            true
                        },
                    ) {
                        error!("publishing view error");
                        self.output_event_stream
                            .publish(Event {
                                view_number: view,
                                event: EventType::Error { error: e.into() },
                            })
                            .await;
                    }
                }

                let included_txns_set: HashSet<_> = if new_decide_reached {
                    included_txns
                } else {
                    HashSet::new()
                };

                // promote lock here to add proposal to statemap
                let mut consensus = RwLockUpgradableReadGuard::upgrade(consensus).await;
                if high_qc.view_number > consensus.high_qc.view_number {
                    consensus.high_qc = high_qc;
                }
                consensus.state_map.insert(
                    view,
                    View {
                        view_inner: ViewInner::Leaf {
                            leaf: leaf.commit(),
                        },
                    },
                );
                consensus.saved_leaves.insert(leaf.commit(), leaf.clone());
                if new_commit_reached {
                    consensus.locked_view = new_locked_view;
                }
                #[allow(clippy::cast_precision_loss)]
                if new_decide_reached {
                    debug!("about to publish decide");
                    self.event_stream
                        .publish(HotShotEvent::LeafDecided(leaf_views.clone()))
                        .await;
                    let decide_sent = self.output_event_stream.publish(Event {
                        view_number: consensus.last_decided_view,
                        event: EventType::Decide {
                            leaf_chain: Arc::new(leaf_views),
                            qc: Arc::new(new_decide_qc.unwrap()),
                            block_size: Some(included_txns_set.len().try_into().unwrap()),
                        },
                    });
                    let old_anchor_view = consensus.last_decided_view;
                    consensus
                        .collect_garbage(old_anchor_view, new_anchor_view)
                        .await;
                    consensus.last_decided_view = new_anchor_view;
                    consensus.metrics.invalid_qc.set(0);
                    consensus
                        .metrics
                        .last_decided_view
                        .set(usize::try_from(consensus.last_decided_view.get_u64()).unwrap());
                    let cur_number_of_views_per_decide_event =
                        *self.cur_view - consensus.last_decided_view.get_u64();
                    consensus
                        .metrics
                        .number_of_views_per_decide_event
                        .add_point(cur_number_of_views_per_decide_event as f64);

                    // We're only storing the last QC. We could store more but we're realistically only going to retrieve the last one.
                    if let Err(e) = self.api.store_leaf(old_anchor_view, leaf).await {
                        error!("Could not insert new anchor into the storage API: {:?}", e);
                    }

                    debug!("Sending Decide for view {:?}", consensus.last_decided_view);
                    debug!("Decided txns len {:?}", included_txns_set.len());
                    decide_sent.await;
                }

                let new_view = self.current_proposal.clone().unwrap().view_number + 1;
                // In future we can use the mempool model where we fetch the proposal if we don't have it, instead of having to wait for it here
                // This is for the case where we form a QC but have not yet seen the previous proposal ourselves
                let should_propose = self.quorum_exchange.is_leader(new_view)
                    && consensus.high_qc.view_number
                        == self.current_proposal.clone().unwrap().view_number;
                // todo get rid of this clone
                let qc = consensus.high_qc.clone();

                drop(consensus);
                if should_propose {
                    debug!(
                        "Attempting to publish proposal after voting; now in view: {}",
                        *new_view
                    );
                    self.publish_proposal_if_able(qc.clone(), qc.view_number + 1, None)
                        .await;
                }
                if !self.vote_if_able().await {
                    return;
                }
                self.current_proposal = None;

                for v in (*self.cur_view)..=(*view) {
                    let time = TYPES::Time::new(v);
                    self.da_certs.remove(&time);
                }
            }
            HotShotEvent::QuorumVoteRecv(vote) => {
                debug!("Received quroum vote: {:?}", vote.get_view_number());

                if !self.quorum_exchange.is_leader(vote.get_view_number() + 1) {
                    error!(
                        "We are not the leader for view {} are we the leader for view + 1? {}",
                        *vote.get_view_number() + 1,
                        self.quorum_exchange.is_leader(vote.get_view_number() + 2)
                    );
                    return;
                }

                let handle_event = HandleEvent(Arc::new(move |event, state| {
                    async move { vote_handle(state, event).await }.boxed()
                }));
                let collection_view =
                    if let Some((collection_view, collection_task, _)) = &self.vote_collector {
                        if vote.get_view_number() > *collection_view {
                            // ED I think we'd want to let that task timeout to avoid a griefing vector
                            self.registry.shutdown_task(*collection_task).await;
                        }
                        *collection_view
                    } else {
                        TYPES::Time::new(0)
                    };

                if vote.get_view_number() > collection_view {
                    // Todo check if we are the leader
                    let new_accumulator = VoteAccumulator2 {
                        vote_outcomes: HashMap::new(),
                        sig_lists: Vec::new(),
                        signers: bitvec![0; self.quorum_exchange.total_nodes()],
                        phantom: PhantomData,
                    };

                    let accumulator =
                        new_accumulator.accumulate(&vote, self.quorum_exchange.membership());

                    // TODO Create default functions for accumulators
                    // https://github.com/EspressoSystems/HotShot/issues/1797
                    let timeout_accumulator = VoteAccumulator2 {
                        vote_outcomes: HashMap::new(),
                        sig_lists: Vec::new(),
                        signers: bitvec![0; self.timeout_exchange.total_nodes()],
                        phantom: PhantomData,
                    };

                    let state = VoteCollectionTaskState {
                        quorum_exchange: self.quorum_exchange.clone(),
                        timeout_exchange: self.timeout_exchange.clone(),
                        accumulator,
                        timeout_accumulator: either::Left(timeout_accumulator),
                        cur_view: vote.get_view_number(),
                        event_stream: self.event_stream.clone(),
                        id: self.id,
                    };
                    let name = "Quorum Vote Collection";
                    let filter = FilterEvent(Arc::new(|event| {
                        matches!(
                            event,
                            HotShotEvent::QuorumVoteRecv(_) | HotShotEvent::TimeoutVoteRecv(_)
                        )
                    }));

                    let builder =
                        TaskBuilder::<VoteCollectionTypes<TYPES, I>>::new(name.to_string())
                            .register_event_stream(self.event_stream.clone(), filter)
                            .await
                            .register_registry(&mut self.registry.clone())
                            .await
                            .register_state(state)
                            .register_event_handler(handle_event);
                    let id = builder.get_task_id().unwrap();
                    let stream_id = builder.get_stream_id().unwrap();

                    self.vote_collector = Some((vote.get_view_number(), id, stream_id));

                    let _task = async_spawn(async move {
                        VoteCollectionTypes::build(builder).launch().await;
                    });
                    debug!("Starting vote handle for view {:?}", vote.get_view_number());
                } else if let Some((_, _, stream_id)) = self.vote_collector {
                    self.event_stream
                        .direct_message(stream_id, HotShotEvent::QuorumVoteRecv(vote))
                        .await;
                }
            }
            HotShotEvent::TimeoutVoteRecv(vote) => {
                if !self.timeout_exchange.is_leader(vote.get_view_number() + 1) {
                    error!(
                        "We are not the leader for view {} are we the leader for view + 1? {}",
                        *vote.get_view_number() + 1,
                        self.timeout_exchange.is_leader(vote.get_view_number() + 2)
                    );
                    return;
                }

                let handle_event = HandleEvent(Arc::new(move |event, state| {
                    async move { vote_handle(state, event).await }.boxed()
                }));
                let collection_view =
                    if let Some((collection_view, collection_task, _)) = &self.vote_collector {
                        if vote.get_view_number() > *collection_view {
                            // ED I think we'd want to let that task timeout to avoid a griefing vector
                            self.registry.shutdown_task(*collection_task).await;
                        }
                        *collection_view
                    } else {
                        TYPES::Time::new(0)
                    };

                if vote.get_view_number() > collection_view {
                    // Todo check if we are the leader
                    let new_accumulator = VoteAccumulator2 {
                        vote_outcomes: HashMap::new(),
                        sig_lists: Vec::new(),
                        signers: bitvec![0; self.timeout_exchange.total_nodes()],
                        phantom: PhantomData,
                    };

                    let timeout_accumulator =
                        new_accumulator.accumulate(&vote, self.quorum_exchange.membership());

                    let quorum_accumulator = VoteAccumulator2 {
                        vote_outcomes: HashMap::new(),
                        sig_lists: Vec::new(),
                        signers: bitvec![0; self.quorum_exchange.total_nodes()],
                        phantom: PhantomData,
                    };

                    // self.timeout_accumulator = accumulator;

                    let state = VoteCollectionTaskState {
                        quorum_exchange: self.quorum_exchange.clone(),
                        timeout_exchange: self.timeout_exchange.clone(),
                        accumulator: either::Left(quorum_accumulator),
                        timeout_accumulator,
                        cur_view: vote.get_view_number(),
                        event_stream: self.event_stream.clone(),
                        id: self.id,
                    };
                    let name = "Quorum Vote Collection";
                    let filter = FilterEvent(Arc::new(|event| {
                        matches!(
                            event,
                            HotShotEvent::QuorumVoteRecv(_) | HotShotEvent::TimeoutVoteRecv(_)
                        )
                    }));

                    let builder =
                        TaskBuilder::<VoteCollectionTypes<TYPES, I>>::new(name.to_string())
                            .register_event_stream(self.event_stream.clone(), filter)
                            .await
                            .register_registry(&mut self.registry.clone())
                            .await
                            .register_state(state)
                            .register_event_handler(handle_event);
                    let id = builder.get_task_id().unwrap();
                    let stream_id = builder.get_stream_id().unwrap();

                    self.vote_collector = Some((vote.get_view_number(), id, stream_id));

                    let _task = async_spawn(async move {
                        VoteCollectionTypes::build(builder).launch().await;
                    });
                    debug!("Starting vote handle for view {:?}", vote.get_view_number());
                } else if let Some((_, _, stream_id)) = self.vote_collector {
                    self.event_stream
                        .direct_message(stream_id, HotShotEvent::TimeoutVoteRecv(vote))
                        .await;
                }
            }
            HotShotEvent::QCFormed(cert) => {
                debug!("QC Formed event happened!");

                if let either::Right(qc) = cert.clone() {
                    debug!(
                        "Attempting to publish proposal after forming a TC for view {}",
                        *qc.view_number
                    );

                    let view = qc.view_number + 1;

                    let high_qc = self.consensus.read().await.high_qc.clone();

                    if self
                        .publish_proposal_if_able(high_qc, view, Some(qc.clone()))
                        .await
                    {
                    } else {
                        warn!("Wasn't able to publish proposal");
                    }
                }
                if let either::Left(qc) = cert {
                    let mut consensus = self.consensus.write().await;
                    consensus.high_qc = qc.clone();

                    drop(consensus);
                    debug!(
                        "Attempting to publish proposal after forming a QC for view {}",
                        *qc.view_number
                    );

                    if !self
                        .publish_proposal_if_able(qc.clone(), qc.view_number + 1, None)
                        .await
                    {
                        warn!("Wasn't able to publish proposal");
                    }
                }
            }
            HotShotEvent::DACRecv(cert) => {
                debug!("DAC Recved for view ! {}", *cert.view_number);
                let view = cert.view_number;

                self.quorum_exchange
                    .network()
                    .inject_consensus_info(ConsensusIntentEvent::CancelPollForDAC(*view))
                    .await;

                self.da_certs.insert(view, cert);

                if self.vote_if_able().await {
                    self.current_proposal = None;
                }
            }
            HotShotEvent::VidCertRecv(cert) => {
                debug!("VID cert received for view ! {}", *cert.view_number);

                let view = cert.get_view_number();
                self.vid_certs.insert(view, cert);

                // RM TODO: VOTING
            }

            HotShotEvent::ViewChange(new_view) => {
                debug!("View Change event for view {}", *new_view);

                let old_view_number = self.cur_view;

                // update the view in state to the one in the message
                // Publish a view change event to the application
                if !self.update_view(new_view).await {
                    debug!("view not updated");
                    return;
                }

                self.output_event_stream
                    .publish(Event {
                        view_number: old_view_number,
                        event: EventType::ViewFinished {
                            view_number: old_view_number,
                        },
                    })
                    .await;
            }
            HotShotEvent::Timeout(view) => {
                // NOTE: We may optionally have the timeout task listen for view change events
                if self.cur_view >= view {
                    return;
                }
                if !self
                    .timeout_exchange
                    .membership()
                    .has_stake(self.timeout_exchange.public_key())
                {
                    debug!(
                        "We were not chosen for consensus committee on {:?}",
                        self.cur_view
                    );
                    return;
                }

                let vote = TimeoutVote2::create_signed_vote(
                    TimeoutData { view },
                    view,
                    self.timeout_exchange.public_key(),
                    self.timeout_exchange.private_key(),
                );

                self.event_stream
                    .publish(HotShotEvent::TimeoutVoteSend(vote))
                    .await;
                debug!(
                    "We did not receive evidence for view {} in time, sending timeout vote for that view!",
                    *view
                );
                let consensus = self.consensus.read().await;
                consensus.metrics.number_of_timeouts.add(1);
            }
            HotShotEvent::SendPayloadCommitmentAndMetadata(payload_commitment, metadata) => {
                self.payload_commitment_and_metadata = Some((payload_commitment, metadata));
            }
            _ => {}
        }
    }

    /// Sends a proposal if possible from the high qc we have
    #[allow(clippy::too_many_lines)]
    pub async fn publish_proposal_if_able(
        &mut self,
        _qc: QuorumCertificate2<TYPES>,
        view: TYPES::Time,
        timeout_certificate: Option<TimeoutCertificate2<TYPES>>,
    ) -> bool {
        if !self.quorum_exchange.is_leader(view) {
            error!(
                "Somehow we formed a QC but are not the leader for the next view {:?}",
                view
            );
            return false;
        }

        let consensus = self.consensus.read().await;
        let parent_view_number = &consensus.high_qc.get_view_number();
        let mut reached_decided = false;

        let Some(parent_view) = consensus.state_map.get(parent_view_number) else {
            // This should have been added by the replica?
            error!("Couldn't find parent view in state map, waiting for replica to see proposal\n parent view number: {}", **parent_view_number);
            return false;
        };
        // Leaf hash in view inner does not match high qc hash - Why?
        let Some(leaf_commitment) = parent_view.get_leaf_commitment() else {
            error!(
                ?parent_view_number,
                ?parent_view,
                "Parent of high QC points to a view without a proposal"
            );
            return false;
        };
        if leaf_commitment != consensus.high_qc.get_data().leaf_commit {
            // NOTE: This happens on the genesis block
            debug!(
                "They don't equal: {:?}   {:?}",
                leaf_commitment,
                consensus.high_qc.get_data().leaf_commit
            );
        }
        let Some(leaf) = consensus.saved_leaves.get(&leaf_commitment) else {
            error!("Failed to find high QC of parent.");
            return false;
        };
        if leaf.view_number == consensus.last_decided_view {
            reached_decided = true;
        }

        let parent_leaf = leaf.clone();
        let parent_header = parent_leaf.block_header.clone();

        let original_parent_hash = parent_leaf.commit();

        let mut next_parent_hash = original_parent_hash;

        // Walk back until we find a decide
        if !reached_decided {
            debug!("not reached decide fro view {:?}", self.cur_view);
            while let Some(next_parent_leaf) = consensus.saved_leaves.get(&next_parent_hash) {
                if next_parent_leaf.view_number <= consensus.last_decided_view {
                    break;
                }
                next_parent_hash = next_parent_leaf.parent_commitment;
            }
            debug!("updated saved leaves");
            // TODO do some sort of sanity check on the view number that it matches decided
        }

        if let Some((payload_commitment, metadata)) = &self.payload_commitment_and_metadata {
            let leaf = Leaf {
                view_number: view,
                justify_qc: consensus.high_qc.clone(),
                parent_commitment: parent_leaf.commit(),
                block_header: TYPES::BlockHeader::new(
                    *payload_commitment,
                    metadata.clone(),
                    &parent_header,
                ),
                block_payload: None,
                rejected: vec![],
                timestamp: time::OffsetDateTime::now_utc().unix_timestamp_nanos(),
                proposer_id: self.api.public_key().to_bytes(),
            };

            let signature = self
                .quorum_exchange
                .sign_validating_or_commitment_proposal::<I>(&leaf.commit());
            // TODO: DA cert is sent as part of the proposal here, we should split this out so we don't have to wait for it.
            let proposal = QuorumProposal {
                block_header: leaf.block_header.clone(),
                view_number: leaf.view_number,
                justify_qc: consensus.high_qc.clone(),
                timeout_certificate: timeout_certificate.or_else(|| None),
                proposer_id: leaf.proposer_id,
            };

            let message = Proposal {
                data: proposal,
                signature,
                _pd: PhantomData,
            };
            debug!(
                "Sending proposal for view {:?} \n {:?}",
                leaf.view_number, ""
            );
            self.event_stream
                .publish(HotShotEvent::QuorumProposalSend(
                    message,
                    self.quorum_exchange.public_key().clone(),
                ))
                .await;
            self.payload_commitment_and_metadata = None;
            return true;
        }
        debug!("Self block was None");
        false
    }
}

impl<
<<<<<<< HEAD
        TYPES: NodeType<Transaction = VIDTransaction>,
        I: NodeImplementation<TYPES>,
=======
        TYPES: NodeType,
        I: NodeImplementation<TYPES, ConsensusMessage = SequencingMessage<TYPES, I>>,
>>>>>>> 43206887
        A: ConsensusApi<TYPES, I>,
    > TS for ConsensusTaskState<TYPES, I, A>
where
    QuorumEx<TYPES, I>:
        ConsensusExchange<TYPES, Message<TYPES, I>, Commitment = Commitment<Leaf<TYPES>>>,
    CommitteeEx<TYPES, I>:
        ConsensusExchange<TYPES, Message<TYPES, I>, Commitment = Commitment<TYPES::BlockPayload>>,
    TimeoutEx<TYPES, I>:
        ConsensusExchange<TYPES, Message<TYPES, I>, Commitment = Commitment<TYPES::Time>>,
{
}

/// Type allias for consensus' vote collection task
pub type VoteCollectionTypes<TYPES, I> = HSTWithEvent<
    ConsensusTaskError,
    HotShotEvent<TYPES, I>,
    ChannelStream<HotShotEvent<TYPES, I>>,
    VoteCollectionTaskState<TYPES, I>,
>;

/// Type alias for Consensus task
pub type ConsensusTaskTypes<TYPES, I, A> = HSTWithEvent<
    ConsensusTaskError,
    HotShotEvent<TYPES, I>,
    ChannelStream<HotShotEvent<TYPES, I>>,
    ConsensusTaskState<TYPES, I, A>,
>;

/// Event handle for consensus
pub async fn sequencing_consensus_handle<
<<<<<<< HEAD
    TYPES: NodeType<BlockPayload = VIDBlockPayload, Transaction = VIDTransaction>,
    I: NodeImplementation<TYPES>,
=======
    TYPES: NodeType,
    I: NodeImplementation<TYPES, ConsensusMessage = SequencingMessage<TYPES, I>>,
>>>>>>> 43206887
    A: ConsensusApi<TYPES, I> + 'static,
>(
    event: HotShotEvent<TYPES, I>,
    mut state: ConsensusTaskState<TYPES, I, A>,
) -> (
    std::option::Option<HotShotTaskCompleted>,
    ConsensusTaskState<TYPES, I, A>,
)
where
    QuorumEx<TYPES, I>:
        ConsensusExchange<TYPES, Message<TYPES, I>, Commitment = Commitment<Leaf<TYPES>>>,
    CommitteeEx<TYPES, I>:
        ConsensusExchange<TYPES, Message<TYPES, I>, Commitment = Commitment<TYPES::BlockPayload>>,
    TimeoutEx<TYPES, I>:
        ConsensusExchange<TYPES, Message<TYPES, I>, Commitment = Commitment<TYPES::Time>>,
{
    if let HotShotEvent::Shutdown = event {
        (Some(HotShotTaskCompleted::ShutDown), state)
    } else {
        state.handle_event(event).await;
        (None, state)
    }
}

/// Filter for consensus, returns true for event types the consensus task subscribes to.
pub fn consensus_event_filter<TYPES: NodeType, I: NodeImplementation<TYPES>>(
    event: &HotShotEvent<TYPES, I>,
) -> bool {
    matches!(
        event,
        HotShotEvent::QuorumProposalRecv(_, _)
            | HotShotEvent::QuorumVoteRecv(_)
            | HotShotEvent::QCFormed(_)
            | HotShotEvent::DACRecv(_)
            | HotShotEvent::ViewChange(_)
            | HotShotEvent::SendPayloadCommitmentAndMetadata(_, _)
            | HotShotEvent::Timeout(_)
            | HotShotEvent::TimeoutVoteRecv(_)
            | HotShotEvent::Shutdown,
    )
}<|MERGE_RESOLUTION|>--- conflicted
+++ resolved
@@ -61,13 +61,8 @@
 /// The state for the consensus task.  Contains all of the information for the implementation
 /// of consensus
 pub struct ConsensusTaskState<
-<<<<<<< HEAD
-    TYPES: NodeType<Transaction = VIDTransaction>,
+    TYPES: NodeType,
     I: NodeImplementation<TYPES>,
-=======
-    TYPES: NodeType,
-    I: NodeImplementation<TYPES, ConsensusMessage = SequencingMessage<TYPES, I>>,
->>>>>>> 43206887
     A: ConsensusApi<TYPES, I> + 'static,
 > where
     QuorumEx<TYPES, I>:
@@ -301,16 +296,8 @@
     (None, state)
 }
 
-impl<
-<<<<<<< HEAD
-        TYPES: NodeType<BlockPayload = VIDBlockPayload, Transaction = VIDTransaction>,
-        I: NodeImplementation<TYPES>,
-=======
-        TYPES: NodeType,
-        I: NodeImplementation<TYPES, ConsensusMessage = SequencingMessage<TYPES, I>>,
->>>>>>> 43206887
-        A: ConsensusApi<TYPES, I> + 'static,
-    > ConsensusTaskState<TYPES, I, A>
+impl<TYPES: NodeType, I: NodeImplementation<TYPES>, A: ConsensusApi<TYPES, I> + 'static>
+    ConsensusTaskState<TYPES, I, A>
 where
     QuorumEx<TYPES, I>:
         ConsensusExchange<TYPES, Message<TYPES, I>, Commitment = Commitment<Leaf<TYPES>>>,
@@ -1334,16 +1321,8 @@
     }
 }
 
-impl<
-<<<<<<< HEAD
-        TYPES: NodeType<Transaction = VIDTransaction>,
-        I: NodeImplementation<TYPES>,
-=======
-        TYPES: NodeType,
-        I: NodeImplementation<TYPES, ConsensusMessage = SequencingMessage<TYPES, I>>,
->>>>>>> 43206887
-        A: ConsensusApi<TYPES, I>,
-    > TS for ConsensusTaskState<TYPES, I, A>
+impl<TYPES: NodeType, I: NodeImplementation<TYPES>, A: ConsensusApi<TYPES, I>> TS
+    for ConsensusTaskState<TYPES, I, A>
 where
     QuorumEx<TYPES, I>:
         ConsensusExchange<TYPES, Message<TYPES, I>, Commitment = Commitment<Leaf<TYPES>>>,
@@ -1372,13 +1351,8 @@
 
 /// Event handle for consensus
 pub async fn sequencing_consensus_handle<
-<<<<<<< HEAD
-    TYPES: NodeType<BlockPayload = VIDBlockPayload, Transaction = VIDTransaction>,
+    TYPES: NodeType,
     I: NodeImplementation<TYPES>,
-=======
-    TYPES: NodeType,
-    I: NodeImplementation<TYPES, ConsensusMessage = SequencingMessage<TYPES, I>>,
->>>>>>> 43206887
     A: ConsensusApi<TYPES, I> + 'static,
 >(
     event: HotShotEvent<TYPES, I>,
