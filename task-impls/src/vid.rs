use crate::events::HotShotEvent;
use async_compatibility_layer::art::async_spawn;
use async_lock::RwLock;

use bitvec::prelude::*;
use either::{Either, Left, Right};
use futures::FutureExt;
use hotshot_task::{
    event_stream::{ChannelStream, EventStream},
    global_registry::GlobalRegistry,
    task::{FilterEvent, HandleEvent, HotShotTaskCompleted, HotShotTaskTypes, TS},
    task_impls::{HSTWithEvent, TaskBuilder},
};
use hotshot_types::traits::network::ConsensusIntentEvent;
use hotshot_types::{
    consensus::Consensus,
    traits::{
        consensus_api::ConsensusApi,
        election::Membership,
        node_implementation::{NodeImplementation, NodeType},
        signature_key::SignatureKey,
        state::ConsensusTime,
    },
};
use hotshot_types::{
    simple_certificate::VIDCertificate,
    simple_vote::{VIDData, VIDVote},
    traits::network::CommunicationChannel,
    vote::{HasViewNumber, VoteAccumulator},
};

use snafu::Snafu;
use std::marker::PhantomData;
use std::{collections::HashMap, sync::Arc};
use tracing::{debug, error, instrument, warn};

#[derive(Snafu, Debug)]
/// Error type for consensus tasks
pub struct ConsensusTaskError {}

/// Tracks state of a VID task
pub struct VIDTaskState<
    TYPES: NodeType,
    I: NodeImplementation<TYPES>,
    A: ConsensusApi<TYPES, I> + 'static,
> {
    /// The state's api
    pub api: A,
    /// Global registry task for the state
    pub registry: GlobalRegistry,

    /// View number this view is executing in.
    pub cur_view: TYPES::Time,

    /// Reference to consensus. Leader will require a read lock on this.
    pub consensus: Arc<RwLock<Consensus<TYPES>>>,
    /// Network for all nodes
    pub network: Arc<I::QuorumNetwork>,
    /// Membership for teh quorum
    pub membership: Arc<TYPES::Membership>,
    /// This Nodes Public Key
    pub public_key: TYPES::SignatureKey,
    /// Our Private Key
    pub private_key: <TYPES::SignatureKey as SignatureKey>::PrivateKey,
    /// The view and ID of the current vote collection task, if there is one.
    pub vote_collector: Option<(TYPES::Time, usize, usize)>,

    /// Global events stream to publish events
    pub event_stream: ChannelStream<HotShotEvent<TYPES>>,

    /// This state's ID
    pub id: u64,
}

/// Struct to maintain VID Vote Collection task state
pub struct VIDVoteCollectionTaskState<TYPES: NodeType, I: NodeImplementation<TYPES>> {
    /// Network for all nodes
    pub network: Arc<I::QuorumNetwork>,
    /// Membership for teh quorum
    pub membership: Arc<TYPES::Membership>,
    /// This Nodes Public Key
    pub public_key: TYPES::SignatureKey,
    /// Our Private Key
    pub private_key: <TYPES::SignatureKey as SignatureKey>::PrivateKey,
    #[allow(clippy::type_complexity)]
    /// Accumulates VID votes
    pub accumulator: Either<
        VoteAccumulator<TYPES, VIDVote<TYPES>, VIDCertificate<TYPES>>,
        VIDCertificate<TYPES>,
    >,
    /// the current view
    pub cur_view: TYPES::Time,
    /// event stream for channel events
    pub event_stream: ChannelStream<HotShotEvent<TYPES>>,
    /// the id of this task state
    pub id: u64,
}

impl<TYPES: NodeType, I: NodeImplementation<TYPES>> TS for VIDVoteCollectionTaskState<TYPES, I> {}

#[instrument(skip_all, fields(id = state.id, view = *state.cur_view), name = "VID Vote Collection Task", level = "error")]
async fn vote_handle<TYPES, I>(
    mut state: VIDVoteCollectionTaskState<TYPES, I>,
    event: HotShotEvent<TYPES>,
) -> (
    Option<HotShotTaskCompleted>,
    VIDVoteCollectionTaskState<TYPES, I>,
)
where
    TYPES: NodeType,
    I: NodeImplementation<TYPES>,
{
    match event {
        HotShotEvent::VidVoteRecv(vote) => {
            debug!(
                "VID vote recv, collection task {:?}",
                vote.get_view_number()
            );

            // For the case where we receive votes after we've made a certificate
            if state.accumulator.is_right() {
                debug!("VID accumulator finished view: {:?}", state.cur_view);
                return (None, state);
            }

            let accumulator = state.accumulator.left().unwrap();
            match accumulator.accumulate(&vote, state.membership.as_ref()) {
                Left(new_accumulator) => {
                    state.accumulator = either::Left(new_accumulator);
                }

                Right(vid_cert) => {
                    debug!("Sending VID cert! {:?}", vid_cert.view_number);
                    state
                        .event_stream
                        .publish(HotShotEvent::VidCertSend(
                            vid_cert.clone(),
                            state.public_key.clone(),
                        ))
                        .await;

                    state.accumulator = Right(vid_cert.clone());
                    state
                        .network
                        .inject_consensus_info(ConsensusIntentEvent::CancelPollForVIDVotes(
                            *vid_cert.view_number,
                        ))
                        .await;

                    // Return completed at this point
                    return (Some(HotShotTaskCompleted::ShutDown), state);
                }
            }
        }
        _ => {
            error!("unexpected event {:?}", event);
        }
    }
    (None, state)
}

impl<TYPES: NodeType, I: NodeImplementation<TYPES>, A: ConsensusApi<TYPES, I> + 'static>
    VIDTaskState<TYPES, I, A>
{
    /// main task event handler
    #[instrument(skip_all, fields(id = self.id, view = *self.cur_view), name = "VID Main Task", level = "error")]
    pub async fn handle_event(
        &mut self,
        event: HotShotEvent<TYPES>,
    ) -> Option<HotShotTaskCompleted> {
        match event {
            HotShotEvent::VidVoteRecv(vote) => {
                // Check if we are the leader and the vote is from the sender.
                let view = vote.get_view_number();
                if self.membership.get_leader(view) != self.public_key {
                    error!(
                        "We are not the VID leader for view {} are we leader for next view? {}",
                        *view,
                        self.membership.get_leader(view + 1) == self.public_key
                    );
                    return None;
                }

                let handle_event = HandleEvent(Arc::new(move |event, state| {
                    async move { vote_handle(state, event).await }.boxed()
                }));
                let collection_view =
                    if let Some((collection_view, collection_id, _)) = &self.vote_collector {
                        // TODO: Is this correct for consecutive leaders?
                        if view > *collection_view {
                            // warn!("shutting down for view {:?}", collection_view);
                            self.registry.shutdown_task(*collection_id).await;
                        }
                        *collection_view
                    } else {
                        TYPES::Time::new(0)
                    };

                if view > collection_view {
                    let new_accumulator = VoteAccumulator {
                        vote_outcomes: HashMap::new(),
                        sig_lists: Vec::new(),
                        signers: bitvec![0; self.membership.total_nodes()],
                        phantom: PhantomData,
                    };

                    let accumulator = new_accumulator.accumulate(&vote, self.membership.as_ref());

                    let state = VIDVoteCollectionTaskState {
                        network: self.network.clone(),
                        membership: self.membership.clone(),
                        public_key: self.public_key.clone(),
                        private_key: self.private_key.clone(),
                        accumulator,
                        cur_view: view,
                        event_stream: self.event_stream.clone(),
                        id: self.id,
                    };
                    let name = "VID Vote Collection";
                    let filter = FilterEvent(Arc::new(|event| {
                        matches!(event, HotShotEvent::VidVoteRecv(_))
                    }));
                    let builder =
                        TaskBuilder::<VIDVoteCollectionTypes<TYPES, I>>::new(name.to_string())
                            .register_event_stream(self.event_stream.clone(), filter)
                            .await
                            .register_registry(&mut self.registry.clone())
                            .await
                            .register_state(state)
                            .register_event_handler(handle_event);
                    let id = builder.get_task_id().unwrap();
                    let stream_id = builder.get_stream_id().unwrap();
                    let _task = async_spawn(async move {
                        VIDVoteCollectionTypes::build(builder).launch().await
                    });
                    self.vote_collector = Some((view, id, stream_id));
                } else if let Some((_, _, stream_id)) = self.vote_collector {
                    self.event_stream
                        .direct_message(stream_id, HotShotEvent::VidVoteRecv(vote))
                        .await;
                };
            }
            HotShotEvent::VidDisperseRecv(disperse, sender) => {
                let view = disperse.data.get_view_number();

                debug!("VID disperse received for view: {:?}", view);

                // stop polling for the received disperse
                self.network
                    .inject_consensus_info(ConsensusIntentEvent::CancelPollForVIDDisperse(
                        *disperse.data.view_number,
                    ))
                    .await;

                // Allow VID disperse date that is one view older, in case we have updated the
                // view.
                // Adding `+ 1` on the LHS rather than `- 1` on the RHS, to avoid the overflow
                // error due to subtracting the genesis view number.
                if view + 1 < self.cur_view {
                    warn!("Throwing away VID disperse data that is more than one view older");
                    return None;
                }

                debug!("VID disperse data is fresh.");
                let payload_commitment = disperse.data.payload_commitment;
                // Sishan NOTE TODO: Add to the storage that we have received the VID disperse for a specific view / block

                // Check whether the sender is the right leader for this view
                let view_leader_key = self.membership.get_leader(view);
                if view_leader_key != sender {
                    error!("VID proposal doesn't have expected leader key for view {} \n DA proposal is: [N/A for VID]", *view);
                    return None;
                }

                if !view_leader_key.validate(&disperse.signature, payload_commitment.as_ref()) {
                    error!("Could not verify VID proposal sig.");
                    return None;
                }

                // Generate and send vote after receive and validate disperse (VID share)
                let vote = VIDVote::create_signed_vote(
                    VIDData {
                        payload_commit: payload_commitment,
                    },
                    view,
                    &self.public_key,
                    &self.private_key,
                );

                debug!(
                    "Sending vote to the VID leader {:?}",
                    vote.get_view_number()
                );
                self.event_stream
                    .publish(HotShotEvent::VidVoteSend(vote))
                    .await;
<<<<<<< HEAD

                // Sishan NOTE TODO: what is consensus.state_map?
                // let mut consensus = self.consensus.write().await;
                // // Ensure this view is in the view map for garbage collection, but do not overwrite if
                // // there is already a view there: the replica task may have inserted a `Leaf` view which
                // // contains strictly more information.
                // consensus.state_map.entry(view).or_insert(View {
                //     view_inner: ViewInner::DA {
                //         block: payload_commitment,
                //     },
                // });
=======
                let mut consensus = self.consensus.write().await;

                // Ensure this view is in the view map for garbage collection, but do not overwrite if
                // there is already a view there: the replica task may have inserted a `Leaf` view which
                // contains strictly more information.
                consensus.state_map.entry(view).or_insert(View {
                    view_inner: ViewInner::DA { payload_commitment },
                });
>>>>>>> 640e43a8

                // Record the block we have promised to make available.
                // TODO https://github.com/EspressoSystems/HotShot/issues/1692
                // consensus.saved_payloads.insert(proposal.data.block_payload);
            }
            HotShotEvent::VidCertRecv(cert) => {
                self.network
                    .inject_consensus_info(ConsensusIntentEvent::CancelPollForVIDCertificate(
                        *cert.view_number,
                    ))
                    .await;
            }
            HotShotEvent::ViewChange(view) => {
                if *self.cur_view >= *view {
                    return None;
                }

                if *view - *self.cur_view > 1 {
                    error!("View changed by more than 1 going to view {:?}", view);
                }
                self.cur_view = view;

                // Start polling for VID disperse for the new view
                self.network
                    .inject_consensus_info(ConsensusIntentEvent::PollForVIDDisperse(
                        *self.cur_view + 1,
                    ))
                    .await;

                self.network
                    .inject_consensus_info(ConsensusIntentEvent::PollForVIDCertificate(
                        *self.cur_view + 1,
                    ))
                    .await;

                // If we are not the next leader, we should exit
                if self.membership.get_leader(self.cur_view + 1) != self.public_key {
                    // panic!("We are not the DA leader for view {}", *self.cur_view + 1);
                    return None;
                }

                // Start polling for VID votes for the "next view"
                self.network
                    .inject_consensus_info(ConsensusIntentEvent::PollForVIDVotes(
                        *self.cur_view + 1,
                    ))
                    .await;

                return None;
            }

            HotShotEvent::Shutdown => {
                return Some(HotShotTaskCompleted::ShutDown);
            }
            _ => {
                error!("unexpected event {:?}", event);
            }
        }
        None
    }

    /// Filter the VID event.
    pub fn filter(event: &HotShotEvent<TYPES>) -> bool {
        matches!(
            event,
            HotShotEvent::Shutdown
                | HotShotEvent::VidDisperseRecv(_, _)
                | HotShotEvent::VidVoteRecv(_)
                | HotShotEvent::VidCertRecv(_)
                | HotShotEvent::ViewChange(_)
        )
    }
}

/// task state implementation for VID Task
impl<TYPES: NodeType, I: NodeImplementation<TYPES>, A: ConsensusApi<TYPES, I> + 'static> TS
    for VIDTaskState<TYPES, I, A>
{
}

/// Type alias for VID Vote Collection Types
pub type VIDVoteCollectionTypes<TYPES, I> = HSTWithEvent<
    ConsensusTaskError,
    HotShotEvent<TYPES>,
    ChannelStream<HotShotEvent<TYPES>>,
    VIDVoteCollectionTaskState<TYPES, I>,
>;

/// Type alias for VID Task Types
pub type VIDTaskTypes<TYPES, I, A> = HSTWithEvent<
    ConsensusTaskError,
    HotShotEvent<TYPES>,
    ChannelStream<HotShotEvent<TYPES>>,
    VIDTaskState<TYPES, I, A>,
>;<|MERGE_RESOLUTION|>--- conflicted
+++ resolved
@@ -294,7 +294,6 @@
                 self.event_stream
                     .publish(HotShotEvent::VidVoteSend(vote))
                     .await;
-<<<<<<< HEAD
 
                 // Sishan NOTE TODO: what is consensus.state_map?
                 // let mut consensus = self.consensus.write().await;
@@ -302,20 +301,8 @@
                 // // there is already a view there: the replica task may have inserted a `Leaf` view which
                 // // contains strictly more information.
                 // consensus.state_map.entry(view).or_insert(View {
-                //     view_inner: ViewInner::DA {
-                //         block: payload_commitment,
-                //     },
+                //     view_inner: ViewInner::DA { payload_commitment, },
                 // });
-=======
-                let mut consensus = self.consensus.write().await;
-
-                // Ensure this view is in the view map for garbage collection, but do not overwrite if
-                // there is already a view there: the replica task may have inserted a `Leaf` view which
-                // contains strictly more information.
-                consensus.state_map.entry(view).or_insert(View {
-                    view_inner: ViewInner::DA { payload_commitment },
-                });
->>>>>>> 640e43a8
 
                 // Record the block we have promised to make available.
                 // TODO https://github.com/EspressoSystems/HotShot/issues/1692
