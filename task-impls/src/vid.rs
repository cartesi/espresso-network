use crate::events::HotShotEvent;
use async_compatibility_layer::art::async_spawn;
use async_lock::RwLock;

use bitvec::prelude::*;
use commit::Commitment;
use either::{Either, Left, Right};
use futures::FutureExt;
use hotshot_task::{
    event_stream::{ChannelStream, EventStream},
    global_registry::GlobalRegistry,
    task::{FilterEvent, HandleEvent, HotShotTaskCompleted, HotShotTaskTypes, TS},
    task_impls::{HSTWithEvent, TaskBuilder},
};
use hotshot_types::traits::network::CommunicationChannel;
use hotshot_types::traits::network::ConsensusIntentEvent;
use hotshot_types::{
    certificate::VIDCertificate, traits::election::SignedCertificate, vote::VIDVoteAccumulator,
};
use hotshot_types::{
    consensus::{Consensus, View},
    data::{Leaf, ProposalType},
    message::{Message, SequencingMessage},
    traits::{
        consensus_api::ConsensusApi,
        election::{ConsensusExchange, VIDExchangeType},
        node_implementation::{NodeImplementation, NodeType, VIDEx},
        signature_key::SignatureKey,
        state::ConsensusTime,
    },
    utils::ViewInner,
};

use snafu::Snafu;
use std::marker::PhantomData;
use std::{collections::HashMap, sync::Arc};
use tracing::{debug, error, instrument, warn};

#[derive(Snafu, Debug)]
/// Error type for consensus tasks
pub struct ConsensusTaskError {}

/// Tracks state of a VID task
pub struct VIDTaskState<
    TYPES: NodeType,
    I: NodeImplementation<TYPES, Leaf = Leaf<TYPES>, ConsensusMessage = SequencingMessage<TYPES, I>>,
    A: ConsensusApi<TYPES, Leaf<TYPES>, I> + 'static,
> where
    VIDEx<TYPES, I>: ConsensusExchange<
        TYPES,
        Message<TYPES, I>,
        Certificate = VIDCertificate<TYPES>,
        Commitment = Commitment<TYPES::BlockPayload>,
    >,
{
    /// The state's api
    pub api: A,
    /// Global registry task for the state
    pub registry: GlobalRegistry,

    /// View number this view is executing in.
    pub cur_view: TYPES::Time,

    /// Reference to consensus. Leader will require a read lock on this.
    pub consensus: Arc<RwLock<Consensus<TYPES, Leaf<TYPES>>>>,

    /// the VID exchange
    pub vid_exchange: Arc<VIDEx<TYPES, I>>,

    /// The view and ID of the current vote collection task, if there is one.
    pub vote_collector: Option<(TYPES::Time, usize, usize)>,

    /// Global events stream to publish events
    pub event_stream: ChannelStream<HotShotEvent<TYPES, I>>,

    /// This state's ID
    pub id: u64,
}

/// Struct to maintain VID Vote Collection task state
pub struct VIDVoteCollectionTaskState<
    TYPES: NodeType,
    I: NodeImplementation<TYPES, Leaf = Leaf<TYPES>>,
> where
    VIDEx<TYPES, I>: ConsensusExchange<
        TYPES,
        Message<TYPES, I>,
        Certificate = VIDCertificate<TYPES>,
        Commitment = Commitment<TYPES::BlockPayload>,
    >,
{
    /// the vid exchange
    pub vid_exchange: Arc<VIDEx<TYPES, I>>,
    #[allow(clippy::type_complexity)]
    /// Accumulates VID votes
    pub accumulator: Either<
        <VIDCertificate<TYPES> as SignedCertificate<
            TYPES,
            TYPES::Time,
            TYPES::VoteTokenType,
            Commitment<TYPES::BlockPayload>,
        >>::VoteAccumulator,
        VIDCertificate<TYPES>,
    >,
    /// the current view
    pub cur_view: TYPES::Time,
    /// event stream for channel events
    pub event_stream: ChannelStream<HotShotEvent<TYPES, I>>,
    /// the id of this task state
    pub id: u64,
}

impl<TYPES: NodeType, I: NodeImplementation<TYPES, Leaf = Leaf<TYPES>>> TS
    for VIDVoteCollectionTaskState<TYPES, I>
where
    VIDEx<TYPES, I>: ConsensusExchange<
        TYPES,
        Message<TYPES, I>,
        Certificate = VIDCertificate<TYPES>,
        Commitment = Commitment<TYPES::BlockPayload>,
    >,
{
}

#[instrument(skip_all, fields(id = state.id, view = *state.cur_view), name = "VID Vote Collection Task", level = "error")]
async fn vote_handle<TYPES, I>(
    mut state: VIDVoteCollectionTaskState<TYPES, I>,
    event: HotShotEvent<TYPES, I>,
) -> (
    Option<HotShotTaskCompleted>,
    VIDVoteCollectionTaskState<TYPES, I>,
)
where
    TYPES: NodeType,
    I: NodeImplementation<TYPES, Leaf = Leaf<TYPES>>,
    VIDEx<TYPES, I>: ConsensusExchange<
        TYPES,
        Message<TYPES, I>,
        Certificate = VIDCertificate<TYPES>,
        Commitment = Commitment<TYPES::BlockPayload>,
    >,
{
    match event {
        HotShotEvent::VidVoteRecv(vote) => {
            debug!("VID vote recv, collection task {:?}", vote.current_view);
            // panic!("Vote handle received VID vote for view {}", *vote.current_view);

            // For the case where we receive votes after we've made a certificate
            if state.accumulator.is_right() {
                debug!("VID accumulator finished view: {:?}", state.cur_view);
                return (None, state);
            }

            let accumulator = state.accumulator.left().unwrap();
            match state
                .vid_exchange
                .accumulate_vote(accumulator, &vote, &vote.payload_commitment)
            {
                Left(new_accumulator) => {
                    state.accumulator = either::Left(new_accumulator);
                }

                Right(vid_cert) => {
                    debug!("Sending VID cert! {:?}", vid_cert.view_number);
                    state
                        .event_stream
                        .publish(HotShotEvent::VidCertSend(
                            vid_cert.clone(),
                            state.vid_exchange.public_key().clone(),
                        ))
                        .await;

                    state.accumulator = Right(vid_cert.clone());
                    state
                        .vid_exchange
                        .network()
                        .inject_consensus_info(ConsensusIntentEvent::CancelPollForVIDVotes(
                            *vid_cert.view_number,
                        ))
                        .await;

                    // Return completed at this point
                    return (Some(HotShotTaskCompleted::ShutDown), state);
                }
            }
        }
        _ => {
            error!("unexpected event {:?}", event);
        }
    }
    (None, state)
}

impl<
        TYPES: NodeType,
        I: NodeImplementation<
            TYPES,
            Leaf = Leaf<TYPES>,
            ConsensusMessage = SequencingMessage<TYPES, I>,
        >,
        A: ConsensusApi<TYPES, Leaf<TYPES>, I> + 'static,
    > VIDTaskState<TYPES, I, A>
where
    VIDEx<TYPES, I>: ConsensusExchange<
        TYPES,
        Message<TYPES, I>,
        Certificate = VIDCertificate<TYPES>,
        Commitment = Commitment<TYPES::BlockPayload>,
    >,
{
    /// main task event handler
    #[instrument(skip_all, fields(id = self.id, view = *self.cur_view), name = "VID Main Task", level = "error")]
    pub async fn handle_event(
        &mut self,
        event: HotShotEvent<TYPES, I>,
    ) -> Option<HotShotTaskCompleted> {
        match event {
            HotShotEvent::VidVoteRecv(vote) => {
                // warn!(
                //     "VID vote recv, Main Task {:?}, key: {:?}",
                //     vote.current_view,
                //     self.committee_exchange.public_key()
                // );
                // Check if we are the leader and the vote is from the sender.
                let view = vote.current_view;
                if !self.vid_exchange.is_leader(view) {
                    error!(
                        "We are not the VID leader for view {} are we leader for next view? {}",
                        *view,
                        self.vid_exchange.is_leader(view + 1)
                    );
                    return None;
                }

                let handle_event = HandleEvent(Arc::new(move |event, state| {
                    async move { vote_handle(state, event).await }.boxed()
                }));
                let collection_view =
                    if let Some((collection_view, collection_id, _)) = &self.vote_collector {
                        // TODO: Is this correct for consecutive leaders?
                        if view > *collection_view {
                            // warn!("shutting down for view {:?}", collection_view);
                            self.registry.shutdown_task(*collection_id).await;
                        }
                        *collection_view
                    } else {
                        TYPES::Time::new(0)
                    };

                let new_accumulator = VIDVoteAccumulator {
                    vid_vote_outcomes: HashMap::new(),
                    success_threshold: self.vid_exchange.success_threshold(),
                    sig_lists: Vec::new(),
                    signers: bitvec![0; self.vid_exchange.total_nodes()],
                    phantom: PhantomData,
                };

                let accumulator = self.vid_exchange.accumulate_vote(
                    new_accumulator,
                    &vote,
                    &vote.clone().payload_commitment,
                );

                if view > collection_view {
                    let state = VIDVoteCollectionTaskState {
                        vid_exchange: self.vid_exchange.clone(),

                        accumulator,
                        cur_view: view,
                        event_stream: self.event_stream.clone(),
                        id: self.id,
                    };
                    let name = "VID Vote Collection";
                    let filter = FilterEvent(Arc::new(|event| {
                        matches!(event, HotShotEvent::VidVoteRecv(_))
                    }));
                    let builder =
                        TaskBuilder::<VIDVoteCollectionTypes<TYPES, I>>::new(name.to_string())
                            .register_event_stream(self.event_stream.clone(), filter)
                            .await
                            .register_registry(&mut self.registry.clone())
                            .await
                            .register_state(state)
                            .register_event_handler(handle_event);
                    let id = builder.get_task_id().unwrap();
                    let stream_id = builder.get_stream_id().unwrap();
                    let _task = async_spawn(async move {
                        VIDVoteCollectionTypes::build(builder).launch().await
                    });
                    self.vote_collector = Some((view, id, stream_id));
                } else if let Some((_, _, stream_id)) = self.vote_collector {
                    self.event_stream
                        .direct_message(stream_id, HotShotEvent::VidVoteRecv(vote))
                        .await;
                };
            }
            HotShotEvent::VidDisperseRecv(disperse, sender) => {
                // TODO copy-pasted from DAProposalRecv https://github.com/EspressoSystems/HotShot/issues/1690
                debug!(
                    "VID disperse received for view: {:?}",
                    disperse.data.get_view_number()
                );

                // ED NOTE: Assuming that the next view leader is the one who sends DA proposal for this view
                let view = disperse.data.get_view_number();

<<<<<<< HEAD
                // Allow a DA proposal that is one view older, in case we have voted on a quorum
                // proposal and updated the view.
                // `self.cur_view` should be at least 1 since there is a view change before getting
                // the `DAProposalRecv` event. Otherewise, the view number subtraction below will
                // cause an overflow error.
=======
                // Allow VID disperse date that is one view older, in case we have updated the
                // view.
                // Adding `+ 1` on the LHS rather tahn `- 1` on the RHS, to avoid the overflow
                // error due to subtracting the genesis view number.
>>>>>>> 3c644860
                if view + 1 < self.cur_view {
                    warn!("Throwing away VID disperse data that is more than one view older");
                    return None;
                }

                debug!("VID disperse data is fresh.");
                let payload_commitment = disperse.data.payload_commitment;

                // ED Is this the right leader?
                let view_leader_key = self.vid_exchange.get_leader(view);
                if view_leader_key != sender {
                    error!("VID proposal doesn't have expected leader key for view {} \n DA proposal is: [N/A for VID]", *view);
                    return None;
                }

                if !view_leader_key.validate(&disperse.signature, payload_commitment.as_ref()) {
                    error!("Could not verify VID proposal sig.");
                    return None;
                }

                let vote_token = self.vid_exchange.make_vote_token(view);
                match vote_token {
                    Err(e) => {
                        error!("Failed to generate vote token for {:?} {:?}", view, e);
                    }
                    Ok(None) => {
                        debug!("We were not chosen for VID quorum on {:?}", view);
                    }
                    Ok(Some(vote_token)) => {
                        // Generate and send vote
                        let vote = self.vid_exchange.create_vid_message(
                            payload_commitment,
                            view,
                            vote_token,
                        );

                        // ED Don't think this is necessary?
                        // self.cur_view = view;

                        debug!("Sending vote to the VID leader {:?}", vote.current_view);
                        self.event_stream
                            .publish(HotShotEvent::VidVoteSend(vote))
                            .await;
                        let mut consensus = self.consensus.write().await;

                        // Ensure this view is in the view map for garbage collection, but do not overwrite if
                        // there is already a view there: the replica task may have inserted a `Leaf` view which
                        // contains strictly more information.
                        consensus.state_map.entry(view).or_insert(View {
                            view_inner: ViewInner::DA {
                                block: payload_commitment,
                            },
                        });

                        // Record the block we have promised to make available.
                        // TODO https://github.com/EspressoSystems/HotShot/issues/1692
                        // consensus.saved_block_payloads.insert(proposal.data.block_payload);
                    }
                }
            }
            HotShotEvent::VidCertRecv(_) => {
                // RM TODO
            }
            HotShotEvent::ViewChange(view) => {
                if *self.cur_view >= *view {
                    return None;
                }

                if *view - *self.cur_view > 1 {
                    error!("View changed by more than 1 going to view {:?}", view);
                }
                self.cur_view = view;

                // Start polling for VID disperse for the new view
                self.vid_exchange
                    .network()
                    .inject_consensus_info(ConsensusIntentEvent::PollForVIDDisperse(
                        *self.cur_view + 1,
                    ))
                    .await;

                self.vid_exchange
                    .network()
                    .inject_consensus_info(ConsensusIntentEvent::PollForVIDCertificate(
                        *self.cur_view + 1,
                    ))
                    .await;

                // If we are not the next leader, we should exit
                if !self.vid_exchange.is_leader(self.cur_view + 1) {
                    // panic!("We are not the DA leader for view {}", *self.cur_view + 1);
                    return None;
                }

                // Start polling for VID votes for the "next view"
                self.vid_exchange
                    .network()
                    .inject_consensus_info(ConsensusIntentEvent::PollForVIDVotes(
                        *self.cur_view + 1,
                    ))
                    .await;

                return None;
            }

            HotShotEvent::Shutdown => {
                return Some(HotShotTaskCompleted::ShutDown);
            }
            _ => {
                error!("unexpected event {:?}", event);
            }
        }
        None
    }

    /// Filter the VID event.
    pub fn filter(event: &HotShotEvent<TYPES, I>) -> bool {
        matches!(
            event,
            HotShotEvent::Shutdown
                | HotShotEvent::VidDisperseRecv(_, _)
                | HotShotEvent::VidVoteRecv(_)
                | HotShotEvent::VidCertRecv(_)
                | HotShotEvent::ViewChange(_)
        )
    }
}

/// task state implementation for VID Task
impl<
        TYPES: NodeType,
        I: NodeImplementation<
            TYPES,
            Leaf = Leaf<TYPES>,
            ConsensusMessage = SequencingMessage<TYPES, I>,
        >,
        A: ConsensusApi<TYPES, Leaf<TYPES>, I> + 'static,
    > TS for VIDTaskState<TYPES, I, A>
where
    VIDEx<TYPES, I>: ConsensusExchange<
        TYPES,
        Message<TYPES, I>,
        Certificate = VIDCertificate<TYPES>,
        Commitment = Commitment<TYPES::BlockPayload>,
    >,
{
}

/// Type alias for VID Vote Collection Types
pub type VIDVoteCollectionTypes<TYPES, I> = HSTWithEvent<
    ConsensusTaskError,
    HotShotEvent<TYPES, I>,
    ChannelStream<HotShotEvent<TYPES, I>>,
    VIDVoteCollectionTaskState<TYPES, I>,
>;

/// Type alias for VID Task Types
pub type VIDTaskTypes<TYPES, I, A> = HSTWithEvent<
    ConsensusTaskError,
    HotShotEvent<TYPES, I>,
    ChannelStream<HotShotEvent<TYPES, I>>,
    VIDTaskState<TYPES, I, A>,
>;<|MERGE_RESOLUTION|>--- conflicted
+++ resolved
@@ -304,18 +304,10 @@
                 // ED NOTE: Assuming that the next view leader is the one who sends DA proposal for this view
                 let view = disperse.data.get_view_number();
 
-<<<<<<< HEAD
-                // Allow a DA proposal that is one view older, in case we have voted on a quorum
-                // proposal and updated the view.
-                // `self.cur_view` should be at least 1 since there is a view change before getting
-                // the `DAProposalRecv` event. Otherewise, the view number subtraction below will
-                // cause an overflow error.
-=======
                 // Allow VID disperse date that is one view older, in case we have updated the
                 // view.
                 // Adding `+ 1` on the LHS rather tahn `- 1` on the RHS, to avoid the overflow
                 // error due to subtracting the genesis view number.
->>>>>>> 3c644860
                 if view + 1 < self.cur_view {
                     warn!("Throwing away VID disperse data that is more than one view older");
                     return None;
