--- conflicted
+++ resolved
@@ -55,12 +55,7 @@
     QuorumEx<TYPES, I>: ConsensusExchange<
         TYPES,
         Message<TYPES, I>,
-<<<<<<< HEAD
-        Certificate = DACertificate<TYPES>,
-        Commitment = Commitment<TYPES::BlockPayload>,
-=======
         Certificate = QuorumCertificate<TYPES, Commitment<I::Leaf>>,
->>>>>>> d0de51d2
     >,
 {
     /// The state's api
@@ -106,12 +101,7 @@
     QuorumEx<TYPES, I>: ConsensusExchange<
         TYPES,
         Message<TYPES, I>,
-<<<<<<< HEAD
-        Certificate = DACertificate<TYPES>,
-        Commitment = Commitment<TYPES::BlockPayload>,
-=======
         Certificate = QuorumCertificate<TYPES, Commitment<I::Leaf>>,
->>>>>>> d0de51d2
     >,
 {
     /// main task event handler
@@ -326,12 +316,7 @@
     QuorumEx<TYPES, I>: ConsensusExchange<
         TYPES,
         Message<TYPES, I>,
-<<<<<<< HEAD
-        Certificate = DACertificate<TYPES>,
-        Commitment = Commitment<TYPES::BlockPayload>,
-=======
         Certificate = QuorumCertificate<TYPES, Commitment<I::Leaf>>,
->>>>>>> d0de51d2
     >,
 {
     #[instrument(skip_all, fields(id = self.id, view = *self.cur_view), name = "Transaction Handling Task", level = "error")]
@@ -428,12 +413,7 @@
     QuorumEx<TYPES, I>: ConsensusExchange<
         TYPES,
         Message<TYPES, I>,
-<<<<<<< HEAD
-        Certificate = DACertificate<TYPES>,
-        Commitment = Commitment<TYPES::BlockPayload>,
-=======
         Certificate = QuorumCertificate<TYPES, Commitment<I::Leaf>>,
->>>>>>> d0de51d2
     >,
 {
 }
