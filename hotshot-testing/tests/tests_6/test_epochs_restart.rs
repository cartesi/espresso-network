--- conflicted
+++ resolved
@@ -165,13 +165,8 @@
       metadata.overall_safety_properties = OverallSafetyPropertiesDescription {
           // Make sure we keep committing rounds after the catchup, but not the full 50.
           num_successful_views: 22,
-<<<<<<< HEAD
-          expected_view_failures: vec![10, 11, 12, 13, 14, 15, 16, 17, 18, 19, 20, 21, 22, 23, 24, 25, 26, 27, 28, 29, 30],
-          possible_view_failures: vec![8, 9, 31, 32, 33, 34],
-=======
           expected_view_failures: vec![11, 12, 13, 14, 15, 16, 17, 18, 19, 20],
           possible_view_failures: vec![8, 9, 10, 21, 22, 23, 24],
->>>>>>> b97799cf
           decide_timeout: Duration::from_secs(120),
           ..Default::default()
       };
