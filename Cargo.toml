--- conflicted
+++ resolved
@@ -42,7 +42,8 @@
 dotenvy = "0.15"
 ethers = { version = "2.0", features = ["solc"] }
 futures = "0.3"
-<<<<<<< HEAD
+
+# Hotshot imports
 hotshot = { git = "https://github.com/EspressoSystems/hotshot", tag = "0.5.36" }
 hotshot-orchestrator = { git = "https://github.com/EspressoSystems/hotshot", tag = "0.5.36" }
 hotshot-query-service = { git = "https://github.com/EspressoSystems/hotshot-query-service", tag = "0.1.5" }
@@ -53,27 +54,12 @@
 hotshot-types = { git = "https://github.com/EspressoSystems/hotshot", tag = "0.5.36" }
 hotshot-web-server = { git = "https://github.com/EspressoSystems/hotshot", tag = "0.5.36" }
 hotshot-events-service = { git = "https://github.com/EspressoSystems/hotshot-events-service.git", tag = "0.1.4" }
-jf-plonk = { git = "https://github.com/EspressoSystems/jellyfish", tag = "0.4.3", features = [
-=======
-
-# Hotshot imports
-hotshot = { git = "https://github.com/EspressoSystems/hotshot", tag = "0.5.32" }
-hotshot-orchestrator = { git = "https://github.com/EspressoSystems/hotshot", tag = "0.5.32" }
-hotshot-query-service = { git = "https://github.com/EspressoSystems/hotshot-query-service", tag = "0.1.2" }
-hotshot-stake-table = { git = "https://github.com/EspressoSystems/hotshot", tag = "0.5.32" }
-hotshot-state-prover = { version = "0.1.0", path = "hotshot-state-prover" }
-hotshot-task = { git = "https://github.com/EspressoSystems/hotshot", tag = "0.5.32" }
-hotshot-testing = { git = "https://github.com/EspressoSystems/hotshot", tag = "0.5.32" }
-hotshot-types = { git = "https://github.com/EspressoSystems/hotshot", tag = "0.5.32" }
-hotshot-web-server = { git = "https://github.com/EspressoSystems/hotshot", tag = "0.5.32" }
-hotshot-events-service = { git = "https://github.com/EspressoSystems/hotshot-events-service.git", tag = "0.1.1" }
 
 # Push CDN imports
-cdn-broker = { git = "https://github.com/EspressoSystems/Push-CDN", default-features = false, tag = "0.1.19" }
-cdn-marshal = { git = "https://github.com/EspressoSystems/Push-CDN", default-features = false, tag = "0.1.19" }
+cdn-broker = { git = "https://github.com/EspressoSystems/Push-CDN", default-features = false, tag = "0.1.24" }
+cdn-marshal = { git = "https://github.com/EspressoSystems/Push-CDN", default-features = false, tag = "0.1.24" }
 
-jf-plonk = { git = "https://github.com/EspressoSystems/jellyfish", tag = "0.4.2", features = [
->>>>>>> 6a1ca73a
+jf-plonk = { git = "https://github.com/EspressoSystems/jellyfish", tag = "0.4.3", features = [
   "test-apis",
   "test-srs",
 ] }
