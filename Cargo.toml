--- conflicted
+++ resolved
@@ -37,31 +37,18 @@
 clap = { version = "4.4", features = ["derive", "env", "string"] }
 cld = "0.5"
 derive_more = "0.99.17"
-<<<<<<< HEAD
 es-version = { git = "https://github.com/EspressoSystems/es-version.git", branch = "main" }
 ethers = { version = "2.0" }
 futures = "0.3"
 hotshot = { git = "https://github.com/EspressoSystems/hotshot", tag = "0.5.27" }
 hotshot-orchestrator = { git = "https://github.com/EspressoSystems/hotshot", tag = "0.5.27" }
+hotshot-query-service = { git = "https://github.com/EspressoSystems/hotshot-query-service", branch = "main" }
 hotshot-stake-table = { git = "https://github.com/EspressoSystems/hotshot", tag = "0.5.27" }
+hotshot-state-prover = { version = "0.1.0", path = "hotshot-state-prover" }
 hotshot-task = { git = "https://github.com/EspressoSystems/hotshot", tag = "0.5.27" }
+hotshot-testing = { git = "https://github.com/EspressoSystems/hotshot", tag = "0.5.27" }
 hotshot-types = { git = "https://github.com/EspressoSystems/hotshot", tag = "0.5.27" }
 hotshot-web-server = { git = "https://github.com/EspressoSystems/hotshot", tag = "0.5.27" }
-hotshot-testing = { git = "https://github.com/EspressoSystems/hotshot", tag = "0.5.27" }
-=======
-ethers = { version = "2.0", features = ["solc"] }
-futures = "0.3"
-hotshot = { git = "https://github.com/EspressoSystems/hotshot", tag = "0.5.24" }
-hotshot-orchestrator = { git = "https://github.com/EspressoSystems/hotshot", tag = "0.5.24" }
-hotshot-stake-table = { git = "https://github.com/EspressoSystems/hotshot", tag = "0.5.24" }
-hotshot-state-prover = { version = "0.1.0", path = "hotshot-state-prover" }
-hotshot-task = { git = "https://github.com/EspressoSystems/hotshot", tag = "0.5.24" }
-hotshot-types = { git = "https://github.com/EspressoSystems/hotshot-types", tag = "0.1.1" }
-hotshot-web-server = { git = "https://github.com/EspressoSystems/hotshot", tag = "0.5.24" }
-hotshot-testing = { git = "https://github.com/EspressoSystems/hotshot", tag = "0.5.24" }
->>>>>>> 060cd761
-
-hotshot-query-service = { git = "https://github.com/EspressoSystems/hotshot-query-service", branch = "main" }
 jf-plonk = { git = "https://github.com/EspressoSystems/jellyfish", tag = "0.4.2", features = [
   "test-apis",
   "test-srs",
