//! Provides an event-streaming handle for a [`SystemContext`] running in the background

use crate::{traits::NodeImplementation, types::Event, SystemContext};
use async_compatibility_layer::channel::UnboundedStream;
use async_lock::RwLock;
use commit::Committable;
use futures::Stream;
use hotshot_task::{
    boxed_sync,
    event_stream::{ChannelStream, EventStream, StreamId},
    global_registry::GlobalRegistry,
    task::FilterEvent,
    BoxSyncFuture,
};
use hotshot_task_impls::events::HotShotEvent;
#[cfg(feature = "hotshot-testing")]
use hotshot_types::{
    message::{MessageKind, SequencingMessage},
    traits::election::Membership,
};

use hotshot_types::simple_vote::QuorumData;
<<<<<<< HEAD

=======
use hotshot_types::traits::election::Membership;
>>>>>>> 523efb72
use hotshot_types::{
    consensus::Consensus,
    data::Leaf,
    error::HotShotError,
    event::EventType,
<<<<<<< HEAD
=======
    simple_certificate::QuorumCertificate,
>>>>>>> 523efb72
    traits::{node_implementation::NodeType, state::ConsensusTime, storage::Storage},
};
use std::sync::Arc;
use tracing::error;

#[cfg(feature = "hotshot-testing")]
use hotshot_types::message::{MessageKind, SequencingMessage};

/// Event streaming handle for a [`SystemContext`] instance running in the background
///
/// This type provides the means to message and interact with a background [`SystemContext`] instance,
/// allowing the ability to receive [`Event`]s from it, send transactions to it, and interact with
/// the underlying storage.
pub struct SystemContextHandle<TYPES: NodeType, I: NodeImplementation<TYPES>> {
    /// The [sender](ChannelStream) for the output stream from the background process
    pub(crate) output_event_stream: ChannelStream<Event<TYPES>>,
    /// access to the internal ev ent stream, in case we need to, say, shut something down
    pub(crate) internal_event_stream: ChannelStream<HotShotEvent<TYPES>>,
    /// registry for controlling tasks
    pub(crate) registry: GlobalRegistry,

    /// Internal reference to the underlying [`SystemContext`]
    pub hotshot: SystemContext<TYPES, I>,

    /// Our copy of the `Storage` view for a hotshot
    pub(crate) storage: I::Storage,
}

impl<TYPES: NodeType, I: NodeImplementation<TYPES> + 'static> Clone
    for SystemContextHandle<TYPES, I>
{
    fn clone(&self) -> Self {
        Self {
            registry: self.registry.clone(),
            output_event_stream: self.output_event_stream.clone(),
            internal_event_stream: self.internal_event_stream.clone(),
            hotshot: self.hotshot.clone(),
            storage: self.storage.clone(),
        }
    }
}

impl<TYPES: NodeType, I: NodeImplementation<TYPES> + 'static> SystemContextHandle<TYPES, I> {
    /// obtains a stream to expose to the user
    pub async fn get_event_stream(
        &mut self,
        filter: FilterEvent<Event<TYPES>>,
    ) -> (impl Stream<Item = Event<TYPES>>, StreamId) {
        self.output_event_stream.subscribe(filter).await
    }

    /// HACK so we can know the types when running tests...
    /// there are two cleaner solutions:
    /// - make the stream generic and in nodetypes or nodeimpelmentation
    /// - type wrapper
    pub async fn get_event_stream_known_impl(
        &mut self,
        filter: FilterEvent<Event<TYPES>>,
    ) -> (UnboundedStream<Event<TYPES>>, StreamId) {
        self.output_event_stream.subscribe(filter).await
    }

    /// HACK so we can know the types when running tests...
    /// there are two cleaner solutions:
    /// - make the stream generic and in nodetypes or nodeimpelmentation
    /// - type wrapper
    /// NOTE: this is only used for sanity checks in our tests
    pub async fn get_internal_event_stream_known_impl(
        &mut self,
        filter: FilterEvent<HotShotEvent<TYPES>>,
    ) -> (UnboundedStream<HotShotEvent<TYPES>>, StreamId) {
        self.internal_event_stream.subscribe(filter).await
    }

    /// Gets the current committed state of the [`SystemContext`] instance
    ///
    /// # Errors
    ///
    /// Returns an error if the underlying `Storage` returns an error
    pub async fn get_state(&self) {
        self.hotshot.get_state().await;
    }

    /// Gets most recent decided leaf
    /// # Panics
    ///
    /// Panics if internal consensus is in an inconsistent state.
    pub async fn get_decided_leaf(&self) -> Leaf<TYPES> {
        self.hotshot.get_decided_leaf().await
    }

    /// Submits a transaction to the backing [`SystemContext`] instance.
    ///
    /// The current node broadcasts the transaction to all nodes on the network.
    ///
    /// # Errors
    ///
    /// Will return a [`HotShotError`] if some error occurs in the underlying
    /// [`SystemContext`] instance.
    pub async fn submit_transaction(
        &self,
        tx: TYPES::Transaction,
    ) -> Result<(), HotShotError<TYPES>> {
        self.hotshot.publish_transaction_async(tx).await
    }

    /// performs the genesis initializaiton
    pub async fn maybe_do_genesis_init(&self) {
        let _anchor = self.storage();
        if let Ok(anchor_leaf) = self.storage().get_anchored_view().await {
            if anchor_leaf.view_number == TYPES::Time::genesis() {
                let leaf = Leaf::from_stored_view(anchor_leaf);
                let mut qc = QuorumCertificate::<TYPES>::genesis();
                qc.data = QuorumData {
                    leaf_commit: leaf.commit(),
                };
                let event = Event {
                    view_number: TYPES::Time::genesis(),
                    event: EventType::Decide {
                        leaf_chain: Arc::new(vec![leaf]),
                        qc: Arc::new(qc),
                        block_size: None,
                    },
                };
                self.output_event_stream.publish(event).await;
            }
        } else {
            // TODO (justin) this seems bad. I think we should hard error in this case??
            error!("Hotshot storage has no anchor leaf!");
        }
    }

    /// begin consensus by sending a genesis event
    /// Use `start_consensus` on `SystemContext` instead
    #[deprecated]
    pub async fn start_consensus_deprecated(&self) {
        self.maybe_do_genesis_init().await;
    }

    /// Provides a reference to the underlying storage for this [`SystemContext`], allowing access to
    /// historical data
    pub fn storage(&self) -> &I::Storage {
        &self.storage
    }

    /// Get the underlying consensus state for this [`SystemContext`]
    pub fn get_consensus(&self) -> Arc<RwLock<Consensus<TYPES>>> {
        self.hotshot.get_consensus()
    }

    /// Block the underlying quorum (and committee) networking interfaces until node is
    /// successfully initialized into the networks.
    pub async fn wait_for_networks_ready(&self) {
        self.hotshot.inner.networks.wait_for_networks_ready().await;
    }

    /// Shut down the the inner hotshot and wait until all background threads are closed.
    //     pub async fn shut_down(mut self) {
    //         self.registry.shutdown_all().await
    pub fn shut_down<'a, 'b>(&'a mut self) -> BoxSyncFuture<'b, ()>
    where
        'a: 'b,
        Self: 'b,
    {
        boxed_sync(async move {
            self.hotshot.inner.networks.shut_down_networks().await;
            self.registry.shutdown_all().await;
        })
    }

    /// return the timeout for a view of the underlying `SystemContext`
    pub fn get_next_view_timeout(&self) -> u64 {
        self.hotshot.get_next_view_timeout()
    }

    // Below is for testing only:

    /// Wrapper for `HotShotConsensusApi`'s `get_leader` function
    #[allow(clippy::unused_async)] // async for API compatibility reasons
    #[cfg(feature = "hotshot-testing")]
    pub async fn get_leader(&self, view_number: TYPES::Time) -> TYPES::SignatureKey {
        self.hotshot
            .inner
            .memberships
            .quorum_membership
            .get_leader(view_number)
    }

    /// Wrapper to get this node's public key
    #[cfg(feature = "hotshot-testing")]
    pub fn get_public_key(&self) -> TYPES::SignatureKey {
        self.hotshot.inner.public_key.clone()
    }

    /// Wrapper to get this node's current view
    #[cfg(feature = "hotshot-testing")]
    pub async fn get_current_view(&self) -> TYPES::Time {
        self.hotshot.inner.consensus.read().await.cur_view
    }

    /// Wrapper around `HotShotConsensusApi`'s `send_broadcast_consensus_message` function
    #[cfg(feature = "hotshot-testing")]
    pub async fn send_broadcast_consensus_message(&self, msg: SequencingMessage<TYPES>) {
        let _result = self
            .hotshot
            .send_broadcast_message(MessageKind::from_consensus_message(msg))
            .await;
    }

    /// Wrapper around `HotShotConsensusApi`'s `send_direct_consensus_message` function
    #[cfg(feature = "hotshot-testing")]
    pub async fn send_direct_consensus_message(
        &self,
        msg: SequencingMessage<TYPES>,
        recipient: TYPES::SignatureKey,
    ) {
        let _result = self
            .hotshot
            .send_direct_message(MessageKind::from_consensus_message(msg), recipient)
            .await;
    }

    /// Get length of the replica's receiver channel
    #[cfg(feature = "hotshot-testing")]
    pub async fn get_replica_receiver_channel_len(
        &self,
        view_number: TYPES::Time,
    ) -> Option<usize> {
        use async_compatibility_layer::channel::UnboundedReceiver;

        let channel_map = self.hotshot.inner.channel_maps.0.vote_channel.read().await;
        let chan = channel_map.channel_map.get(&view_number)?;
        let receiver = chan.receiver_chan.lock().await;
        UnboundedReceiver::len(&*receiver)
    }

    /// Get length of the next leaders's receiver channel
    #[cfg(feature = "hotshot-testing")]
    pub async fn get_next_leader_receiver_channel_len(
        &self,
        view_number: TYPES::Time,
    ) -> Option<usize> {
        use async_compatibility_layer::channel::UnboundedReceiver;

        let channel_map = self
            .hotshot
            .inner
            .channel_maps
            .0
            .proposal_channel
            .read()
            .await;
        let chan = channel_map.channel_map.get(&view_number)?;

        let receiver = chan.receiver_chan.lock().await;
        UnboundedReceiver::len(&*receiver)
    }
}<|MERGE_RESOLUTION|>--- conflicted
+++ resolved
@@ -20,27 +20,16 @@
 };
 
 use hotshot_types::simple_vote::QuorumData;
-<<<<<<< HEAD
-
-=======
-use hotshot_types::traits::election::Membership;
->>>>>>> 523efb72
 use hotshot_types::{
     consensus::Consensus,
     data::Leaf,
     error::HotShotError,
     event::EventType,
-<<<<<<< HEAD
-=======
     simple_certificate::QuorumCertificate,
->>>>>>> 523efb72
     traits::{node_implementation::NodeType, state::ConsensusTime, storage::Storage},
 };
 use std::sync::Arc;
 use tracing::error;
-
-#[cfg(feature = "hotshot-testing")]
-use hotshot_types::message::{MessageKind, SequencingMessage};
 
 /// Event streaming handle for a [`SystemContext`] instance running in the background
 ///
