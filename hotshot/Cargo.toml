[package]
authors = ["Espresso Systems <hello@espressosys.com>"]
description = "HotShot consesus module"
edition = "2021"
name = "hotshot"
readme = "README.md"
version = "0.3.3"
rust-version = "1.65.0"

[features]
default = ["docs", "doc-images"]

# Features required for binaries
bin-orchestrator = ["clap"]

# Build the extended documentation
docs = []
doc-images = []
hotshot-testing = []
randomized-leader-election = []

# libp2p
[[example]]
name = "validator-libp2p"
path = "examples/libp2p/validator.rs"

[[example]]
name = "multi-validator-libp2p"
path = "examples/libp2p/multi-validator.rs"

[[example]]
name = "orchestrator-libp2p"
path = "examples/libp2p/orchestrator.rs"

[[example]]
name = "all-libp2p"
path = "examples/libp2p/all.rs"

# webserver
[[example]]
name = "webserver"
path = "examples/webserver/webserver.rs"

[[example]]
name = "orchestrator-webserver"
path = "examples/webserver/orchestrator.rs"

[[example]]
name = "validator-webserver"
path = "examples/webserver/validator.rs"

[[example]]
name = "multi-validator-webserver"
path = "examples/webserver/multi-validator.rs"

[[example]]
name = "multi-webserver"
path = "examples/webserver/multi-webserver.rs"

[[example]]
name = "all-webserver"
path = "examples/webserver/all.rs"

# combined
[[example]]
name = "all-combined"
path = "examples/combined/all.rs"

[[example]]
name = "multi-validator-combined"
path = "examples/combined/multi-validator.rs"

[[example]]
name = "validator-combined"
path = "examples/combined/validator.rs"

[[example]]
name = "orchestrator-combined"
path = "examples/combined/orchestrator.rs"

[dependencies]
async-compatibility-layer = { workspace = true }
async-lock = { workspace = true }
async-trait = { workspace = true }
bimap = "0.6.3"
bincode = { workspace = true }
clap = { version = "4.4", features = ["derive", "env"], optional = true }
commit = { workspace = true }
hotshot-constants = { path = "../constants" }
custom_debug = { workspace = true }
dashmap = "5.5.1"
either = { workspace = true }
embed-doc-image = "0.1.4"
futures = { workspace = true }
hotshot-web-server = { version = "0.1.1", path = "../web_server", default-features = false }
hotshot-orchestrator = { version = "0.1.1", path = "../orchestrator", default-features = false }
hotshot-types = { path = "../types", version = "0.1.0", default-features = false }
hotshot-utils = { path = "../utils" }
hotshot-task = { path = "../task", version = "0.1.0", default-features = false }
hotshot-task-impls = { path = "../task-impls", version = "0.1.0", default-features = false }
libp2p-identity = { workspace = true }
libp2p-networking = { workspace = true }
rand = { workspace = true }
serde = { workspace = true, features = ["rc"] }
snafu = { workspace = true }
surf-disco = { workspace = true }
time = { workspace = true }
derive_more = "0.99.17"
portpicker = "0.1.1"
lru = "0.12.1"

tracing = { workspace = true }

[target.'cfg(all(async_executor_impl = "tokio"))'.dependencies]
tokio = { workspace = true }
[target.'cfg(all(async_executor_impl = "async-std"))'.dependencies]
async-std = { workspace = true }

[dev-dependencies]
clap = { version = "4.4", features = ["derive", "env"] }
toml = { workspace = true }
<<<<<<< HEAD
hotshot-testing = { path = "../testing" }

[lints]
workspace = true
=======
blake3 = { workspace = true }
local-ip-address = "0.5.6"
hotshot-testing = { path = "../testing" }
>>>>>>> 523efb72
<|MERGE_RESOLUTION|>--- conflicted
+++ resolved
@@ -119,13 +119,9 @@
 [dev-dependencies]
 clap = { version = "4.4", features = ["derive", "env"] }
 toml = { workspace = true }
-<<<<<<< HEAD
+blake3 = { workspace = true }
+local-ip-address = "0.5.6"
 hotshot-testing = { path = "../testing" }
 
 [lints]
-workspace = true
-=======
-blake3 = { workspace = true }
-local-ip-address = "0.5.6"
-hotshot-testing = { path = "../testing" }
->>>>>>> 523efb72
+workspace = true