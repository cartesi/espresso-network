#![allow(clippy::panic)]
use std::marker::PhantomData;

use crate::{
    block_types::{TestBlockHeader, TestBlockPayload},
    node_types::{MemoryImpl, TestTypes},
    test_builder::TestMetadata,
};
use commit::Committable;
use ethereum_types::U256;
use hotshot::{
    types::{BLSPubKey, SignatureKey, SystemContextHandle},
    HotShotConsensusApi, HotShotInitializer, Memberships, Networks, SystemContext,
};
use hotshot_task::event_stream::ChannelStream;
use hotshot_task_impls::events::HotShotEvent;
use hotshot_types::{
    consensus::ConsensusMetricsValue,
    data::{Leaf, QuorumProposal, VidScheme, ViewNumber},
    message::Proposal,
    simple_certificate::QuorumCertificate,
    simple_vote::SimpleVote,
    traits::{
        block_contents::vid_commitment,
        block_contents::BlockHeader,
        consensus_api::ConsensusApi,
        election::Membership,
        node_implementation::NodeType,
        state::{ConsensusTime, TestableBlock},
        BlockPayload,
    },
    vote::HasViewNumber,
};

<<<<<<< HEAD
/// create the [`SystemContextHandle`] from a node id
/// # Panics
/// if cannot create a [`HotShotInitializer`]
=======
use async_lock::RwLockUpgradableReadGuard;
use bitvec::bitvec;
use hotshot_types::simple_vote::QuorumData;
use hotshot_types::simple_vote::QuorumVote;
use hotshot_types::utils::View;
use hotshot_types::utils::ViewInner;
use hotshot_types::vote::Certificate;
use hotshot_types::vote::Vote;

use serde::Serialize;
use std::{fmt::Debug, hash::Hash};

>>>>>>> 523efb72
pub async fn build_system_handle(
    node_id: u64,
) -> (
    SystemContextHandle<TestTypes, MemoryImpl>,
    ChannelStream<HotShotEvent<TestTypes>>,
) {
    let builder = TestMetadata::default_multiple_rounds();

    let launcher = builder.gen_launcher::<TestTypes, MemoryImpl>(node_id);

    let networks = (launcher.resource_generator.channel_generator)(node_id);
    let storage = (launcher.resource_generator.storage)(node_id);
    let config = launcher.resource_generator.config.clone();

    let initializer = HotShotInitializer::<TestTypes>::from_genesis().unwrap();

    let known_nodes_with_stake = config.known_nodes_with_stake.clone();
    let private_key = config.my_own_validator_config.private_key.clone();
    let public_key = config.my_own_validator_config.public_key;
    let quorum_election_config =
        config.election_config.clone().unwrap_or_else(|| {
            <TestTypes as NodeType>::Membership::default_election_config(
                config.total_nodes.get() as u64
            )
        });

    let committee_election_config =
        config.election_config.clone().unwrap_or_else(|| {
            <TestTypes as NodeType>::Membership::default_election_config(
                config.total_nodes.get() as u64
            )
        });
    let networks_bundle = Networks {
        quorum_network: networks.0.clone(),
        da_network: networks.1.clone(),
        _pd: PhantomData,
    };

    let memberships = Memberships {
        quorum_membership: <TestTypes as NodeType>::Membership::create_election(
            known_nodes_with_stake.clone(),
            quorum_election_config.clone(),
        ),
        da_membership: <TestTypes as NodeType>::Membership::create_election(
            known_nodes_with_stake.clone(),
            committee_election_config,
        ),
        vid_membership: <TestTypes as NodeType>::Membership::create_election(
            known_nodes_with_stake.clone(),
            quorum_election_config.clone(),
        ),
        view_sync_membership: <TestTypes as NodeType>::Membership::create_election(
            known_nodes_with_stake.clone(),
            quorum_election_config,
        ),
    };

    SystemContext::init(
        public_key,
        private_key,
        node_id,
        config,
        storage,
        memberships,
        networks_bundle,
        initializer,
        ConsensusMetricsValue::default(),
    )
    .await
    .expect("Could not init hotshot")
}

<<<<<<< HEAD
/// create a quorum proposal and signature
/// used for unit tests
=======
pub fn build_cert<
    TYPES: NodeType<SignatureKey = BLSPubKey>,
    DATAType: Committable + Clone + Eq + Hash + Serialize + Debug + 'static,
    VOTE: Vote<TYPES, Commitment = DATAType>,
    CERT: Certificate<TYPES, Voteable = VOTE::Commitment>,
>(
    data: DATAType,
    membership: &TYPES::Membership,
    view: TYPES::Time,
    public_key: &TYPES::SignatureKey,
    private_key: &<TYPES::SignatureKey as SignatureKey>::PrivateKey,
) -> CERT {
    let real_qc_sig =
        build_assembled_sig::<TYPES, VOTE, CERT, DATAType>(data.clone(), membership, view);

    let vote =
        SimpleVote::<TYPES, DATAType>::create_signed_vote(data, view, public_key, private_key)
            .expect("Failed to sign data!");
    let cert = CERT::create_signed_certificate(
        vote.get_data_commitment(),
        vote.get_data().clone(),
        real_qc_sig,
        vote.get_view_number(),
    );
    cert
}

pub fn build_assembled_sig<
    TYPES: NodeType<SignatureKey = BLSPubKey>,
    VOTE: Vote<TYPES>,
    CERT: Certificate<TYPES, Voteable = VOTE::Commitment>,
    DATAType: Committable + Clone + Eq + Hash + Serialize + Debug + 'static,
>(
    data: DATAType,
    membership: &TYPES::Membership,
    view: TYPES::Time,
) -> <TYPES::SignatureKey as SignatureKey>::QCType {
    let stake_table = membership.get_committee_qc_stake_table();
    let real_qc_pp: <TYPES::SignatureKey as SignatureKey>::QCParams =
        <TYPES::SignatureKey as SignatureKey>::get_public_parameter(
            stake_table.clone(),
            U256::from(CERT::threshold(membership)),
        );
    let total_nodes = stake_table.len();
    let signers = bitvec![1; total_nodes];
    let mut sig_lists = Vec::new();

    // assemble the vote
    for node_id in 0..total_nodes {
        let (private_key_i, public_key_i) = key_pair_for_id(node_id.try_into().unwrap());
        let vote: SimpleVote<TYPES, DATAType> = SimpleVote::<TYPES, DATAType>::create_signed_vote(
            data.clone(),
            view,
            &public_key_i,
            &private_key_i,
        )
        .expect("Failed to sign data!");
        let original_signature: <TYPES::SignatureKey as SignatureKey>::PureAssembledSignatureType =
            vote.get_signature();
        sig_lists.push(original_signature);
    }

    let real_qc_sig = <TYPES::SignatureKey as SignatureKey>::assemble(
        &real_qc_pp,
        signers.as_bitslice(),
        &sig_lists[..],
    );

    real_qc_sig
}

>>>>>>> 523efb72
async fn build_quorum_proposal_and_signature(
    handle: &SystemContextHandle<TestTypes, MemoryImpl>,
    private_key: &<BLSPubKey as SignatureKey>::PrivateKey,
    public_key: &BLSPubKey,
    view: u64,
) -> (
    QuorumProposal<TestTypes>,
    <BLSPubKey as SignatureKey>::PureAssembledSignatureType,
) {
    // build the genesis view
    let genesis_consensus = handle.get_consensus();
    let cur_consensus = genesis_consensus.upgradable_read().await;
    let mut consensus = RwLockUpgradableReadGuard::upgrade(cur_consensus).await;
    let api: HotShotConsensusApi<TestTypes, MemoryImpl> = HotShotConsensusApi {
        inner: handle.hotshot.inner.clone(),
    };
    // parent_view_number should be equal to 0
    let parent_view_number = &consensus.high_qc.get_view_number();
    assert_eq!(parent_view_number.get_u64(), 0);
    let Some(parent_view) = consensus.state_map.get(parent_view_number) else {
        panic!("Couldn't find high QC parent in state map.");
    };
    let Some(leaf_view_0) = parent_view.get_leaf_commitment() else {
        panic!("Parent of high QC points to a view without a proposal");
    };
    let Some(leaf_view_0) = consensus.saved_leaves.get(&leaf_view_0) else {
        panic!("Failed to find high QC parent.");
    };
    let parent_leaf = leaf_view_0.clone();

    // every event input is seen on the event stream in the output.
    let block = <TestBlockPayload as TestableBlock>::genesis();
    let payload_commitment = vid_commitment(
        &block.encode().unwrap().collect(),
        handle
            .hotshot
            .inner
            .memberships
            .quorum_membership
            .total_nodes(),
    );
    let block_header = TestBlockHeader::new(payload_commitment, (), &parent_leaf.block_header);
    // current leaf that can be re-assigned everytime when entering a new view
    let mut leaf = Leaf {
        view_number: ViewNumber::new(1),
        justify_qc: consensus.high_qc.clone(),
        parent_commitment: parent_leaf.commit(),
        block_header: block_header.clone(),
        block_payload: None,
        rejected: vec![],
        proposer_id: *api.public_key(),
    };

    let mut signature = <BLSPubKey as SignatureKey>::sign(private_key, leaf.commit().as_ref())
        .expect("Failed to sign leaf commitment!");
    let mut proposal = QuorumProposal::<TestTypes> {
        block_header: block_header.clone(),
        view_number: ViewNumber::new(1),
        justify_qc: QuorumCertificate::genesis(),
        timeout_certificate: None,
        proposer_id: leaf.proposer_id,
    };

    // Only view 2 is tested, higher views are not tested
    for cur_view in 2..=view {
        // save states for the previous view to pass all the qc checks
        // In the long term, we want to get rid of this, do not manually update consensus state
        consensus.state_map.insert(
            ViewNumber::new(cur_view - 1),
            View {
                view_inner: ViewInner::Leaf {
                    leaf: leaf.commit(),
                },
            },
        );
        consensus.saved_leaves.insert(leaf.commit(), leaf.clone());
        // create a qc by aggregate signatures on the previous view (the data signed is last leaf commitment)
        let quorum_membership = handle.hotshot.inner.memberships.quorum_membership.clone();
        let quorum_data = QuorumData {
            leaf_commit: leaf.commit(),
        };
        let created_qc = build_cert::<
            TestTypes,
            QuorumData<TestTypes>,
            QuorumVote<TestTypes>,
            QuorumCertificate<TestTypes>,
        >(
            quorum_data,
            &quorum_membership,
            ViewNumber::new(cur_view - 1),
            public_key,
            private_key,
        );
        // create a new leaf for the current view
        let parent_leaf = leaf.clone();
        let leaf_new_view = Leaf {
            view_number: ViewNumber::new(cur_view),
            justify_qc: created_qc.clone(),
            parent_commitment: parent_leaf.commit(),
            block_header: block_header.clone(),
            block_payload: None,
            rejected: vec![],
            proposer_id: quorum_membership.get_leader(ViewNumber::new(cur_view)),
        };
        let signature_new_view =
            <BLSPubKey as SignatureKey>::sign(private_key, leaf_new_view.commit().as_ref())
                .expect("Failed to sign leaf commitment!");
        let proposal_new_view = QuorumProposal::<TestTypes> {
            block_header: block_header.clone(),
            view_number: ViewNumber::new(cur_view),
            justify_qc: created_qc,
            timeout_certificate: None,
            proposer_id: leaf_new_view.clone().proposer_id,
        };
        proposal = proposal_new_view;
        signature = signature_new_view;
        leaf = leaf_new_view;
    }

    (proposal, signature)
}

/// create a quorum proposal
pub async fn build_quorum_proposal(
    handle: &SystemContextHandle<TestTypes, MemoryImpl>,
    private_key: &<BLSPubKey as SignatureKey>::PrivateKey,
    view: u64,
) -> Proposal<TestTypes, QuorumProposal<TestTypes>> {
    let public_key = &BLSPubKey::from_private(private_key);
    let (proposal, signature) =
        build_quorum_proposal_and_signature(handle, private_key, public_key, view).await;
    Proposal {
        data: proposal,
        signature,
        _pd: PhantomData,
    }
}

/// get the keypair for a node id
#[must_use]
pub fn key_pair_for_id(node_id: u64) -> (<BLSPubKey as SignatureKey>::PrivateKey, BLSPubKey) {
    let private_key =
        <BLSPubKey as SignatureKey>::generated_from_seed_indexed([0u8; 32], node_id).1;
    let public_key = <TestTypes as NodeType>::SignatureKey::from_private(&private_key);
    (private_key, public_key)
}

/// initialize VID
/// # Panics
/// if unable to create a [`VidScheme`]
#[must_use]
pub fn vid_init<TYPES: NodeType>(
    membership: &TYPES::Membership,
    view_number: TYPES::Time,
) -> VidScheme {
    let num_committee = membership.get_committee(view_number).len();

    // calculate the last power of two
    // TODO change after https://github.com/EspressoSystems/jellyfish/issues/339
    // issue: https://github.com/EspressoSystems/HotShot/issues/2152
    let chunk_size = 1 << num_committee.ilog2();

    // TODO <https://github.com/EspressoSystems/HotShot/issues/1686>
    let srs = hotshot_types::data::test_srs(num_committee);

    VidScheme::new(chunk_size, num_committee, srs).unwrap()
}<|MERGE_RESOLUTION|>--- conflicted
+++ resolved
@@ -32,11 +32,6 @@
     vote::HasViewNumber,
 };
 
-<<<<<<< HEAD
-/// create the [`SystemContextHandle`] from a node id
-/// # Panics
-/// if cannot create a [`HotShotInitializer`]
-=======
 use async_lock::RwLockUpgradableReadGuard;
 use bitvec::bitvec;
 use hotshot_types::simple_vote::QuorumData;
@@ -49,7 +44,9 @@
 use serde::Serialize;
 use std::{fmt::Debug, hash::Hash};
 
->>>>>>> 523efb72
+/// create the [`SystemContextHandle`] from a node id
+/// # Panics
+/// if cannot create a [`HotShotInitializer`]
 pub async fn build_system_handle(
     node_id: u64,
 ) -> (
@@ -122,10 +119,9 @@
     .expect("Could not init hotshot")
 }
 
-<<<<<<< HEAD
-/// create a quorum proposal and signature
-/// used for unit tests
-=======
+/// create certificate
+/// # Panics
+/// if we fail to sign the data
 pub fn build_cert<
     TYPES: NodeType<SignatureKey = BLSPubKey>,
     DATAType: Committable + Clone + Eq + Hash + Serialize + Debug + 'static,
@@ -138,8 +134,7 @@
     public_key: &TYPES::SignatureKey,
     private_key: &<TYPES::SignatureKey as SignatureKey>::PrivateKey,
 ) -> CERT {
-    let real_qc_sig =
-        build_assembled_sig::<TYPES, VOTE, CERT, DATAType>(data.clone(), membership, view);
+    let real_qc_sig = build_assembled_sig::<TYPES, VOTE, CERT, DATAType>(&data, membership, view);
 
     let vote =
         SimpleVote::<TYPES, DATAType>::create_signed_vote(data, view, public_key, private_key)
@@ -153,13 +148,16 @@
     cert
 }
 
+/// create signature
+/// # Panics
+/// if fails to convert node id into keypair
 pub fn build_assembled_sig<
     TYPES: NodeType<SignatureKey = BLSPubKey>,
     VOTE: Vote<TYPES>,
     CERT: Certificate<TYPES, Voteable = VOTE::Commitment>,
     DATAType: Committable + Clone + Eq + Hash + Serialize + Debug + 'static,
 >(
-    data: DATAType,
+    data: &DATAType,
     membership: &TYPES::Membership,
     view: TYPES::Time,
 ) -> <TYPES::SignatureKey as SignatureKey>::QCType {
@@ -197,7 +195,7 @@
     real_qc_sig
 }
 
->>>>>>> 523efb72
+/// build a quorum proposal and signature
 async fn build_quorum_proposal_and_signature(
     handle: &SystemContextHandle<TestTypes, MemoryImpl>,
     private_key: &<BLSPubKey as SignatureKey>::PrivateKey,
