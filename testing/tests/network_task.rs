use hotshot::{types::SignatureKey, HotShotConsensusApi};
use hotshot_task_impls::events::HotShotEvent;
use hotshot_testing::{
    node_types::{MemoryImpl, TestTypes},
    task_helpers::{build_quorum_proposal, vid_init},
};
use hotshot_types::{
    data::{DAProposal, VidSchemeTrait, ViewNumber},
    traits::{consensus_api::ConsensusSharedApi, state::ConsensusTime},
};
use std::{collections::HashMap, marker::PhantomData};

#[cfg(test)]
#[cfg_attr(
    async_executor_impl = "tokio",
    tokio::test(flavor = "multi_thread", worker_threads = 2)
)]
#[cfg_attr(async_executor_impl = "async-std", async_std::test)]
#[ignore]
async fn test_network_task() {
    use hotshot_task_impls::harness::run_harness;
    use hotshot_testing::task_helpers::build_system_handle;
<<<<<<< HEAD
    use hotshot_types::{
        block_impl::{VIDBlockPayload, VIDTransaction},
        data::VidDisperse,
        message::Proposal,
        traits::node_implementation::NodeType,
    };
=======
    use hotshot_types::{block_impl::VIDTransaction, data::VidDisperse, message::Proposal};
>>>>>>> 164dbbc3

    async_compatibility_layer::logging::setup_logging();
    async_compatibility_layer::logging::setup_backtrace();

    // Build the API for node 2.
    let (handle, event_stream) = build_system_handle(2).await;
    let api: HotShotConsensusApi<TestTypes, MemoryImpl> = HotShotConsensusApi {
        inner: handle.hotshot.inner.clone(),
    };
    let pub_key = *api.public_key();
    let priv_key = api.private_key();
    let vid = vid_init();
    let transactions = vec![VIDTransaction(vec![0])];
    let encoded_transactions = VIDTransaction::encode(transactions.clone()).unwrap();
    let vid_disperse = vid.disperse(&encoded_transactions).unwrap();
    let payload_commitment = vid_disperse.commit;
    let signature =
        <TestTypes as hotshot_types::traits::node_implementation::NodeType>::SignatureKey::sign(
            api.private_key(),
<<<<<<< HEAD
            block.commit().as_ref(),
        )
        .expect("Failed to sign block commitment");
=======
            payload_commitment.as_ref(),
        );
>>>>>>> 164dbbc3
    let da_proposal = Proposal {
        data: DAProposal {
            encoded_transactions: encoded_transactions.clone(),
            metadata: (),
            view_number: ViewNumber::new(2),
        },
        signature,
        _pd: PhantomData,
    };
    let quorum_proposal = build_quorum_proposal(&handle, priv_key, 2).await;
<<<<<<< HEAD
    let quorum_signature : &<<TestTypes as NodeType>::SignatureKey as SignatureKey>::PureAssembledSignatureType = &da_proposal.signature;
    // TODO for now reuse the same block payload commitment and signature as DA committee
    // https://github.com/EspressoSystems/jellyfish/issues/369
    let da_vid_disperse = Proposal {
        data: VidDisperse {
            view_number: da_proposal.data.view_number,
            payload_commitment: block.commit(),
            shares: vid_disperse.shares,
            common: vid_disperse.common,
        },
        signature: quorum_signature.clone(),
=======

    let da_vid_disperse_inner = VidDisperse {
        view_number: da_proposal.data.view_number,
        payload_commitment,
        shares: vid_disperse.shares,
        common: vid_disperse.common,
    };
    // TODO for now reuse the same block payload commitment and signature as DA committee
    // https://github.com/EspressoSystems/jellyfish/issues/369
    let da_vid_disperse = Proposal {
        data: da_vid_disperse_inner.clone(),
        signature: da_proposal.signature.clone(),
>>>>>>> 164dbbc3
        _pd: PhantomData,
    };

    // Every event input is seen on the event stream in the output.
    let mut input = Vec::new();
    let mut output = HashMap::new();

    input.push(HotShotEvent::ViewChange(ViewNumber::new(1)));
    input.push(HotShotEvent::TransactionsSequenced(
        encoded_transactions.clone(),
        (),
        ViewNumber::new(2),
    ));
    input.push(HotShotEvent::BlockReady(
        da_vid_disperse_inner.clone(),
        ViewNumber::new(2),
    ));
    input.push(HotShotEvent::DAProposalSend(da_proposal.clone(), pub_key));
    input.push(HotShotEvent::VidDisperseSend(
        da_vid_disperse.clone(),
        pub_key,
    ));
    input.push(HotShotEvent::QuorumProposalSend(
        quorum_proposal.clone(),
        pub_key,
    ));
    input.push(HotShotEvent::ViewChange(ViewNumber::new(2)));
    input.push(HotShotEvent::Shutdown);

    output.insert(HotShotEvent::ViewChange(ViewNumber::new(1)), 2);
    output.insert(
        HotShotEvent::DAProposalSend(da_proposal.clone(), pub_key),
        2, // 2 occurrences: 1 from `input`, 1 from the DA task
    );
    output.insert(
        HotShotEvent::TransactionsSequenced(encoded_transactions, (), ViewNumber::new(2)),
        2,
    );
    output.insert(
        HotShotEvent::VidDisperseRecv(da_vid_disperse.clone(), pub_key),
        1,
    );
    output.insert(
        HotShotEvent::VidDisperseSend(da_vid_disperse, pub_key),
        2, // 2 occurrences: 1 from `input`, 1 from the DA task
    );
    output.insert(HotShotEvent::Timeout(ViewNumber::new(1)), 1);
    output.insert(HotShotEvent::Timeout(ViewNumber::new(2)), 1);

    // Only one output from the input.
    // The consensus task will fail to send a second proposal, like the DA task does, due to the
    // view number check in `publish_proposal_if_able` in consensus.rs, and we will see an error in
    // logging, but that is fine for testing as long as the network task is correctly handling
    // events.
    output.insert(
        HotShotEvent::QuorumProposalSend(quorum_proposal.clone(), pub_key),
        1,
    );
    output.insert(
        HotShotEvent::SendPayloadCommitmentAndMetadata(payload_commitment, ()),
        1,
    );
    output.insert(
        HotShotEvent::BlockReady(da_vid_disperse_inner, ViewNumber::new(2)),
        2,
    );
    output.insert(HotShotEvent::DAProposalRecv(da_proposal, pub_key), 1);
    output.insert(
        HotShotEvent::QuorumProposalRecv(quorum_proposal, pub_key),
        1,
    );
    output.insert(HotShotEvent::ViewChange(ViewNumber::new(2)), 2);
    output.insert(HotShotEvent::Shutdown, 1);

    let build_fn = |task_runner, _| async { task_runner };
    run_harness(input, output, Some(event_stream), build_fn).await;
}<|MERGE_RESOLUTION|>--- conflicted
+++ resolved
@@ -20,16 +20,10 @@
 async fn test_network_task() {
     use hotshot_task_impls::harness::run_harness;
     use hotshot_testing::task_helpers::build_system_handle;
-<<<<<<< HEAD
     use hotshot_types::{
-        block_impl::{VIDBlockPayload, VIDTransaction},
-        data::VidDisperse,
-        message::Proposal,
+        block_impl::VIDTransaction, data::VidDisperse, message::Proposal,
         traits::node_implementation::NodeType,
     };
-=======
-    use hotshot_types::{block_impl::VIDTransaction, data::VidDisperse, message::Proposal};
->>>>>>> 164dbbc3
 
     async_compatibility_layer::logging::setup_logging();
     async_compatibility_layer::logging::setup_backtrace();
@@ -49,14 +43,9 @@
     let signature =
         <TestTypes as hotshot_types::traits::node_implementation::NodeType>::SignatureKey::sign(
             api.private_key(),
-<<<<<<< HEAD
-            block.commit().as_ref(),
+            payload_commitment.as_ref(),
         )
         .expect("Failed to sign block commitment");
-=======
-            payload_commitment.as_ref(),
-        );
->>>>>>> 164dbbc3
     let da_proposal = Proposal {
         data: DAProposal {
             encoded_transactions: encoded_transactions.clone(),
@@ -67,20 +56,6 @@
         _pd: PhantomData,
     };
     let quorum_proposal = build_quorum_proposal(&handle, priv_key, 2).await;
-<<<<<<< HEAD
-    let quorum_signature : &<<TestTypes as NodeType>::SignatureKey as SignatureKey>::PureAssembledSignatureType = &da_proposal.signature;
-    // TODO for now reuse the same block payload commitment and signature as DA committee
-    // https://github.com/EspressoSystems/jellyfish/issues/369
-    let da_vid_disperse = Proposal {
-        data: VidDisperse {
-            view_number: da_proposal.data.view_number,
-            payload_commitment: block.commit(),
-            shares: vid_disperse.shares,
-            common: vid_disperse.common,
-        },
-        signature: quorum_signature.clone(),
-=======
-
     let da_vid_disperse_inner = VidDisperse {
         view_number: da_proposal.data.view_number,
         payload_commitment,
@@ -92,7 +67,6 @@
     let da_vid_disperse = Proposal {
         data: da_vid_disperse_inner.clone(),
         signature: da_proposal.signature.clone(),
->>>>>>> 164dbbc3
         _pd: PhantomData,
     };
 
