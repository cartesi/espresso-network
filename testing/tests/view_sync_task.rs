--- conflicted
+++ resolved
@@ -31,18 +31,11 @@
     };
     let vote = hotshot_types::simple_vote::ViewSyncPreCommitVote::<TestTypes>::create_signed_vote(
         vote_data,
-<<<<<<< HEAD
-        <TestTypes as hotshot_types::traits::node_implementation::NodeType>::Time::new(5),
-        hotshot_types::traits::consensus_api::ConsensusSharedApi::public_key(&api),
-        hotshot_types::traits::consensus_api::ConsensusSharedApi::private_key(&api),
-    )
-    .expect("Should be able to create a ViewSyncPreCommitVote.");
-=======
         <TestTypes as hotshot_types::traits::node_implementation::NodeType>::Time::new(4),
         hotshot_types::traits::consensus_api::ConsensusApi::public_key(&api),
         hotshot_types::traits::consensus_api::ConsensusApi::private_key(&api),
-    );
->>>>>>> ee2e9d5d
+    )
+    .expect("Failed to create a ViewSyncPreCommitVote!");
 
     tracing::error!("Vote in test is {:?}", vote.clone());
 
