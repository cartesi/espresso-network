// Copyright (c) 2021-2024 Espresso Systems (espressosys.com)
// This file is part of the HotShot repository.

// You should have received a copy of the MIT License
// along with the HotShot repository. If not, see <https://mit-license.org/>.

//! Network message types
//!
//! This module contains types used to represent the various types of messages that
//! `HotShot` nodes can send among themselves.

use std::{
    fmt::{self, Debug},
    marker::PhantomData,
    sync::Arc,
};

use async_lock::RwLock;
use committable::Committable;
use hotshot_utils::anytrace::*;
use serde::{de::DeserializeOwned, Deserialize, Serialize};
use vbs::{
    version::{StaticVersionType, Version},
    BinarySerializer, Serializer,
};

use crate::{
    data::{
        vid_disperse::{ADVZDisperseShare, VidDisperseShare2},
        DaProposal, DaProposal2, Leaf, Leaf2, QuorumProposal, QuorumProposal2,
        QuorumProposalWrapper, UpgradeProposal,
    },
    epoch_membership::EpochMembership,
    request_response::ProposalRequestPayload,
    simple_certificate::{
        DaCertificate, DaCertificate2, NextEpochQuorumCertificate2, QuorumCertificate2,
        UpgradeCertificate, ViewSyncCommitCertificate, ViewSyncCommitCertificate2,
        ViewSyncFinalizeCertificate, ViewSyncFinalizeCertificate2, ViewSyncPreCommitCertificate,
        ViewSyncPreCommitCertificate2,
    },
    simple_vote::{
        DaVote, DaVote2, HasEpoch, QuorumVote, QuorumVote2, TimeoutVote, TimeoutVote2, UpgradeVote,
        ViewSyncCommitVote, ViewSyncCommitVote2, ViewSyncFinalizeVote, ViewSyncFinalizeVote2,
        ViewSyncPreCommitVote, ViewSyncPreCommitVote2,
    },
    traits::{
        election::Membership,
        network::{DataRequest, ResponseMessage, ViewMessage},
        node_implementation::{ConsensusTime, NodeType, Versions},
        signature_key::SignatureKey,
    },
    utils::mnemonic,
    vote::HasViewNumber,
};

/// Incoming message
#[derive(Serialize, Deserialize, Clone, PartialEq, Eq, Hash)]
#[serde(bound(deserialize = "", serialize = ""))]
pub struct Message<TYPES: NodeType> {
    /// The sender of this message
    pub sender: TYPES::SignatureKey,

    /// The message kind
    pub kind: MessageKind<TYPES>,
}

impl<TYPES: NodeType> fmt::Debug for Message<TYPES> {
    fn fmt(&self, fmt: &mut fmt::Formatter<'_>) -> fmt::Result {
        fmt.debug_struct("Message")
            .field("sender", &mnemonic(&self.sender))
            .field("kind", &self.kind)
            .finish()
    }
}

impl<TYPES: NodeType> HasViewNumber<TYPES> for Message<TYPES> {
    /// get the view number out of a message
    fn view_number(&self) -> TYPES::View {
        self.kind.view_number()
    }
}

/// A wrapper type for implementing `PassType` on a vector of `Message`.
#[derive(Clone, Debug)]
pub struct Messages<TYPES: NodeType>(pub Vec<Message<TYPES>>);

/// A message type agnostic description of a message's purpose
#[derive(PartialEq, Copy, Clone)]
pub enum MessagePurpose {
    /// Message with a [quorum/DA] proposal.
    Proposal,
    /// Message with most recent [quorum/DA] proposal the server has
    LatestProposal,
    /// Message with most recent view sync certificate the server has
    LatestViewSyncCertificate,
    /// Message with a quorum vote.
    Vote,
    /// Message with a view sync vote.
    ViewSyncVote,
    /// Message with a view sync certificate.
    ViewSyncCertificate,
    /// Message with a DAC.
    DaCertificate,
    /// Message for internal use
    Internal,
    /// Data message
    Data,
    /// VID disperse, like [`Proposal`].
    VidDisperse,
    /// Message with an upgrade proposal.
    UpgradeProposal,
    /// Upgrade vote.
    UpgradeVote,
    /// A message to be passed through to external listeners
    External,
}

// TODO (da) make it more customized to the consensus layer, maybe separating the specific message
// data from the kind enum.
/// Enum representation of any message type
#[derive(Serialize, Deserialize, Clone, Debug, PartialEq, Hash, Eq)]
#[serde(bound(deserialize = "", serialize = ""))]
pub enum MessageKind<TYPES: NodeType> {
    /// Messages related to the consensus protocol
    Consensus(SequencingMessage<TYPES>),
    /// Messages relating to sharing data between nodes
    Data(DataMessage<TYPES>),
    /// A (still serialized) message to be passed through to external listeners
    External(Vec<u8>),
}

/// List of keys to send a message to, or broadcast to all known keys
pub enum RecipientList<K: SignatureKey> {
    /// Broadcast to all
    Broadcast,
    /// Send a message directly to a key
    Direct(K),
    /// Send a message directly to many keys
    Many(Vec<K>),
}

impl<TYPES: NodeType> MessageKind<TYPES> {
    // Can't implement `From<I::ConsensusMessage>` directly due to potential conflict with
    // `From<DataMessage>`.
    /// Construct a [`MessageKind`] from [`SequencingMessage`].
    pub fn from_consensus_message(m: SequencingMessage<TYPES>) -> Self {
        Self::Consensus(m)
    }
}

impl<TYPES: NodeType> From<DataMessage<TYPES>> for MessageKind<TYPES> {
    fn from(m: DataMessage<TYPES>) -> Self {
        Self::Data(m)
    }
}

impl<TYPES: NodeType> ViewMessage<TYPES> for MessageKind<TYPES> {
    fn view_number(&self) -> TYPES::View {
        match &self {
            MessageKind::Consensus(message) => message.view_number(),
            MessageKind::Data(DataMessage::SubmitTransaction(_, v)) => *v,
            MessageKind::Data(DataMessage::RequestData(msg)) => msg.view,
            MessageKind::Data(DataMessage::DataResponse(msg)) => match msg {
                ResponseMessage::Found(m) => m.view_number(),
                ResponseMessage::NotFound | ResponseMessage::Denied => TYPES::View::new(1),
            },
            MessageKind::External(_) => TYPES::View::new(1),
        }
    }
}

impl<TYPES: NodeType> HasEpoch<TYPES> for MessageKind<TYPES> {
    fn epoch(&self) -> Option<TYPES::Epoch> {
        match &self {
            MessageKind::Consensus(message) => message.epoch_number(),
            MessageKind::Data(DataMessage::SubmitTransaction(..) | DataMessage::RequestData(_))
            | MessageKind::External(_) => None,
            MessageKind::Data(DataMessage::DataResponse(msg)) => match msg {
                ResponseMessage::Found(m) => m.epoch_number(),
                ResponseMessage::NotFound | ResponseMessage::Denied => None,
            },
        }
    }
}

#[derive(Serialize, Deserialize, Clone, Debug, PartialEq, Eq, Hash)]
#[serde(bound(deserialize = "", serialize = ""))]
/// Messages related to both validating and sequencing consensus.
pub enum GeneralConsensusMessage<TYPES: NodeType> {
    /// Message with a quorum proposal.
    Proposal(Proposal<TYPES, QuorumProposal<TYPES>>),

    /// Message with a quorum vote.
    Vote(QuorumVote<TYPES>),

    /// Message with a view sync pre-commit vote
    ViewSyncPreCommitVote(ViewSyncPreCommitVote<TYPES>),

    /// Message with a view sync commit vote
    ViewSyncCommitVote(ViewSyncCommitVote<TYPES>),

    /// Message with a view sync finalize vote
    ViewSyncFinalizeVote(ViewSyncFinalizeVote<TYPES>),

    /// Message with a view sync pre-commit certificate
    ViewSyncPreCommitCertificate(ViewSyncPreCommitCertificate<TYPES>),

    /// Message with a view sync commit certificate
    ViewSyncCommitCertificate(ViewSyncCommitCertificate<TYPES>),

    /// Message with a view sync finalize certificate
    ViewSyncFinalizeCertificate(ViewSyncFinalizeCertificate<TYPES>),

    /// Message with a Timeout vote
    TimeoutVote(TimeoutVote<TYPES>),

    /// Message with an upgrade proposal
    UpgradeProposal(Proposal<TYPES, UpgradeProposal<TYPES>>),

    /// Message with an upgrade vote
    UpgradeVote(UpgradeVote<TYPES>),

    /// A peer node needs a proposal from the leader.
    ProposalRequested(
        ProposalRequestPayload<TYPES>,
        <TYPES::SignatureKey as SignatureKey>::PureAssembledSignatureType,
    ),

    /// A replica has responded with a valid proposal.
    ProposalResponse(Proposal<TYPES, QuorumProposal<TYPES>>),

    /// Message with a quorum proposal.
    Proposal2(Proposal<TYPES, QuorumProposal2<TYPES>>),

    /// Message with a quorum vote.
    Vote2(QuorumVote2<TYPES>),

    /// A replica has responded with a valid proposal.
    ProposalResponse2(Proposal<TYPES, QuorumProposal2<TYPES>>),

    /// Message for the next leader containing our highest QC
    HighQc(QuorumCertificate2<TYPES>),

    /// Message for the next leader containing our highest QC
    ExtendedQc(
        QuorumCertificate2<TYPES>,
        NextEpochQuorumCertificate2<TYPES>,
    ),

    /// Message with a view sync pre-commit vote
    ViewSyncPreCommitVote2(ViewSyncPreCommitVote2<TYPES>),

    /// Message with a view sync commit vote
    ViewSyncCommitVote2(ViewSyncCommitVote2<TYPES>),

    /// Message with a view sync finalize vote
    ViewSyncFinalizeVote2(ViewSyncFinalizeVote2<TYPES>),

    /// Message with a view sync pre-commit certificate
    ViewSyncPreCommitCertificate2(ViewSyncPreCommitCertificate2<TYPES>),

    /// Message with a view sync commit certificate
    ViewSyncCommitCertificate2(ViewSyncCommitCertificate2<TYPES>),

    /// Message with a view sync finalize certificate
    ViewSyncFinalizeCertificate2(ViewSyncFinalizeCertificate2<TYPES>),

    /// Message with a Timeout vote
    TimeoutVote2(TimeoutVote2<TYPES>),
}

#[derive(Deserialize, Serialize, Clone, Debug, PartialEq, Hash, Eq)]
#[serde(bound(deserialize = "", serialize = ""))]
/// Messages related to the sequencing consensus protocol for the DA committee.
pub enum DaConsensusMessage<TYPES: NodeType> {
    /// Proposal for data availability committee
    DaProposal(Proposal<TYPES, DaProposal<TYPES>>),

    /// vote for data availability committee
    DaVote(DaVote<TYPES>),

    /// Certificate data is available
    DaCertificate(DaCertificate<TYPES>),

    /// Initiate VID dispersal.
    ///
    /// Like [`DaProposal`]. Use `Msg` suffix to distinguish from `VidDisperse`.
    VidDisperseMsg(Proposal<TYPES, ADVZDisperseShare<TYPES>>),

    /// Proposal for data availability committee
    DaProposal2(Proposal<TYPES, DaProposal2<TYPES>>),

    /// vote for data availability committee
    DaVote2(DaVote2<TYPES>),

    /// Certificate data is available
    DaCertificate2(DaCertificate2<TYPES>),

    /// Initiate VID dispersal.
    ///
    /// Like [`DaProposal`]. Use `Msg` suffix to distinguish from `VidDisperse`.
    VidDisperseMsg2(Proposal<TYPES, VidDisperseShare2<TYPES>>),
}

/// Messages for sequencing consensus.
#[derive(Clone, Debug, Deserialize, Serialize, PartialEq, Eq, Hash)]
#[serde(bound(deserialize = "", serialize = ""))]
pub enum SequencingMessage<TYPES: NodeType> {
    /// Messages related to validating and sequencing consensus
    General(GeneralConsensusMessage<TYPES>),

    /// Messages related to the sequencing consensus protocol for the DA committee.
    Da(DaConsensusMessage<TYPES>),
}

impl<TYPES: NodeType> SequencingMessage<TYPES> {
    /// Get the view number this message relates to
    fn view_number(&self) -> TYPES::View {
        match &self {
            SequencingMessage::General(general_message) => {
                match general_message {
                    GeneralConsensusMessage::Proposal(p) => {
                        // view of leader in the leaf when proposal
                        // this should match replica upon receipt
                        p.data.view_number()
                    },
                    GeneralConsensusMessage::Proposal2(p) => {
                        // view of leader in the leaf when proposal
                        // this should match replica upon receipt
                        p.data.view_number()
                    },
                    GeneralConsensusMessage::ProposalRequested(req, _) => req.view_number,
                    GeneralConsensusMessage::ProposalResponse(proposal) => {
                        proposal.data.view_number()
                    },
                    GeneralConsensusMessage::ProposalResponse2(proposal) => {
                        proposal.data.view_number()
                    },
                    GeneralConsensusMessage::Vote(vote_message) => vote_message.view_number(),
                    GeneralConsensusMessage::Vote2(vote_message) => vote_message.view_number(),
                    GeneralConsensusMessage::TimeoutVote(message) => message.view_number(),
                    GeneralConsensusMessage::ViewSyncPreCommitVote(message) => {
                        message.view_number()
                    },
                    GeneralConsensusMessage::ViewSyncCommitVote(message) => message.view_number(),
                    GeneralConsensusMessage::ViewSyncFinalizeVote(message) => message.view_number(),
                    GeneralConsensusMessage::ViewSyncPreCommitCertificate(message) => {
                        message.view_number()
                    },
                    GeneralConsensusMessage::ViewSyncCommitCertificate(message) => {
                        message.view_number()
                    },
                    GeneralConsensusMessage::ViewSyncFinalizeCertificate(message) => {
                        message.view_number()
                    },
                    GeneralConsensusMessage::TimeoutVote2(message) => message.view_number(),
                    GeneralConsensusMessage::ViewSyncPreCommitVote2(message) => {
                        message.view_number()
                    },
                    GeneralConsensusMessage::ViewSyncCommitVote2(message) => message.view_number(),
                    GeneralConsensusMessage::ViewSyncFinalizeVote2(message) => {
                        message.view_number()
                    },
                    GeneralConsensusMessage::ViewSyncPreCommitCertificate2(message) => {
                        message.view_number()
                    },
                    GeneralConsensusMessage::ViewSyncCommitCertificate2(message) => {
                        message.view_number()
                    },
                    GeneralConsensusMessage::ViewSyncFinalizeCertificate2(message) => {
                        message.view_number()
                    },
                    GeneralConsensusMessage::UpgradeProposal(message) => message.data.view_number(),
                    GeneralConsensusMessage::UpgradeVote(message) => message.view_number(),
                    GeneralConsensusMessage::HighQc(qc)
                    | GeneralConsensusMessage::ExtendedQc(qc, _) => qc.view_number(),
                }
            },
            SequencingMessage::Da(da_message) => {
                match da_message {
                    DaConsensusMessage::DaProposal(p) => {
                        // view of leader in the leaf when proposal
                        // this should match replica upon receipt
                        p.data.view_number()
                    },
                    DaConsensusMessage::DaVote(vote_message) => vote_message.view_number(),
                    DaConsensusMessage::DaCertificate(cert) => cert.view_number,
                    DaConsensusMessage::VidDisperseMsg(disperse) => disperse.data.view_number(),
                    DaConsensusMessage::DaProposal2(p) => {
                        // view of leader in the leaf when proposal
                        // this should match replica upon receipt
                        p.data.view_number()
                    },
                    DaConsensusMessage::DaVote2(vote_message) => vote_message.view_number(),
                    DaConsensusMessage::DaCertificate2(cert) => cert.view_number,
                    DaConsensusMessage::VidDisperseMsg2(disperse) => disperse.data.view_number(),
                }
            },
        }
    }

    /// Get the epoch number this message relates to, if applicable
    fn epoch_number(&self) -> Option<TYPES::Epoch> {
        match &self {
            SequencingMessage::General(general_message) => {
                match general_message {
                    GeneralConsensusMessage::Proposal(p) => {
                        // view of leader in the leaf when proposal
                        // this should match replica upon receipt
                        p.data.epoch()
                    },
                    GeneralConsensusMessage::Proposal2(p) => {
                        // view of leader in the leaf when proposal
                        // this should match replica upon receipt
                        p.data.epoch()
                    },
<<<<<<< HEAD
                    GeneralConsensusMessage::ProposalRequested(_, _) => None,
=======
                    GeneralConsensusMessage::ProposalRequested(..) => None,
>>>>>>> 984bcf51
                    GeneralConsensusMessage::ProposalResponse(proposal) => proposal.data.epoch(),
                    GeneralConsensusMessage::ProposalResponse2(proposal) => proposal.data.epoch(),
                    GeneralConsensusMessage::Vote(vote_message) => vote_message.epoch(),
                    GeneralConsensusMessage::Vote2(vote_message) => vote_message.epoch(),
                    GeneralConsensusMessage::TimeoutVote(message) => message.epoch(),
                    GeneralConsensusMessage::ViewSyncPreCommitVote(message) => message.epoch(),
                    GeneralConsensusMessage::ViewSyncCommitVote(message) => message.epoch(),
                    GeneralConsensusMessage::ViewSyncFinalizeVote(message) => message.epoch(),
                    GeneralConsensusMessage::ViewSyncPreCommitCertificate(message) => {
                        message.epoch()
                    },
                    GeneralConsensusMessage::ViewSyncCommitCertificate(message) => message.epoch(),
                    GeneralConsensusMessage::ViewSyncFinalizeCertificate(message) => {
                        message.epoch()
                    },
                    GeneralConsensusMessage::TimeoutVote2(message) => message.epoch(),
                    GeneralConsensusMessage::ViewSyncPreCommitVote2(message) => message.epoch(),
                    GeneralConsensusMessage::ViewSyncCommitVote2(message) => message.epoch(),
                    GeneralConsensusMessage::ViewSyncFinalizeVote2(message) => message.epoch(),
                    GeneralConsensusMessage::ViewSyncPreCommitCertificate2(message) => {
                        message.epoch()
                    },
                    GeneralConsensusMessage::ViewSyncCommitCertificate2(message) => message.epoch(),
                    GeneralConsensusMessage::ViewSyncFinalizeCertificate2(message) => {
                        message.epoch()
                    },
                    GeneralConsensusMessage::UpgradeProposal(message) => message.data.epoch(),
                    GeneralConsensusMessage::UpgradeVote(message) => message.epoch(),
                    GeneralConsensusMessage::HighQc(qc)
                    | GeneralConsensusMessage::ExtendedQc(qc, _) => qc.epoch(),
                }
            },
            SequencingMessage::Da(da_message) => {
                match da_message {
                    DaConsensusMessage::DaProposal(p) => {
                        // view of leader in the leaf when proposal
                        // this should match replica upon receipt
                        p.data.epoch()
                    },
                    DaConsensusMessage::DaVote(vote_message) => vote_message.epoch(),
                    DaConsensusMessage::DaCertificate(cert) => cert.epoch(),
                    DaConsensusMessage::VidDisperseMsg(disperse) => disperse.data.epoch(),
                    DaConsensusMessage::VidDisperseMsg2(disperse) => disperse.data.epoch(),
                    DaConsensusMessage::DaProposal2(p) => {
                        // view of leader in the leaf when proposal
                        // this should match replica upon receipt
                        p.data.epoch()
                    },
                    DaConsensusMessage::DaVote2(vote_message) => vote_message.epoch(),
                    DaConsensusMessage::DaCertificate2(cert) => cert.epoch(),
                }
            },
        }
    }
}

#[derive(Serialize, Deserialize, Clone, Debug, PartialEq, Eq, Hash)]
#[serde(bound(deserialize = ""))]
#[allow(clippy::large_enum_variant)]
/// TODO: Put `DataResponse` content in a `Box` to make enum smaller
/// Messages related to sending data between nodes
pub enum DataMessage<TYPES: NodeType> {
    /// Contains a transaction to be submitted
    /// TODO rethink this when we start to send these messages
    /// we only need the view number for broadcast
    SubmitTransaction(TYPES::Transaction, TYPES::View),
    /// A request for data
    RequestData(DataRequest<TYPES>),
    /// A response to a data request
    DataResponse(ResponseMessage<TYPES>),
}

#[derive(Serialize, Deserialize, Clone, Debug, PartialEq, Eq, Hash)]
#[serde(bound(deserialize = ""))]
/// Prepare qc from the leader
pub struct Proposal<
    TYPES: NodeType,
    PROPOSAL: HasViewNumber<TYPES> + HasEpoch<TYPES> + DeserializeOwned,
> {
    // NOTE: optimization could include view number to help look up parent leaf
    // could even do 16 bit numbers if we want
    /// The data being proposed.
    pub data: PROPOSAL,
    /// The proposal must be signed by the view leader
    pub signature: <TYPES::SignatureKey as SignatureKey>::PureAssembledSignatureType,
    /// Phantom for TYPES
    pub _pd: PhantomData<TYPES>,
}

/// Convert a `Proposal` by converting the underlying proposal type
pub fn convert_proposal<TYPES, PROPOSAL, PROPOSAL2>(
    proposal: Proposal<TYPES, PROPOSAL>,
) -> Proposal<TYPES, PROPOSAL2>
where
    TYPES: NodeType,
    PROPOSAL: HasViewNumber<TYPES> + HasEpoch<TYPES> + DeserializeOwned,
    PROPOSAL2: HasViewNumber<TYPES> + HasEpoch<TYPES> + DeserializeOwned + From<PROPOSAL>,
{
    Proposal {
        data: proposal.data.into(),
        signature: proposal.signature,
        _pd: proposal._pd,
    }
}

impl<TYPES> Proposal<TYPES, QuorumProposal<TYPES>>
where
    TYPES: NodeType,
{
    /// Checks that the signature of the quorum proposal is valid.
    /// # Errors
    /// Returns an error when the proposal signature is invalid.
    pub async fn validate_signature<V: Versions>(
        &self,
        membership: &TYPES::Membership,
        _epoch_height: u64,
        upgrade_lock: &UpgradeLock<TYPES, V>,
    ) -> Result<()> {
        let view_number = self.data.view_number();
        let view_leader_key = membership.leader(view_number, None)?;
        let proposed_leaf = Leaf::from_quorum_proposal(&self.data);

        ensure!(
            view_leader_key.validate(
                &self.signature,
                proposed_leaf.commit(upgrade_lock).await.as_ref()
            ),
            "Proposal signature is invalid."
        );

        Ok(())
    }
}

/*impl<TYPES> Proposal<TYPES, QuorumProposal2<TYPES>>
where
    TYPES: NodeType,
{
    /// Checks that the signature of the quorum proposal is valid.
    /// # Errors
    /// Returns an error when the proposal signature is invalid.
    pub fn validate_signature(
        &self,
        membership: &TYPES::Membership,
        epoch_height: u64,
    ) -> Result<()> {
        let view_number = self.data.view_number();
        let proposal_epoch = option_epoch_from_block_number::<TYPES>(
            true,
            self.data.block_header.block_number(),
            epoch_height,
        );
        let view_leader_key = membership.leader(view_number, proposal_epoch)?;
        let proposed_leaf = Leaf2::from_quorum_proposal(&self.data);

        ensure!(
            view_leader_key.validate(&self.signature, proposed_leaf.commit().as_ref()),
            "Proposal signature is invalid."
        );

        Ok(())
    }
}*/

impl<TYPES> Proposal<TYPES, QuorumProposalWrapper<TYPES>>
where
    TYPES: NodeType,
{
    /// Checks that the signature of the quorum proposal is valid.
    /// # Errors
    /// Returns an error when the proposal signature is invalid.
    pub async fn validate_signature(&self, membership: &EpochMembership<TYPES>) -> Result<()> {
        let view_number = self.data.proposal.view_number();
        let view_leader_key = membership.leader(view_number).await?;
        let proposed_leaf = Leaf2::from_quorum_proposal(&self.data);

        ensure!(
            view_leader_key.validate(&self.signature, proposed_leaf.commit().as_ref()),
            "Proposal signature is invalid."
        );

        Ok(())
    }
}

#[derive(Clone, Debug)]
/// A lock for an upgrade certificate decided by HotShot, which doubles as `PhantomData` for an instance of the `Versions` trait.
pub struct UpgradeLock<TYPES: NodeType, V: Versions> {
    /// a shared lock to an upgrade certificate decided by consensus
    pub decided_upgrade_certificate: Arc<RwLock<Option<UpgradeCertificate<TYPES>>>>,

    /// phantom data for the `Versions` trait
    pub _pd: PhantomData<V>,
}

impl<TYPES: NodeType, V: Versions> UpgradeLock<TYPES, V> {
    #[allow(clippy::new_without_default)]
    /// Create a new `UpgradeLock` for a fresh instance of HotShot
    pub fn new() -> Self {
        Self {
            decided_upgrade_certificate: Arc::new(RwLock::new(None)),
            _pd: PhantomData::<V>,
        }
    }

    #[allow(clippy::new_without_default)]
    /// Create a new `UpgradeLock` from an optional upgrade certificate
    pub fn from_certificate(certificate: &Option<UpgradeCertificate<TYPES>>) -> Self {
        Self {
            decided_upgrade_certificate: Arc::new(RwLock::new(certificate.clone())),
            _pd: PhantomData::<V>,
        }
    }

    /// Calculate the version applied in a view, based on the provided upgrade lock.
    ///
    /// # Errors
    /// Returns an error if we do not support the version required by the decided upgrade certificate.
    pub async fn version(&self, view: TYPES::View) -> Result<Version> {
        let upgrade_certificate = self.decided_upgrade_certificate.read().await;

        let version = match *upgrade_certificate {
            Some(ref cert) => {
                if view >= cert.data.new_version_first_view {
                    if cert.data.new_version == V::Upgrade::VERSION {
                        V::Upgrade::VERSION
                    } else {
                        bail!("The network has upgraded to a new version that we do not support!");
                    }
                } else {
                    V::Base::VERSION
                }
            },
            None => V::Base::VERSION,
        };

        Ok(version)
    }

    /// Calculate the version applied in a view, based on the provided upgrade lock.
    ///
    /// This function does not fail, since it does not check that the version is supported.
    pub async fn version_infallible(&self, view: TYPES::View) -> Version {
        let upgrade_certificate = self.decided_upgrade_certificate.read().await;

        match *upgrade_certificate {
            Some(ref cert) => {
                if view >= cert.data.new_version_first_view {
                    cert.data.new_version
                } else {
                    cert.data.old_version
                }
            },
            None => V::Base::VERSION,
        }
    }

    /// Return whether epochs are enabled in the given view
    pub async fn epochs_enabled(&self, view: TYPES::View) -> bool {
        self.version_infallible(view).await >= V::Epochs::VERSION
    }

    /// Serialize a message with a version number, using `message.view_number()` and an optional decided upgrade certificate to determine the message's version.
    ///
    /// # Errors
    ///
    /// Errors if serialization fails.
    pub async fn serialize<M: HasViewNumber<TYPES> + Serialize>(
        &self,
        message: &M,
    ) -> Result<Vec<u8>> {
        let view = message.view_number();

        let version = self.version(view).await?;

        let serialized_message = match version {
            // Associated constants cannot be used in pattern matches, so we do this trick instead.
            v if v == V::Base::VERSION => Serializer::<V::Base>::serialize(&message),
            v if v == V::Upgrade::VERSION => Serializer::<V::Upgrade>::serialize(&message),
            v => {
                bail!("Attempted to serialize with version {}, which is incompatible. This should be impossible.", v);
            },
        };

        serialized_message
            .wrap()
            .context(info!("Failed to serialize message!"))
    }

    /// Deserialize a message with a version number, using `message.view_number()` to determine the message's version. This function will fail on improperly versioned messages.
    ///
    /// # Errors
    ///
    /// Errors if deserialization fails.
    pub async fn deserialize<M: HasViewNumber<TYPES> + for<'a> Deserialize<'a>>(
        &self,
        message: &[u8],
    ) -> Result<M> {
        let actual_version = Version::deserialize(message)
            .wrap()
            .context(info!("Failed to read message version!"))?
            .0;

        let deserialized_message: M = match actual_version {
            v if v == V::Base::VERSION => Serializer::<V::Base>::deserialize(message),
            v if v == V::Upgrade::VERSION => Serializer::<V::Upgrade>::deserialize(message),
            v => {
                bail!("Cannot deserialize message with stated version {}", v);
            },
        }
        .wrap()
        .context(info!("Failed to deserialize message!"))?;

        let view = deserialized_message.view_number();

        let expected_version = self.version(view).await?;

        ensure!(
            actual_version == expected_version,
            "Message has invalid version number for its view. Expected: {expected_version}, Actual: {actual_version}, View: {view:?}"
        );

        Ok(deserialized_message)
    }
}<|MERGE_RESOLUTION|>--- conflicted
+++ resolved
@@ -414,11 +414,7 @@
                         // this should match replica upon receipt
                         p.data.epoch()
                     },
-<<<<<<< HEAD
-                    GeneralConsensusMessage::ProposalRequested(_, _) => None,
-=======
                     GeneralConsensusMessage::ProposalRequested(..) => None,
->>>>>>> 984bcf51
                     GeneralConsensusMessage::ProposalResponse(proposal) => proposal.data.epoch(),
                     GeneralConsensusMessage::ProposalResponse2(proposal) => proposal.data.epoch(),
                     GeneralConsensusMessage::Vote(vote_message) => vote_message.epoch(),
