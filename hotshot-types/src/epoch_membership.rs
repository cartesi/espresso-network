--- conflicted
+++ resolved
@@ -200,14 +200,10 @@
             ))
             .await
         else {
-<<<<<<< HEAD
-            anytrace::bail!("get epoch drb failed for in epoch {:?}", root_epoch + 1);
-=======
             return Err(anytrace::warn!(
                 "get epoch drb failed for in epoch {:?}",
                 root_epoch + 1
             ));
->>>>>>> 62c7c278
         };
 
         self.membership.write().await.add_drb_result(epoch, drb);
@@ -312,15 +308,9 @@
     }
 
     /// Wraps the same named Membership trait fn
-<<<<<<< HEAD
-    async fn get_epoch_drb(&self, block_height: u64) -> anyhow::Result<DrbResult> {
-        let Some(epoch) = self.epoch else {
-            anyhow::bail!("Cannot get drb for None epoch");
-=======
     async fn get_epoch_drb(&self, block_height: u64) -> Result<DrbResult> {
         let Some(epoch) = self.epoch else {
             return Err(anytrace::warn!("Cannot get drb for None epoch"));
->>>>>>> 62c7c278
         };
         <TYPES::Membership as Membership<TYPES>>::get_epoch_drb(
             self.coordinator.membership.clone(),
