use std::collections::HashSet;

use async_trait::async_trait;
use espresso_types::v0_3::BidTxBody;

use espresso_types::v0_3::RollupRegistration;
use espresso_types::SeqTypes;
use hotshot::types::EventType;

use hotshot::types::Event;

use marketplace_builder_core::service::BuilderHooks;

use espresso_types::FeeAmount;

use espresso_types::eth_signature_key::EthKeyPair;

use espresso_types::NamespaceId;

use hotshot_types::traits::node_implementation::NodeType;

use surf_disco::Client;

use tide_disco::Url;
use tracing::error;
use tracing::info;

/// Configurations for bid submission.
pub struct BidConfig {
    /// Namespace ID to filter and bid for.
    pub namespace_id: NamespaceId,
    /// Amount to bid.
    pub amount: FeeAmount,
}

pub async fn connect_to_solver(
    solver_api_url: Url,
) -> Option<Client<hotshot_events_service::events::Error, <SeqTypes as NodeType>::Base>> {
    let client = Client::<hotshot_events_service::events::Error, <SeqTypes as NodeType>::Base>::new(
        solver_api_url.join("v0/marketplace-solver/").unwrap(),
    );

    if !(client.connect(None).await) {
        return None;
    }

    tracing::info!("Builder client connected to the solver api");

    Some(client)
}

<<<<<<< HEAD
/// Non-generic builder hooks for espresso sequencer.
///
/// Provides bidding and transaction filtering on top of base builder functionality.
pub(crate) struct EspressoNormalHooks {
    /// Bid configuraitons.
    pub(crate) bid_config: BidConfig,
=======
/// Builder hooks for espresso sequencer
/// Provides bidding and transaction filtering on top of base builder functionality
pub(crate) struct EspressoHooks {
    /// IDs of namespaces to filter and bid for
    pub(crate) namespaces: HashSet<NamespaceId>,
>>>>>>> 690eb7cb
    /// Base API to contact the solver
    pub(crate) solver_api_url: Url,
    /// Builder API base to include in the bid
    pub(crate) builder_api_base_url: Url,
    /// Keys for bidding
    pub(crate) bid_key_pair: EthKeyPair,
}

#[async_trait]
impl BuilderHooks<SeqTypes> for EspressoNormalHooks {
    #[inline(always)]
    async fn process_transactions(
        &mut self,
        mut transactions: Vec<<SeqTypes as NodeType>::Transaction>,
    ) -> Vec<<SeqTypes as NodeType>::Transaction> {
<<<<<<< HEAD
        transactions.retain(|txn| txn.namespace() == self.bid_config.namespace_id);
=======
        transactions.retain(|txn| self.namespaces.contains(&txn.namespace()));
>>>>>>> 690eb7cb
        transactions
    }

    #[inline(always)]
    async fn handle_hotshot_event(&mut self, event: &Event<SeqTypes>) {
        if let EventType::ViewFinished { view_number } = event.event {
            let bid_tx = match BidTxBody::new(
                self.bid_key_pair.fee_account(),
                self.bid_config.amount,
                view_number + 3, // We submit a bid three views in advance.
<<<<<<< HEAD
                vec![self.bid_config.namespace_id],
=======
                self.namespaces.iter().cloned().collect(),
>>>>>>> 690eb7cb
                self.builder_api_base_url.clone(),
            )
            .signed(&self.bid_key_pair)
            {
                Ok(bid) => bid,
                Err(e) => {
                    error!("Failed to sign the bid txn: {:?}.", e);
                    return;
                }
            };

            let Some(solver_client) = connect_to_solver(self.solver_api_url.clone()).await else {
                error!("Failed to connect to the solver service.");
                return;
            };

            if let Err(e) = solver_client
                .post::<()>("submit_bid")
                .body_json(&bid_tx)
                .unwrap()
                .send()
                .await
            {
                error!("Failed to submit the bid: {:?}.", e);
            }

            info!("Submitted bid for view {}", *view_number);
        }
    }
}

/// Generic builder hooks for espresso sequencer.
///
/// Provides transaction filtering on top of base builder functionality.
pub(crate) struct EspressoGenericHooks {
    /// Base API to contact the solver
    pub(crate) solver_api_url: Url,
}

#[async_trait]
impl BuilderHooks<SeqTypes> for EspressoGenericHooks {
    #[inline(always)]
    async fn process_transactions(
        &mut self,
        mut transactions: Vec<<SeqTypes as NodeType>::Transaction>,
    ) -> Vec<<SeqTypes as NodeType>::Transaction> {
        let Some(solver_client) = connect_to_solver(self.solver_api_url.clone()).await else {
            error!("Failed to connect to the solver service.");
            return Vec::new();
        };

        let mut registered_namespaces = Vec::new();
        let registrations: Vec<RollupRegistration> =
            match solver_client.get("rollup_registrations").send().await {
                Ok(registrations) => registrations,
                Err(e) => {
                    error!("Failed to get the registered rollups: {:?}.", e);
                    return Vec::new();
                }
            };
        for registration in registrations {
            registered_namespaces.push(registration.body.namespace_id);
        }

        transactions.retain(|txn| !registered_namespaces.contains(&txn.namespace()));
        transactions
    }

    #[inline(always)]
    async fn handle_hotshot_event(&mut self, _event: &Event<SeqTypes>) {}
}<|MERGE_RESOLUTION|>--- conflicted
+++ resolved
@@ -27,8 +27,8 @@
 
 /// Configurations for bid submission.
 pub struct BidConfig {
-    /// Namespace ID to filter and bid for.
-    pub namespace_id: NamespaceId,
+    /// Namespace IDs to filter and bid for.
+    pub namespaces: Vec<NamespaceId>,
     /// Amount to bid.
     pub amount: FeeAmount,
 }
@@ -49,26 +49,20 @@
     Some(client)
 }
 
-<<<<<<< HEAD
 /// Non-generic builder hooks for espresso sequencer.
 ///
 /// Provides bidding and transaction filtering on top of base builder functionality.
 pub(crate) struct EspressoNormalHooks {
-    /// Bid configuraitons.
-    pub(crate) bid_config: BidConfig,
-=======
-/// Builder hooks for espresso sequencer
-/// Provides bidding and transaction filtering on top of base builder functionality
-pub(crate) struct EspressoHooks {
     /// IDs of namespaces to filter and bid for
     pub(crate) namespaces: HashSet<NamespaceId>,
->>>>>>> 690eb7cb
     /// Base API to contact the solver
     pub(crate) solver_api_url: Url,
     /// Builder API base to include in the bid
     pub(crate) builder_api_base_url: Url,
     /// Keys for bidding
     pub(crate) bid_key_pair: EthKeyPair,
+    /// Bid amount
+    pub(crate) bid_amount: FeeAmount,
 }
 
 #[async_trait]
@@ -78,11 +72,7 @@
         &mut self,
         mut transactions: Vec<<SeqTypes as NodeType>::Transaction>,
     ) -> Vec<<SeqTypes as NodeType>::Transaction> {
-<<<<<<< HEAD
-        transactions.retain(|txn| txn.namespace() == self.bid_config.namespace_id);
-=======
         transactions.retain(|txn| self.namespaces.contains(&txn.namespace()));
->>>>>>> 690eb7cb
         transactions
     }
 
@@ -91,13 +81,9 @@
         if let EventType::ViewFinished { view_number } = event.event {
             let bid_tx = match BidTxBody::new(
                 self.bid_key_pair.fee_account(),
-                self.bid_config.amount,
+                self.bid_amount,
                 view_number + 3, // We submit a bid three views in advance.
-<<<<<<< HEAD
-                vec![self.bid_config.namespace_id],
-=======
                 self.namespaces.iter().cloned().collect(),
->>>>>>> 690eb7cb
                 self.builder_api_base_url.clone(),
             )
             .signed(&self.bid_key_pair)
