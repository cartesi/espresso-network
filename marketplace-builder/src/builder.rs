use std::{collections::HashSet, num::NonZeroUsize, time::Duration};

use anyhow::Context;
use async_broadcast::{
    broadcast, Receiver as BroadcastReceiver, RecvError, Sender as BroadcastSender, TryRecvError,
};

use async_lock::RwLock;
use espresso_types::{
    eth_signature_key::EthKeyPair,
    v0_99::{ChainConfig, RollupRegistration},
    FeeAmount, L1Client, MarketplaceVersion, MockSequencerVersions, NamespaceId, NodeState,
    Payload, SeqTypes, SequencerVersions, ValidatedState, V0_1,
};
use ethers::{
    core::k256::ecdsa::SigningKey,
    signers::{coins_bip39::English, MnemonicBuilder, Signer as _, Wallet},
    types::{Address, U256},
};
use futures::FutureExt;
use hotshot::traits::BlockPayload;
use hotshot_builder_api::v0_99::builder::{
    BuildError, Error as BuilderApiError, Options as HotshotBuilderApiOptions,
};
use hotshot_events_service::{
    events::{Error as EventStreamApiError, Options as EventStreamingApiOptions},
    events_source::{EventConsumer, EventsStreamer},
};
use hotshot_types::{
    data::{fake_commitment, Leaf, ViewNumber},
    traits::{
        block_contents::{vid_commitment, GENESIS_VID_NUM_STORAGE_NODES},
        node_implementation::{ConsensusTime, NodeType, Versions},
        EncodeBytes,
    },
    utils::BuilderCommitment,
};
use marketplace_builder_core::service::{GlobalState, ProxyGlobalState};
use marketplace_builder_core::{hooks::BuilderHooks, service::EventServiceStream};
use marketplace_builder_shared::block::ParentBlockReferences;
use marketplace_solver::SolverError;
use sequencer::{catchup::StatePeers, L1Params, NetworkParams, SequencerApiVersion};
use std::sync::Arc;
use surf::http::headers::ACCEPT;
use surf_disco::Client;
use tide_disco::{app, method::ReadState, App, Url};
use tokio::{spawn, time::sleep};
use vbs::version::{StaticVersion, StaticVersionType};

use crate::hooks::{
    self, fetch_namespaces_to_skip, BidConfig, EspressoFallbackHooks, EspressoReserveHooks,
};

type DynamicHooks = Box<dyn BuilderHooks<SeqTypes>>;

#[derive(Clone)]
pub struct BuilderConfig {
    pub global_state: Arc<GlobalState<SeqTypes, DynamicHooks>>,
    pub hotshot_events_api_url: Url,
    pub hotshot_builder_apis_url: Url,
}

pub async fn build_instance_state<V: Versions>(
    chain_config: ChainConfig,
    l1_params: L1Params,
    state_peers: Vec<Url>,
) -> anyhow::Result<NodeState> {
    let l1_client = l1_params.options.connect(l1_params.url).await?;

    let instance_state = NodeState::new(
        u64::MAX, // dummy node ID, only used for debugging
        chain_config,
        l1_client,
        Arc::new(StatePeers::<SequencerApiVersion>::from_urls(
            state_peers,
            Default::default(),
        )),
        V::Base::version(),
    );
    Ok(instance_state)
}

impl BuilderConfig {
    async fn start_service(
        global_state: Arc<GlobalState<SeqTypes, DynamicHooks>>,
        events_api_url: Url,
        builder_api_url: Url,
    ) -> anyhow::Result<()> {
        // create the proxy global state it will server the builder apis
        let app = Arc::clone(&global_state)
            .into_app()
            .context("Failed to construct builder API app")?;

        spawn(async move {
            tracing::info!("Starting builder API app at {builder_api_url}");
            let res = app
                .serve(builder_api_url, MarketplaceVersion::instance())
                .boxed() // https://github.com/rust-lang/rust/issues/102211
                .await;
            tracing::error!(?res, "Builder API app exited");
        });

        // spawn the builder service
        tracing::info!("Running builder against hotshot events API at {events_api_url}",);

        let stream = marketplace_builder_core::service::EventServiceStream::<
            SeqTypes,
            SequencerApiVersion,
        >::connect(events_api_url)
        .await?;

        spawn(async move {
            let res = global_state.start_event_loop(stream).await;
            tracing::error!(?res, "Builder service exited");
            if res.is_err() {
                panic!("Builder should restart.");
            }
        });

        Ok(())
    }

    #[allow(clippy::too_many_arguments)]
    pub async fn init(
        is_reserve: bool,
        builder_key_pair: EthKeyPair,
        bootstrapped_view: ViewNumber,
        tx_channel_capacity: NonZeroUsize,
        event_channel_capacity: NonZeroUsize,
        instance_state: NodeState,
        events_api_url: Url,
        builder_api_url: Url,
        api_timeout: Duration,
        maximize_txns_count_timeout_duration: Duration,
        base_fee: FeeAmount,
        bid_config: Option<BidConfig>,
        solver_base_url: Url,
    ) -> anyhow::Result<Self> {
        tracing::info!(
            address = %builder_key_pair.fee_account(),
            ?bootstrapped_view,
            %tx_channel_capacity,
            %event_channel_capacity,
            ?api_timeout,
            ?instance_state.chain_config.max_block_size,
            ?maximize_txns_count_timeout_duration,
            "initializing builder",
        );

        let hooks: DynamicHooks = if is_reserve {
            let bid_config = bid_config.expect("Missing bid config for the reserve builder.");
            Box::new(hooks::EspressoReserveHooks {
                namespaces: bid_config.namespaces.into_iter().collect(),
                solver_base_url,
                builder_api_base_url: builder_api_url.clone(),
                bid_key_pair: builder_key_pair.clone(),
                bid_amount: bid_config.amount,
            })
        } else {
            // Fetch the namespaces upon initialization. It will be fetched every 20 views when
            // handling events.
            let namespaces_to_skip = fetch_namespaces_to_skip(solver_base_url.clone()).await;
            Box::new(hooks::EspressoFallbackHooks {
                solver_base_url,
                namespaces_to_skip: RwLock::new(namespaces_to_skip).into(),
            })
        };

        // create the global state
        let global_state: Arc<GlobalState<SeqTypes, DynamicHooks>> = GlobalState::new(
            (builder_key_pair.fee_account(), builder_key_pair),
            api_timeout,
            maximize_txns_count_timeout_duration,
            Duration::from_secs(60),
            tx_channel_capacity.get(),
            base_fee.as_u64().expect("Base fee too high"),
            hooks,
        );

        Self::start_service(
            Arc::clone(&global_state),
            events_api_url.clone(),
            builder_api_url.clone(),
        )
        .await?;

        tracing::info!("Builder init finished");

        Ok(Self {
            global_state,
            hotshot_events_api_url: events_api_url,
            hotshot_builder_apis_url: builder_api_url,
        })
    }
}

#[cfg(test)]
mod test {
    use std::{
        str::FromStr,
        time::{Duration, Instant},
    };

    use anyhow::Error;
    use async_lock::RwLock;
    use committable::Commitment;
    use committable::Committable;
    use espresso_types::{
        mock::MockStateCatchup,
<<<<<<< HEAD
        v0_3::{RollupRegistration, RollupRegistrationBody},
        Event, FeeAccount, Leaf2, MarketplaceVersion, NamespaceId, PubKey, SeqTypes,
        SequencerVersions, Transaction,
=======
        v0_99::{RollupRegistration, RollupRegistrationBody},
        Event, FeeAccount, MarketplaceVersion, NamespaceId, PubKey, SeqTypes, SequencerVersions,
        Transaction,
>>>>>>> f3ea371c
    };
    use ethers::{core::k256::elliptic_curve::rand_core::block, utils::Anvil};
    use futures::{Stream, StreamExt};
    use hooks::connect_to_solver;
    use hotshot::helpers::initialize_logging;
    use hotshot::types::{
        BLSPrivKey,
        EventType::{Decide, *},
    };
    use hotshot::{rand, types::EventType};
    use hotshot_builder_api::v0_99::builder::BuildError;
    use hotshot_events_service::{
        events::{Error as EventStreamApiError, Options as EventStreamingApiOptions},
        events_source::{EventConsumer, EventsStreamer},
    };
    use hotshot_query_service::{availability::LeafQueryData, VidCommitment};
    use hotshot_types::{
        bundle::Bundle,
        event::LeafInfo,
        light_client::StateKeyPair,
        signature_key::BLSPubKey,
        traits::{
            block_contents::{BlockPayload, BuilderFee, GENESIS_VID_NUM_STORAGE_NODES},
            node_implementation::{NodeType, Versions},
            signature_key::{BuilderSignatureKey, SignatureKey},
        },
    };
    use marketplace_builder_shared::block::BuilderStateId;
    use marketplace_solver::{testing::MockSolver, SolverError};
    use portpicker::pick_unused_port;
    use sequencer::{
        api::test_helpers::TestNetworkConfigBuilder,
        persistence::no_storage::{self, NoStorage},
        testing::TestConfigBuilder,
        SequencerApiVersion,
    };
    use sequencer::{
        api::{fs::DataSource, options::HotshotEvents, test_helpers::TestNetwork, Options},
        persistence,
    };
    use sequencer_utils::test_utils::setup_test;
    use surf_disco::{
        socket::{Connection, Unsupported},
        Client,
    };
    use tempfile::TempDir;
    use tide_disco::error::ServerError;
    use tokio::{task::spawn, time::sleep};
    use vbs::version::StaticVersion;

    use super::*;

    const REGISTERED_NAMESPACE: u64 = 10;
    const UNREGISTERED_NAMESPACE: u64 = 20;

    /// Ports for the query and event APIs, respectively.
    struct Ports {
        query: u16,
        event: u16,
    }

    /// URLs for the query, event, and builder APIs, respectively.
    #[derive(Clone)]
    struct Urls {
        query: Url,
        event: Url,
        builder: Url,
    }

    enum Mempool {
        Public,
        Private,
    }

    /// Pick unused ports for URLs, then set up and start the network.
    ///
    /// Returns ports and URLs that will be used later.
    async fn pick_urls_and_start_network() -> (Ports, Urls) {
        let query_port = pick_unused_port().expect("No ports free");
        let query_api_url: Url = format!("http://localhost:{query_port}").parse().unwrap();

        let event_port = pick_unused_port().expect("No ports free");
        let event_service_url: Url = format!("http://localhost:{event_port}").parse().unwrap();

        let builder_port = pick_unused_port().expect("No ports free");
        let builder_api_url: Url = format!("http://localhost:{builder_port}").parse().unwrap();

        (
            Ports {
                query: query_port,
                event: event_port,
            },
            Urls {
                query: query_api_url,
                event: event_service_url,
                builder: builder_api_url,
            },
        )
    }

    /// Initiate a mock solver and register a rollup.
    ///
    /// Returns the solver and its base URL.
    async fn init_mock_solver_and_register_rollup() -> (MockSolver, Url) {
        let mock_solver = MockSolver::init().await;
        let solver_base_url = mock_solver.solver_url.clone();
        let client = connect_to_solver(solver_base_url.clone());

        // Create a list of signature keys for rollup registration data
        let mut signature_keys = Vec::new();
        for _ in 0..10 {
            let private_key =
                <BLSPubKey as SignatureKey>::PrivateKey::generate(&mut rand::thread_rng());
            signature_keys.push(BLSPubKey::from_private(&private_key))
        }

        // Add an extra key which will be used to sign the registration.
        let private_key =
            <BLSPubKey as SignatureKey>::PrivateKey::generate(&mut rand::thread_rng());
        let signature_key = BLSPubKey::from_private(&private_key);
        signature_keys.push(signature_key);

        // Initialize a rollup registration with namespace id = `REGISTERED_NAMESPACE`.
        let reg_ns_1_body = RollupRegistrationBody {
            namespace_id: REGISTERED_NAMESPACE.into(),
            reserve_url: Some(Url::from_str("http://localhost").unwrap()),
            reserve_price: 200.into(),
            active: true,
            signature_keys: signature_keys.clone(),
            text: "test".to_string(),
            signature_key,
        };

        // Sign the registration body
        let reg_signature = <SeqTypes as NodeType>::SignatureKey::sign(
            &private_key,
            reg_ns_1_body.commit().as_ref(),
        )
        .expect("failed to sign");

        let reg_ns_1 = RollupRegistration {
            body: reg_ns_1_body,
            signature: reg_signature,
        };

        // registering a rollup
        let _: RollupRegistration = client
            .post("register_rollup")
            .body_json(&reg_ns_1)
            .unwrap()
            .send()
            .await
            .unwrap();
        let result: Vec<RollupRegistration> =
            client.get("rollup_registrations").send().await.unwrap();
        assert_eq!(result, vec![reg_ns_1]);

        (mock_solver, solver_base_url)
    }

    /// Connect to the builder.
    async fn connect_to_builder(urls: Urls) -> Client<ServerError, MarketplaceVersion> {
        // Wait for at least one empty block to be sequenced (after consensus starts VID).
        let sequencer_client: Client<ServerError, SequencerApiVersion> = Client::new(urls.query);
        sequencer_client.connect(None).await;
        sequencer_client
            .socket("availability/stream/leaves/0")
            .subscribe::<LeafQueryData<SeqTypes>>()
            .await
            .unwrap()
            .next()
            .await
            .unwrap()
            .unwrap();

        //  Connect to builder
        let builder_client: Client<ServerError, MarketplaceVersion> =
            Client::new(urls.builder.clone());
        builder_client.connect(None).await;

        builder_client
    }

    /// Get the view number and commitment if given a `QuorumProposal` event.
    async fn proposal_view_number_and_commitment(event: Event) -> Option<(u64, VidCommitment)> {
        if let EventType::QuorumProposal { proposal, .. } = event.event {
            let view_number = *proposal.data.view_number;
            let commitment = Leaf2::from_quorum_proposal(&proposal.data).payload_commitment();
            return Some((view_number, commitment));
        }
        None
    }

    /// Wait for a quorum proposal event and get its view number and commitment.
    async fn wait_for_proposal_view_number_and_commitment(
        events: &mut (impl Stream<Item = Event> + Unpin),
    ) -> (u64, VidCommitment) {
        let start = Instant::now();
        loop {
            if start.elapsed() > Duration::from_secs(5) {
                panic!("Didn't get a quorum proposal in 5 seconds");
            }
            let event = events.next().await.unwrap();
            if let Some((view_number, commitment)) =
                proposal_view_number_and_commitment(event).await
            {
                return (view_number, commitment);
            }
        }
    }

    /// Wait for a transaction event.
    async fn wait_for_transaction(
        events: &mut (impl Stream<Item = Event> + Unpin),
        transaction: Transaction,
    ) {
        let start = Instant::now();
        loop {
            if start.elapsed() > Duration::from_secs(5) {
                panic!("Didn't get the transaction in 5 seconds");
            }
            let event = events.next().await.unwrap();
            if let EventType::Transactions { transactions: txns } = event.event {
                if txns == vec![transaction.clone()] {
                    return;
                }
            }
        }
    }

    /// Fetch the bundle associated with the provided parent information.
    async fn get_bundle(
        builder_client: Client<ServerError, MarketplaceVersion>,
        parent_view_number: u64,
        parent_commitment: VidCommitment,
    ) -> Bundle<SeqTypes> {
        // FIXME error here:
        // `{ status: StatusCode(400), message: "Version Mismatch! Expected 0.3, got 0.99"}`
        builder_client
            .get::<Bundle<SeqTypes>>(
                format!(
                    "bundle_info/bundle/{parent_view_number}/{parent_commitment}/{}",
                    parent_view_number + 1
                )
                .as_str(),
            )
            .send()
            .await
            .unwrap()
    }

    /// Submit transactions via the private mempool and fetch the bundle.
    async fn submit_and_get_bundle_with_private_mempool(
        builder_client: Client<ServerError, MarketplaceVersion>,
        transactions: Vec<Transaction>,
        urls: Urls,
    ) -> (Bundle<SeqTypes>, u64) {
        // Subscribe to events.
        let events_service_client = Client::<
            hotshot_events_service::events::Error,
            SequencerApiVersion,
        >::new(urls.event.clone());
        events_service_client.connect(None).await;
        let mut events = events_service_client
            .socket("hotshot-events/events")
            .subscribe::<Event>()
            .await
            .unwrap();

        // Submit transactions via the private mempool.
        let txn_submission_client: Client<ServerError, SequencerApiVersion> =
            Client::new(urls.builder.clone());
        txn_submission_client.connect(None).await;
        txn_submission_client
            .post::<Vec<Commitment<Transaction>>>("txn_submit/batch")
            .body_json(&transactions)
            .unwrap()
            .send()
            .await
            .unwrap();

        // Get the parent view number and commitment.
        let parent_view_number;
        let parent_commitment;
        let start = Instant::now();
        loop {
            if start.elapsed() > Duration::from_secs(5) {
                panic!("Didn't get a quorum proposal in 5 seconds");
            }
            let event = events.next().await.unwrap().unwrap();
            if let Some((view_number, commitment)) =
                proposal_view_number_and_commitment(event).await
            {
                parent_view_number = view_number;
                parent_commitment = commitment;
                break;
            }
        }

        // Fetch the bundle.
        (
            get_bundle(builder_client, parent_view_number, parent_commitment).await,
            parent_view_number,
        )
    }

    async fn test_marketplace_reserve_builder(mempool: Mempool) {
        setup_test();

        let (ports, urls) = pick_urls_and_start_network().await;

        // Run the network.
        let anvil = Anvil::new().spawn();
        let l1 = anvil.endpoint().parse().unwrap();
        let network_config = TestConfigBuilder::default().l1_url(l1).build();
        let tmpdir = TempDir::new().unwrap();
        let config = TestNetworkConfigBuilder::default()
            .api_config(
                Options::with_port(ports.query)
                    .submit(Default::default())
                    .query_fs(
                        Default::default(),
                        persistence::fs::Options::new(tmpdir.path().to_owned()),
                    )
                    .hotshot_events(HotshotEvents {
                        events_service_port: ports.event,
                    }),
            )
            .network_config(network_config)
            .build();
        let network = TestNetwork::new(config, MockSequencerVersions::new()).await;

        // Register a rollup using the mock solver.
        // Use `_mock_solver` here to avoid it being dropped.
        let (_mock_solver, solver_base_url) = init_mock_solver_and_register_rollup().await;

        let keypair = FeeAccount::test_key_pair();
        let address = keypair.address();
        let base_fee = FeeAmount::from(10);
        // Start and connect to a reserve builder.
        let init = BuilderConfig::init(
            true,
            keypair.clone(),
            ViewNumber::genesis(),
            NonZeroUsize::new(1024).unwrap(),
            NonZeroUsize::new(1024).unwrap(),
            NodeState::default(),
            urls.event.clone(),
            urls.builder.clone(),
            Duration::from_secs(2),
            Duration::from_secs(2),
            base_fee,
            Some(BidConfig {
                namespaces: vec![NamespaceId::from(REGISTERED_NAMESPACE)],
                amount: FeeAmount::from(10),
            }),
            solver_base_url,
        );
        let _ = init.await.unwrap();
        let builder_client = connect_to_builder(urls.clone()).await;

        // Construct transactions.
        let registered_transaction =
            Transaction::new(REGISTERED_NAMESPACE.into(), vec![1, 1, 1, 1]);
        let unregistered_transaction =
            Transaction::new(UNREGISTERED_NAMESPACE.into(), vec![1, 1, 1, 2]);

        let (bundle, parent_view_number) = match mempool {
            Mempool::Public => {
                let server = &network.server;
                let mut events = server.event_stream().await;

                // Get the parent information before submitting transactions.
                let (parent_view_number, parent_commitment) =
                    wait_for_proposal_view_number_and_commitment(&mut events).await;

                // Submit transactions and wait until they are received.
                server
                    .submit_transaction(registered_transaction.clone())
                    .await
                    .unwrap();
                wait_for_transaction(&mut events, registered_transaction.clone()).await;
                server
                    .submit_transaction(unregistered_transaction.clone())
                    .await
                    .unwrap();
                wait_for_transaction(&mut events, unregistered_transaction).await;

                // Return the retrieved bundle and parent view number
                (
                    get_bundle(builder_client, parent_view_number, parent_commitment).await,
                    parent_view_number,
                )
            }
            Mempool::Private => {
                submit_and_get_bundle_with_private_mempool(
                    builder_client,
                    vec![registered_transaction.clone(), unregistered_transaction],
                    urls,
                )
                .await
            }
        };

        assert_eq!(bundle.transactions, vec![registered_transaction.clone()]);

        let txn_commit = <[u8; 32]>::from(registered_transaction.commit()).to_vec();
        let signature = bundle.signature;
        assert!(signature.verify(txn_commit, address).is_ok());

        let (payload, _) = Payload::from_transactions(
            vec![registered_transaction],
            &ValidatedState::default(),
            &NodeState::default(),
        )
        .await
        .expect("unable to create payload");

        let encoded_txns = payload.encode().to_vec();
        let block_size = encoded_txns.len() as u64;

        let fees = base_fee * block_size;

        let fee_signature = <<SeqTypes  as NodeType>::BuilderSignatureKey as BuilderSignatureKey>::sign_sequencing_fee_marketplace(
            &keypair,
            fees.as_u64().unwrap(),
            parent_view_number + 1,
        )
        .unwrap();

        let sequencing_fee = BuilderFee {
            fee_amount: fees.as_u64().unwrap(),
            fee_account: FeeAccount::from(address),
            fee_signature,
        };

        assert_eq!(bundle.sequencing_fee, sequencing_fee);
    }

    async fn test_marketplace_fallback_builder(mempool: Mempool) {
        setup_test();

        let (ports, urls) = pick_urls_and_start_network().await;

        // Run the network.
        let anvil = Anvil::new().spawn();
        let l1 = anvil.endpoint().parse().unwrap();
        let network_config = TestConfigBuilder::default().l1_url(l1).build();
        let tmpdir = TempDir::new().unwrap();
        let config = TestNetworkConfigBuilder::default()
            .api_config(
                Options::with_port(ports.query)
                    .submit(Default::default())
                    .query_fs(
                        Default::default(),
                        persistence::fs::Options::new(tmpdir.path().to_owned()),
                    )
                    .hotshot_events(HotshotEvents {
                        events_service_port: ports.event,
                    }),
            )
            .network_config(network_config)
            .build();
        let network = TestNetwork::new(config, MockSequencerVersions::new()).await;

        // Register a rollup using the mock solver.
        // Use `_mock_solver` here to avoid it being dropped.
        let (_mock_solver, solver_base_url) = init_mock_solver_and_register_rollup().await;

        let keypair = FeeAccount::test_key_pair();
        let address = keypair.address();
        let base_fee = FeeAmount::from(10);

        // Start and connect to a fallback builder.
        let init = BuilderConfig::init(
            false,
            FeeAccount::test_key_pair(),
            ViewNumber::genesis(),
            NonZeroUsize::new(1024).unwrap(),
            NonZeroUsize::new(1024).unwrap(),
            NodeState::default(),
            urls.event.clone(),
            urls.builder.clone(),
            Duration::from_secs(2),
            Duration::from_secs(2),
            base_fee,
            None,
            solver_base_url,
        );
        let _ = init.await.unwrap();
        let builder_client = connect_to_builder(urls.clone()).await;

        // Construct transactions.
        let registered_transaction =
            Transaction::new(REGISTERED_NAMESPACE.into(), vec![1, 1, 1, 1]);
        let unregistered_transaction =
            Transaction::new(UNREGISTERED_NAMESPACE.into(), vec![1, 1, 1, 2]);

        let (bundle, parent_view_number) = match mempool {
            Mempool::Public => {
                let server = &network.server;
                let mut events = server.event_stream().await;

                // Get the parent information before submitting transactions.
                let (parent_view_number, parent_commitment) =
                    wait_for_proposal_view_number_and_commitment(&mut events).await;

                // Submit transactions and wait until they are received.
                server
                    .submit_transaction(registered_transaction.clone())
                    .await
                    .unwrap();
                wait_for_transaction(&mut events, registered_transaction).await;
                server
                    .submit_transaction(unregistered_transaction.clone())
                    .await
                    .unwrap();
                wait_for_transaction(&mut events, unregistered_transaction.clone()).await;

                // Get the bundle.
                (
                    get_bundle(builder_client, parent_view_number, parent_commitment).await,
                    parent_view_number,
                )
            }
            Mempool::Private => {
                submit_and_get_bundle_with_private_mempool(
                    builder_client,
                    vec![registered_transaction, unregistered_transaction.clone()],
                    urls,
                )
                .await
            }
        };

        assert_eq!(bundle.transactions, vec![unregistered_transaction.clone()]);

        let txn_commit = <[u8; 32]>::from(unregistered_transaction.clone().commit()).to_vec();
        let signature = bundle.signature;
        assert!(signature.verify(txn_commit, address).is_ok());

        let (payload, _) = Payload::from_transactions(
            vec![unregistered_transaction],
            &ValidatedState::default(),
            &NodeState::default(),
        )
        .await
        .expect("unable to create payload");

        let encoded_txns = payload.encode().to_vec();
        let block_size = encoded_txns.len() as u64;

        let fees = base_fee * block_size;

        let fee_signature = <<SeqTypes  as NodeType>::BuilderSignatureKey as BuilderSignatureKey>::sign_sequencing_fee_marketplace(
                    &keypair,
                    fees.as_u64().unwrap(),
                    parent_view_number + 1,
                )
                .unwrap();

        let sequencing_fee = BuilderFee {
            fee_amount: fees.as_u64().unwrap(),
            fee_account: FeeAccount::from(address),
            fee_signature,
        };

        assert_eq!(bundle.sequencing_fee, sequencing_fee);
    }

    #[tokio::test(flavor = "multi_thread")]
    async fn test_marketplace_reserve_builder_with_public_mempool() {
        test_marketplace_reserve_builder(Mempool::Public).await;
    }

    #[tokio::test(flavor = "multi_thread")]
    async fn test_marketplace_reserve_builder_with_private_mempool() {
        test_marketplace_reserve_builder(Mempool::Private).await;
    }

    #[tokio::test(flavor = "multi_thread")]
    async fn test_marketplace_fallback_builder_with_public_mempool() {
        test_marketplace_fallback_builder(Mempool::Public).await;
    }

    #[tokio::test(flavor = "multi_thread")]
    async fn test_marketplace_fallback_builder_with_private_mempool() {
        test_marketplace_fallback_builder(Mempool::Private).await;
    }
}<|MERGE_RESOLUTION|>--- conflicted
+++ resolved
@@ -29,7 +29,7 @@
 use hotshot_types::{
     data::{fake_commitment, Leaf, ViewNumber},
     traits::{
-        block_contents::{vid_commitment, GENESIS_VID_NUM_STORAGE_NODES},
+        block_contents::{vid_commitment, Transaction as _, GENESIS_VID_NUM_STORAGE_NODES},
         node_implementation::{ConsensusTime, NodeType, Versions},
         EncodeBytes,
     },
@@ -207,15 +207,9 @@
     use committable::Committable;
     use espresso_types::{
         mock::MockStateCatchup,
-<<<<<<< HEAD
-        v0_3::{RollupRegistration, RollupRegistrationBody},
+        v0_99::{RollupRegistration, RollupRegistrationBody},
         Event, FeeAccount, Leaf2, MarketplaceVersion, NamespaceId, PubKey, SeqTypes,
         SequencerVersions, Transaction,
-=======
-        v0_99::{RollupRegistration, RollupRegistrationBody},
-        Event, FeeAccount, MarketplaceVersion, NamespaceId, PubKey, SeqTypes, SequencerVersions,
-        Transaction,
->>>>>>> f3ea371c
     };
     use ethers::{core::k256::elliptic_curve::rand_core::block, utils::Anvil};
     use futures::{Stream, StreamExt};
@@ -452,8 +446,6 @@
         parent_view_number: u64,
         parent_commitment: VidCommitment,
     ) -> Bundle<SeqTypes> {
-        // FIXME error here:
-        // `{ status: StatusCode(400), message: "Version Mismatch! Expected 0.3, got 0.99"}`
         builder_client
             .get::<Bundle<SeqTypes>>(
                 format!(
@@ -626,28 +618,17 @@
         let signature = bundle.signature;
         assert!(signature.verify(txn_commit, address).is_ok());
 
-        let (payload, _) = Payload::from_transactions(
-            vec![registered_transaction],
-            &ValidatedState::default(),
-            &NodeState::default(),
-        )
-        .await
-        .expect("unable to create payload");
-
-        let encoded_txns = payload.encode().to_vec();
-        let block_size = encoded_txns.len() as u64;
-
-        let fees = base_fee * block_size;
+        let fee = base_fee * registered_transaction.minimum_block_size();
 
         let fee_signature = <<SeqTypes  as NodeType>::BuilderSignatureKey as BuilderSignatureKey>::sign_sequencing_fee_marketplace(
             &keypair,
-            fees.as_u64().unwrap(),
+            fee.as_u64().unwrap(),
             parent_view_number + 1,
         )
         .unwrap();
 
         let sequencing_fee = BuilderFee {
-            fee_amount: fees.as_u64().unwrap(),
+            fee_amount: fee.as_u64().unwrap(),
             fee_account: FeeAccount::from(address),
             fee_signature,
         };
@@ -757,28 +738,17 @@
         let signature = bundle.signature;
         assert!(signature.verify(txn_commit, address).is_ok());
 
-        let (payload, _) = Payload::from_transactions(
-            vec![unregistered_transaction],
-            &ValidatedState::default(),
-            &NodeState::default(),
-        )
-        .await
-        .expect("unable to create payload");
-
-        let encoded_txns = payload.encode().to_vec();
-        let block_size = encoded_txns.len() as u64;
-
-        let fees = base_fee * block_size;
+        let fee = base_fee * unregistered_transaction.minimum_block_size();
 
         let fee_signature = <<SeqTypes  as NodeType>::BuilderSignatureKey as BuilderSignatureKey>::sign_sequencing_fee_marketplace(
                     &keypair,
-                    fees.as_u64().unwrap(),
+                    fee.as_u64().unwrap(),
                     parent_view_number + 1,
                 )
                 .unwrap();
 
         let sequencing_fee = BuilderFee {
-            fee_amount: fees.as_u64().unwrap(),
+            fee_amount: fee.as_u64().unwrap(),
             fee_account: FeeAccount::from(address),
             fee_signature,
         };
