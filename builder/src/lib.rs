--- conflicted
+++ resolved
@@ -214,15 +214,10 @@
                     private_key: self.priv_keys_staking_nodes[i].clone(),
                     stake_value: self.config.known_nodes_with_stake[i]
                         .stake_table_entry
-<<<<<<< HEAD
-                        .stake_amount,
-                    state_key_pair: self.staking_nodes_state_key_pairs[i].clone(),
-=======
                         .stake_amount
                         .as_u64(),
                     state_public_key: self.staking_nodes_state_key_pairs[i].ver_key(),
                     state_private_key: self.staking_nodes_state_key_pairs[i].sign_key(),
->>>>>>> 9a962f2e
                     is_da: true,
                 }
             } else {
@@ -231,14 +226,9 @@
                         .stake_table_entry
                         .stake_key,
                     private_key: self.priv_keys_non_staking_nodes[i].clone(),
-<<<<<<< HEAD
-                    stake_value: ethers::types::U256::zero(),
-                    state_key_pair: self.non_staking_nodes_state_key_pairs[i].clone(),
-=======
                     stake_value: 0,
                     state_public_key: self.non_staking_nodes_state_key_pairs[i].ver_key(),
                     state_private_key: self.non_staking_nodes_state_key_pairs[i].sign_key(),
->>>>>>> 9a962f2e
                     is_da: true,
                 }
             }
