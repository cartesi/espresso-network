use espresso_types::SeqTypes;
use hotshot_builder_api::v0_1::builder::{
    Error as BuilderApiError, Options as HotshotBuilderApiOptions,
};
use hotshot_builder_core::service::ProxyGlobalState;
use sequencer::SequencerApiVersion;
use tide_disco::{App, Url};
use tokio::spawn;
use vbs::version::{StaticVersion, StaticVersionType};

pub mod non_permissioned;

// It runs the api service for the builder
pub fn run_builder_api_service(url: Url, source: ProxyGlobalState<SeqTypes>) {
    // it is to serve hotshot
    let builder_api = hotshot_builder_api::v0_1::builder::define_api::<
        ProxyGlobalState<SeqTypes>,
        SeqTypes,
    >(&HotshotBuilderApiOptions::default())
    .expect("Failed to construct the builder APIs");

    // it enables external clients to submit txn to the builder's private mempool
    let private_mempool_api = hotshot_builder_api::v0_1::builder::submit_api::<
        ProxyGlobalState<SeqTypes>,
        SeqTypes,
        StaticVersion<0, 1>,
    >(&HotshotBuilderApiOptions::default())
    .expect("Failed to construct the builder API for private mempool txns");

    let mut app: App<ProxyGlobalState<SeqTypes>, BuilderApiError> = App::with_state(source);

    app.register_module("block_info", builder_api)
        .expect("Failed to register the builder API");

    app.register_module("txn_submit", private_mempool_api)
        .expect("Failed to register the private mempool API");

    spawn(app.serve(url, SequencerApiVersion::instance()));
}

#[cfg(test)]
pub mod testing {
    use std::{
        num::NonZeroUsize,
        sync::Arc,
        time::{Duration, Instant},
    };

    use async_lock::RwLock;
    use committable::Committable;
    use espresso_types::{
        traits::SequencerPersistence, v0_99::ChainConfig, Event, FeeAccount, NamespaceId,
        NodeState, PrivKey, PubKey, Transaction, ValidatedState,
    };
    use ethers::utils::{Anvil, AnvilInstance};
    use futures::stream::{Stream, StreamExt};
    use hotshot::{
        traits::BlockPayload,
        types::{
            BLSPrivKey, BLSPubKey,
            EventType::{self, Decide},
            SignatureKey,
        },
    };
    use hotshot_builder_api::v0_2::block_info::{
        AvailableBlockData, AvailableBlockHeaderInputV1, AvailableBlockInfo,
    };
    use hotshot_events_service::{
        events::{Error as EventStreamApiError, Options as EventStreamingApiOptions},
        events_source::{EventConsumer, EventsStreamer},
    };
    use hotshot_types::{
        data::{Leaf2, ViewNumber},
        event::LeafInfo,
        light_client::StateKeyPair,
        traits::{
            block_contents::BlockHeader,
            node_implementation::{ConsensusTime, NodeType, Versions},
            signature_key::BuilderSignatureKey as _,
        },
        HotShotConfig, PeerConfig, ValidatorConfig,
    };
    use jf_signature::bls_over_bn254::VerKey;
    use primitive_types::U256;
    use sequencer::{context::Consensus, network, SequencerApiVersion};
    use surf_disco::Client;
    use vbs::version::StaticVersion;

    use super::*;
    use crate::non_permissioned::BuilderConfig;

    #[derive(Clone)]
    pub struct HotShotTestConfig {
        pub config: HotShotConfig<PubKey>,
        priv_keys_staking_nodes: Vec<BLSPrivKey>,
        priv_keys_non_staking_nodes: Vec<BLSPrivKey>,
        staking_nodes_state_key_pairs: Vec<StateKeyPair>,
        non_staking_nodes_state_key_pairs: Vec<StateKeyPair>,
        anvil: Arc<AnvilInstance>,
    }

    impl Default for HotShotTestConfig {
        fn default() -> Self {
            let num_nodes_with_stake = Self::NUM_STAKED_NODES;
            let num_nodes_without_stake = Self::NUM_NON_STAKED_NODES;

            // first generate stake table entries for the staking nodes
            let (priv_keys_staking_nodes, staking_nodes_state_key_pairs, known_nodes_with_stake) =
                generate_stake_table_entries(num_nodes_with_stake as u64, 1);
            // Now generate the stake table entries for the non-staking nodes
            let (
                priv_keys_non_staking_nodes,
                non_staking_nodes_state_key_pairs,
                _known_nodes_without_stake,
            ) = generate_stake_table_entries(num_nodes_without_stake as u64, 0);

            let builder_url = hotshot_builder_url();

            let config: HotShotConfig<PubKey> = HotShotConfig {
                num_nodes_with_stake: NonZeroUsize::new(num_nodes_with_stake).unwrap(),
                known_da_nodes: known_nodes_with_stake.clone(),
                known_nodes_with_stake: known_nodes_with_stake.clone(),
                next_view_timeout: Duration::from_secs(5).as_millis() as u64,
                num_bootstrap: 1usize,
                da_staked_committee_size: num_nodes_with_stake,
                data_request_delay: Duration::from_millis(200),
                view_sync_timeout: Duration::from_secs(5),
                fixed_leader_for_gpuvid: 0,
                builder_urls: vec1::vec1![builder_url],
                builder_timeout: Duration::from_secs(1),
                start_threshold: (
                    known_nodes_with_stake.clone().len() as u64,
                    known_nodes_with_stake.clone().len() as u64,
                ),
                start_proposing_view: 0,
                stop_proposing_view: 0,
                start_voting_view: 0,
                stop_voting_view: 0,
                start_proposing_time: 0,
                start_voting_time: 0,
                stop_proposing_time: 0,
                stop_voting_time: 0,
                epoch_height: 150,
                epoch_start_block: 0,
            };

            Self {
                config,
                priv_keys_staking_nodes,
                priv_keys_non_staking_nodes,
                staking_nodes_state_key_pairs,
                non_staking_nodes_state_key_pairs,
                anvil: Arc::new(Anvil::new().spawn()),
            }
        }
    }

    pub fn generate_stake_table_entries(
        num_nodes: u64,
        stake_value: u64,
    ) -> (Vec<BLSPrivKey>, Vec<StateKeyPair>, Vec<PeerConfig<PubKey>>) {
        // Generate keys for the nodes.
        let priv_keys = (0..num_nodes)
            .map(|_| PrivKey::generate(&mut rand::thread_rng()))
            .collect::<Vec<_>>();
        let pub_keys = priv_keys
            .iter()
            .map(PubKey::from_private)
            .collect::<Vec<_>>();
        let state_key_pairs = (0..num_nodes)
            .map(|_| StateKeyPair::generate())
            .collect::<Vec<_>>();

        let nodes_with_stake = pub_keys
            .iter()
            .zip(&state_key_pairs)
            .map(|(pub_key, state_key_pair)| PeerConfig::<PubKey> {
<<<<<<< HEAD
                stake_table_entry: pub_key.stake_table_entry(stake_value.into()),
=======
                stake_table_entry: pub_key.stake_table_entry(U256::from(stake_value)),
>>>>>>> bd9d6304
                state_ver_key: state_key_pair.ver_key(),
            })
            .collect::<Vec<_>>();

        (priv_keys, state_key_pairs, nodes_with_stake)
    }

    impl HotShotTestConfig {
        pub const NUM_STAKED_NODES: usize = 4;
        pub const NUM_NON_STAKED_NODES: usize = 2;

        pub fn num_staked_nodes(&self) -> usize {
            self.priv_keys_staking_nodes.len()
        }
        pub fn num_non_staked_nodes(&self) -> usize {
            self.priv_keys_non_staking_nodes.len()
        }
        pub fn num_staking_non_staking_nodes(&self) -> usize {
            self.num_staked_nodes() + self.num_non_staked_nodes()
        }
        pub fn total_nodes() -> usize {
            Self::NUM_STAKED_NODES + Self::NUM_NON_STAKED_NODES
        }
        pub fn get_anvil(&self) -> Arc<AnvilInstance> {
            self.anvil.clone()
        }
        pub fn get_validator_config(
            &self,
            i: usize,
            is_staked: bool,
        ) -> ValidatorConfig<hotshot_state_prover::QCVerKey> {
            if is_staked {
                ValidatorConfig {
                    public_key: self.config.known_nodes_with_stake[i]
                        .stake_table_entry
                        .stake_key,
                    private_key: self.priv_keys_staking_nodes[i].clone(),
                    stake_value: self.config.known_nodes_with_stake[i]
                        .stake_table_entry
                        .stake_amount,
                    state_key_pair: self.staking_nodes_state_key_pairs[i].clone(),
                    is_da: true,
                }
            } else {
                ValidatorConfig {
                    public_key: self.config.known_nodes_with_stake[i]
                        .stake_table_entry
                        .stake_key,
                    private_key: self.priv_keys_non_staking_nodes[i].clone(),
                    stake_value: ethers::types::U256::zero(),
                    state_key_pair: self.non_staking_nodes_state_key_pairs[i].clone(),
                    is_da: true,
                }
            }
        }

        // url for the hotshot event streaming api
        pub fn hotshot_event_streaming_api_url() -> Url {
            // spawn the event streaming api
            let port = portpicker::pick_unused_port()
                .expect("Could not find an open port for hotshot event streaming api");

            let hotshot_events_streaming_api_url =
                Url::parse(format!("http://localhost:{port}").as_str()).unwrap();

            hotshot_events_streaming_api_url
        }

        // start the server for the hotshot event streaming api
        pub fn run_hotshot_event_streaming_api(
            url: Url,
            source: Arc<RwLock<EventsStreamer<SeqTypes>>>,
        ) {
            // Start the web server.
            let hotshot_events_api = hotshot_events_service::events::define_api::<
                Arc<RwLock<EventsStreamer<SeqTypes>>>,
                SeqTypes,
                StaticVersion<0, 1>,
            >(&EventStreamingApiOptions::default())
            .expect("Failed to define hotshot eventsAPI");

            let mut app = App::<_, EventStreamApiError>::with_state(source);

            app.register_module("hotshot-events", hotshot_events_api)
                .expect("Failed to register hotshot events API");

            tokio::spawn(app.serve(url, SequencerApiVersion::instance()));
        }
        // enable hotshot event streaming
        pub fn enable_hotshot_node_event_streaming<P: SequencerPersistence, V: Versions>(
            hotshot_events_api_url: Url,
            known_nodes_with_stake: Vec<PeerConfig<VerKey>>,
            num_non_staking_nodes: usize,
            hotshot_context_handle: Arc<Consensus<network::Memory, P, V>>,
        ) {
            // create a event streamer
            let events_streamer = Arc::new(RwLock::new(EventsStreamer::new(
                known_nodes_with_stake,
                num_non_staking_nodes,
            )));

            // serve the hotshot event streaming api with events_streamer state
            Self::run_hotshot_event_streaming_api(hotshot_events_api_url, events_streamer.clone());

            // send the events to the event streaming state
            tokio::spawn({
                async move {
                    let mut hotshot_event_stream = hotshot_context_handle.event_stream();
                    loop {
                        let event = hotshot_event_stream.next().await.unwrap();
                        tracing::debug!("Before writing in event streamer: {event:?}");
                        events_streamer.write().await.handle_event(event).await;
                        tracing::debug!("Event written to the event streamer");
                    }
                }
            });
        }
    }

    // Wait for decide event, make sure it matches submitted transaction. Return the block number
    // containing the transaction.
    pub async fn wait_for_decide_on_handle(
        events: &mut (impl Stream<Item = Event> + Unpin),
        submitted_txn: &Transaction,
    ) -> u64 {
        let commitment = submitted_txn.commit();

        // Keep getting events until we see a Decide event
        loop {
            let event = events.next().await.unwrap();
            tracing::info!("Received event from handle: {event:?}");

            if let Decide { leaf_chain, .. } = event.event {
                if let Some(height) = leaf_chain.iter().find_map(|LeafInfo { leaf, .. }| {
                    if leaf
                        .block_payload()
                        .as_ref()?
                        .transaction_commitments(leaf.block_header().metadata())
                        .contains(&commitment)
                    {
                        Some(leaf.block_header().block_number())
                    } else {
                        None
                    }
                }) {
                    return height;
                }
            } else {
                // Keep waiting
            }
        }
    }

    pub struct NonPermissionedBuilderTestConfig {
        pub config: BuilderConfig,
        pub fee_account: FeeAccount,
    }

    impl NonPermissionedBuilderTestConfig {
        pub const SUBSCRIBED_DA_NODE_ID: usize = 5;

        pub async fn init_non_permissioned_builder<V: Versions>(
            hotshot_events_streaming_api_url: Url,
            hotshot_builder_api_url: Url,
            num_nodes: usize,
        ) -> Self {
            // generate builder keys
            let seed = [201_u8; 32];
            let (fee_account, key_pair) = FeeAccount::generated_from_seed_indexed(seed, 2011_u64);

            // channel capacity for the builder states
            let tx_channel_capacity = NonZeroUsize::new(500).unwrap();
            let event_channel_capacity = NonZeroUsize::new(20).unwrap();
            // bootstrapping view number
            // A new builder can use this view number to start building blocks from this view number
            let bootstrapped_view = ViewNumber::new(0);

            let node_count = NonZeroUsize::new(num_nodes).unwrap();

            let builder_config = BuilderConfig::init::<V>(
                key_pair,
                bootstrapped_view,
                tx_channel_capacity,
                event_channel_capacity,
                node_count,
                NodeState::default().with_current_version(V::Base::VERSION),
                ValidatedState::default(),
                hotshot_events_streaming_api_url,
                hotshot_builder_api_url,
                Duration::from_millis(2000),
                Duration::from_secs(60),
                Duration::from_millis(500),
                ChainConfig::default().base_fee,
                819200,
            )
            .await
            .unwrap();

            Self {
                config: builder_config,
                fee_account,
            }
        }
    }

    pub fn hotshot_builder_url() -> Url {
        // spawn the builder api
        let port =
            portpicker::pick_unused_port().expect("Could not find an open port for builder api");

        let hotshot_builder_api_url =
            Url::parse(format!("http://localhost:{port}").as_str()).unwrap();

        hotshot_builder_api_url
    }

    pub async fn test_builder_impl(
        hotshot_builder_api_url: Url,
        mut subscribed_events: impl Stream<Item = Event> + Unpin,
        builder_pub_key: FeeAccount,
    ) {
        // Start a builder api client
        let builder_client =
            Client::<hotshot_builder_api::v0_1::builder::Error, StaticVersion<0, 1>>::new(
                hotshot_builder_api_url.clone(),
            );
        assert!(builder_client.connect(Some(Duration::from_secs(60))).await);

        // Test submitting transactions
        let txn = Transaction::new(NamespaceId::from(1_u32), vec![1, 2, 3]);
        match builder_client
            .post::<()>("txn_submit/submit")
            .body_json(&txn)
            .unwrap()
            .send()
            .await
        {
            Ok(response) => {
                tracing::info!("Received txn submitted response : {:?}", response);
            },
            Err(e) => {
                panic!("Error submitting private transaction {:?}", e);
            },
        }

        let seed = [207_u8; 32];

        // Hotshot client Public, Private key
        let (hotshot_client_pub_key, hotshot_client_private_key) =
            <BLSPubKey as SignatureKey>::generated_from_seed_indexed(seed, 2011_u64);

        let start = Instant::now();
        let (available_block_info, view_num) = loop {
            if start.elapsed() > Duration::from_secs(10) {
                panic!("Didn't get a quorum proposal in 10 seconds");
            }

            let event = subscribed_events.next().await.unwrap();
            tracing::warn!("Event: {:?}", event.event);
            if let EventType::QuorumProposal { proposal, .. } = event.event {
                let parent_view_number = *proposal.data.view_number();
                let parent_commitment =
                    Leaf2::from_quorum_proposal(&proposal.data).payload_commitment();
                let encoded_signature = <SeqTypes as NodeType>::SignatureKey::sign(
                    &hotshot_client_private_key,
                    parent_commitment.as_ref(),
                )
                .expect("Claim block signing failed");
                let available_blocks = builder_client
                        .get::<Vec<AvailableBlockInfo<SeqTypes>>>(&format!(
                            "block_info/availableblocks/{parent_commitment}/{parent_view_number}/{hotshot_client_pub_key}/{encoded_signature}"
                        ))
                        .send()
                        .await.expect("Error getting available blocks");
                assert!(!available_blocks.is_empty());
                break (available_blocks, parent_view_number);
            }
        };

        let builder_commitment = available_block_info[0].block_hash.clone();

        // sign the builder_commitment using the client_private_key
        let encoded_signature = <SeqTypes as NodeType>::SignatureKey::sign(
            &hotshot_client_private_key,
            builder_commitment.as_ref(),
        )
        .expect("Claim block signing failed");

        // Test claiming blocks
        let available_block_data = match builder_client
                .get::<AvailableBlockData<SeqTypes>>(&format!(
                    "block_info/claimblock/{builder_commitment}/{view_num}/{hotshot_client_pub_key}/{encoded_signature}"
                ))
                .send()
                .await
            {
                Ok(response) => {
                    tracing::info!("Received Block Data: {:?}", response);
                    response
                }
                Err(e) => {
                    panic!("Error while claiming block {:?}", e);
                }
            };

        assert_eq!(
            available_block_data
                .block_payload
                .transactions(&available_block_data.metadata)
                .collect::<Vec<_>>(),
            vec![txn]
        );

        // Test claiming block header input
        let _available_block_header = match builder_client
                .get::<AvailableBlockHeaderInputV1<SeqTypes>>(&format!(
                    "block_info/claimheaderinput/{builder_commitment}/{view_num}/{hotshot_client_pub_key}/{encoded_signature}"
                ))
                .send()
                .await
            {
                Ok(response) => {
                    tracing::info!("Received Block Header : {:?}", response);
                    response
                }
                Err(e) => {
                    panic!("Error getting claiming block header {:?}", e);
                }
            };

        // test getting builder key
        match builder_client
            .get::<FeeAccount>("block_info/builderaddress")
            .send()
            .await
        {
            Ok(response) => {
                tracing::info!("Received Builder Key : {:?}", response);
                assert_eq!(response, builder_pub_key);
            },
            Err(e) => {
                panic!("Error getting builder key {:?}", e);
            },
        }
    }
}<|MERGE_RESOLUTION|>--- conflicted
+++ resolved
@@ -175,11 +175,7 @@
             .iter()
             .zip(&state_key_pairs)
             .map(|(pub_key, state_key_pair)| PeerConfig::<PubKey> {
-<<<<<<< HEAD
-                stake_table_entry: pub_key.stake_table_entry(stake_value.into()),
-=======
                 stake_table_entry: pub_key.stake_table_entry(U256::from(stake_value)),
->>>>>>> bd9d6304
                 state_ver_key: state_key_pair.ver_key(),
             })
             .collect::<Vec<_>>();
