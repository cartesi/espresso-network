--- conflicted
+++ resolved
@@ -703,11 +703,7 @@
             payload_commitment,
             current_view,
             vote_token,
-<<<<<<< HEAD
-            vote_data: VoteData::DA(payload_commitment),
-=======
-            vote_data: VoteData::VID(block_commitment),
->>>>>>> e2f08be1
+            vote_data: VoteData::VID(payload_commitment),
         }
     }
 
@@ -717,11 +713,7 @@
     ) -> (EncodedPublicKey, EncodedSignature) {
         let signature = TYPES::SignatureKey::sign(
             &self.private_key,
-<<<<<<< HEAD
-            VoteData::DA(payload_commitment).commit().as_ref(),
-=======
-            VoteData::VID(block_commitment).commit().as_ref(),
->>>>>>> e2f08be1
+            VoteData::VID(payload_commitment).commit().as_ref(),
         );
         (self.public_key.to_bytes(), signature)
     }
