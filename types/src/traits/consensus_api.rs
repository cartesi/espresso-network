--- conflicted
+++ resolved
@@ -117,16 +117,8 @@
 
 /// The API that [`HotStuff`] needs to talk to the system, for sequencing consensus.
 #[async_trait]
-pub trait ConsensusApi<
-    TYPES: NodeType,
-<<<<<<< HEAD
-    LEAF: LeafType<NodeType = TYPES>,
-    I: NodeImplementation<TYPES>,
->: ConsensusSharedApi<TYPES, LEAF, I>
-=======
-    I: NodeImplementation<TYPES, ConsensusMessage = SequencingMessage<TYPES, I>>,
->: ConsensusSharedApi<TYPES, I>
->>>>>>> 4022276b
+pub trait ConsensusApi<TYPES: NodeType, I: NodeImplementation<TYPES>>:
+    ConsensusSharedApi<TYPES, I>
 {
     /// Send a direct message to the given recipient
     async fn send_direct_message(
