--- conflicted
+++ resolved
@@ -10,13 +10,8 @@
 use hotshot_types::{
     consensus::CommitmentMap,
     data::{
-<<<<<<< HEAD
         DaProposal, DaProposal2, QuorumProposal, QuorumProposal2, QuorumProposalWrapper,
         VidDisperseShare, VidDisperseShare2, ViewNumber,
-=======
-        vid_disperse::ADVZDisperseShare, DaProposal, EpochNumber, QuorumProposal, QuorumProposal2,
-        QuorumProposalWrapper, ViewNumber,
->>>>>>> 1c74e888
     },
     event::{HotShotAction, LeafInfo},
     message::{convert_proposal, Proposal},
@@ -466,11 +461,7 @@
     async fn load_vid_share(
         &self,
         view: ViewNumber,
-<<<<<<< HEAD
     ) -> anyhow::Result<Option<Proposal<SeqTypes, VidDisperseShare2<SeqTypes>>>>;
-=======
-    ) -> anyhow::Result<Option<Proposal<SeqTypes, ADVZDisperseShare<SeqTypes>>>>;
->>>>>>> 1c74e888
     async fn load_da_proposal(
         &self,
         view: ViewNumber,
@@ -531,18 +522,9 @@
             None => {
                 tracing::info!("no saved leaf, starting from genesis leaf");
                 (
-<<<<<<< HEAD
                     hotshot_types::data::Leaf2::genesis::<V>(&genesis_validated_state, &state)
                         .await,
                     QuorumCertificate2::genesis::<V>(&genesis_validated_state, &state).await,
-=======
-                    hotshot_types::data::Leaf::genesis::<V>(&genesis_validated_state, &state)
-                        .await
-                        .into(),
-                    QuorumCertificate::genesis::<V>(&genesis_validated_state, &state)
-                        .await
-                        .to_qc2(),
->>>>>>> 1c74e888
                     None,
                 )
             }
@@ -691,32 +673,12 @@
         proposal: &Proposal<SeqTypes, DaProposal<SeqTypes>>,
         vid_commit: <VidSchemeType as VidScheme>::Commit,
     ) -> anyhow::Result<()>;
-<<<<<<< HEAD
     async fn record_action(&self, view: ViewNumber, action: HotShotAction) -> anyhow::Result<()>;
 
     async fn update_undecided_state2(
-=======
-    async fn record_action(
-        &self,
-        view: ViewNumber,
-        epoch: Option<EpochNumber>,
-        action: HotShotAction,
-    ) -> anyhow::Result<()>;
-    async fn update_undecided_state(
->>>>>>> 1c74e888
-        &self,
         leaves: CommitmentMap<Leaf2>,
         state: BTreeMap<ViewNumber, View<SeqTypes>>,
     ) -> anyhow::Result<()>;
-    async fn append_quorum_proposal2(
-        &self,
-        proposal: &Proposal<SeqTypes, QuorumProposalWrapper<SeqTypes>>,
-    ) -> anyhow::Result<()>;
-    async fn store_upgrade_certificate(
-        &self,
-        decided_upgrade_certificate: Option<UpgradeCertificate<SeqTypes>>,
-    ) -> anyhow::Result<()>;
-    async fn migrate_consensus(
         &self,
         _migrate_leaf: fn(Leaf) -> Leaf2,
         _migrate_proposal: fn(
@@ -824,7 +786,6 @@
         (**self).append_da(proposal, vid_commit).await
     }
 
-<<<<<<< HEAD
     async fn append_da2(
         &self,
         proposal: &Proposal<SeqTypes, DaProposal2<SeqTypes>>,
@@ -835,15 +796,6 @@
 
     async fn record_action(&self, view: ViewNumber, action: HotShotAction) -> anyhow::Result<()> {
         (**self).record_action(view, action).await
-=======
-    async fn record_action(
-        &self,
-        view: ViewNumber,
-        epoch: Option<EpochNumber>,
-        action: HotShotAction,
-    ) -> anyhow::Result<()> {
-        (**self).record_action(view, epoch, action).await
->>>>>>> 1c74e888
     }
 
     async fn update_high_qc(&self, _high_qc: QuorumCertificate<SeqTypes>) -> anyhow::Result<()> {
