--- conflicted
+++ resolved
@@ -12,11 +12,7 @@
     data::{
         vid_disperse::{ADVZDisperseShare, VidDisperseShare2},
         DaProposal, DaProposal2, EpochNumber, QuorumProposal, QuorumProposal2,
-<<<<<<< HEAD
-        QuorumProposalWrapper, VidDisperseShare, ViewNumber,
-=======
         QuorumProposalWrapper, VidCommitment, VidDisperseShare, ViewNumber,
->>>>>>> 3019354f
     },
     event::{HotShotAction, LeafInfo},
     message::{convert_proposal, Proposal},
@@ -581,13 +577,8 @@
         Ok((
             HotShotInitializer {
                 instance_state: state,
-<<<<<<< HEAD
-                // todo(abdul): load from storage?
                 epoch_height: 150,
-=======
-                epoch_height: 0,
                 epoch_start_block: 0,
->>>>>>> 3019354f
                 anchor_leaf: leaf,
                 anchor_state: validated_state.unwrap_or_default(),
                 anchor_state_delta: None,
@@ -708,34 +699,19 @@
         &self,
         decided_upgrade_certificate: Option<UpgradeCertificate<SeqTypes>>,
     ) -> anyhow::Result<()>;
-<<<<<<< HEAD
-    async fn migrate_consensus(
-        &self,
-        _migrate_leaf: fn(Leaf) -> Leaf2,
-        _migrate_proposal: fn(
-            Proposal<SeqTypes, QuorumProposal<SeqTypes>>,
-        ) -> Proposal<SeqTypes, QuorumProposal2<SeqTypes>>,
-    ) -> anyhow::Result<()> {
-        tracing::info!("migrating consensus data");
-=======
     async fn migrate_consensus(&self) -> anyhow::Result<()> {
         tracing::warn!("migrating consensus data...");
->>>>>>> 3019354f
 
         self.migrate_anchor_leaf().await?;
         self.migrate_da_proposals().await?;
         self.migrate_vid_shares().await?;
         self.migrate_undecided_state().await?;
         self.migrate_quorum_proposals().await?;
-<<<<<<< HEAD
-        self.migrate_quorum_certificates().await
-=======
         self.migrate_quorum_certificates().await?;
 
         tracing::warn!("consensus storage has been migrated to new types");
 
         Ok(())
->>>>>>> 3019354f
     }
 
     async fn migrate_anchor_leaf(&self) -> anyhow::Result<()>;
@@ -761,22 +737,10 @@
         &self,
     ) -> anyhow::Result<Option<NextEpochQuorumCertificate2<SeqTypes>>>;
 
-<<<<<<< HEAD
-    async fn append_vid2(
-        &self,
-        proposal: &Proposal<SeqTypes, VidDisperseShare<SeqTypes>>,
-    ) -> anyhow::Result<()>;
-
-    async fn append_da2(
-        &self,
-        proposal: &Proposal<SeqTypes, DaProposal2<SeqTypes>>,
-        vid_commit: <VidSchemeType as VidScheme>::Commit,
-=======
     async fn append_da2(
         &self,
         proposal: &Proposal<SeqTypes, DaProposal2<SeqTypes>>,
         vid_commit: VidCommitment,
->>>>>>> 3019354f
     ) -> anyhow::Result<()>;
 
     async fn append_proposal2(
@@ -825,13 +789,7 @@
         &self,
         proposal: &Proposal<SeqTypes, VidDisperseShare2<SeqTypes>>,
     ) -> anyhow::Result<()> {
-<<<<<<< HEAD
-        (**self)
-            .append_vid2(&convert_proposal(proposal.clone()))
-            .await
-=======
         (**self).append_vid2(proposal).await
->>>>>>> 3019354f
     }
 
     async fn append_da(
@@ -845,11 +803,7 @@
     async fn append_da2(
         &self,
         proposal: &Proposal<SeqTypes, DaProposal2<SeqTypes>>,
-<<<<<<< HEAD
-        vid_commit: <VidSchemeType as VidScheme>::Commit,
-=======
         vid_commit: VidCommitment,
->>>>>>> 3019354f
     ) -> anyhow::Result<()> {
         (**self).append_da2(proposal, vid_commit).await
     }
@@ -898,11 +852,6 @@
         &self,
         proposal: &Proposal<SeqTypes, QuorumProposal2<SeqTypes>>,
     ) -> anyhow::Result<()> {
-<<<<<<< HEAD
-        // TODO: this is a bug in hotshot with makes with_epoch = true
-        // when converting from qp2 to qp wrapper
-=======
->>>>>>> 3019354f
         let proposal_qp_wrapper: Proposal<SeqTypes, QuorumProposalWrapper<SeqTypes>> =
             convert_proposal(proposal.clone());
         (**self).append_quorum_proposal2(&proposal_qp_wrapper).await
