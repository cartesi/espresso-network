use std::fmt;

use anyhow::{ensure, Context};
use ark_serialize::CanonicalSerialize;
use committable::{Commitment, Committable, RawCommitmentBuilder};
use ethers_conv::ToAlloy;
use hotshot::types::BLSPubKey;
use hotshot_query_service::{availability::QueryableHeader, explorer::ExplorerHeader};
use hotshot_types::{
    data::VidCommitment,
    traits::{
        block_contents::{BlockHeader, BuilderFee},
        node_implementation::NodeType,
        signature_key::BuilderSignatureKey,
        BlockPayload, ValidatedState as _,
    },
    utils::BuilderCommitment,
};
use jf_merkle_tree::{AppendableMerkleTreeScheme, MerkleTreeScheme};
use serde::{
    de::{self, MapAccess, SeqAccess, Visitor},
    Deserialize, Deserializer, Serialize, Serializer,
};
use serde_json::{Map, Value};
use thiserror::Error;
use time::OffsetDateTime;
use vbs::version::{StaticVersionType, Version};

use super::{
    instance_state::NodeState, state::ValidatedState, v0_1::RewardMerkleCommitment, v0_3::Validator,
};
use crate::{
    v0::{
        header::{EitherOrVersion, VersionedHeader},
        impls::reward::{apply_rewards, catchup_missing_accounts, first_two_epochs},
        MarketplaceVersion,
    },
    v0_1, v0_2, v0_3,
    v0_99::{self, ChainConfig, IterableFeeInfo, SolverAuctionResults},
    BlockMerkleCommitment, BuilderSignature, EpochVersion, FeeAccount, FeeAmount, FeeInfo,
    FeeMerkleCommitment, Header, L1BlockInfo, L1Snapshot, Leaf2, NamespaceId, NsTable, SeqTypes,
};

impl v0_1::Header {
    pub(crate) fn commit(&self) -> Commitment<Header> {
        let mut bmt_bytes = vec![];
        self.block_merkle_tree_root
            .serialize_with_mode(&mut bmt_bytes, ark_serialize::Compress::Yes)
            .unwrap();
        let mut fmt_bytes = vec![];
        self.fee_merkle_tree_root
            .serialize_with_mode(&mut fmt_bytes, ark_serialize::Compress::Yes)
            .unwrap();

        RawCommitmentBuilder::new(&Self::tag())
            .field("chain_config", self.chain_config.commit())
            .u64_field("height", self.height)
            .u64_field("timestamp", self.timestamp)
            .u64_field("l1_head", self.l1_head)
            .optional("l1_finalized", &self.l1_finalized)
            .constant_str("payload_commitment")
            .fixed_size_bytes(self.payload_commitment.as_ref())
            .constant_str("builder_commitment")
            .fixed_size_bytes(self.builder_commitment.as_ref())
            .field("ns_table", self.ns_table.commit())
            .var_size_field("block_merkle_tree_root", &bmt_bytes)
            .var_size_field("fee_merkle_tree_root", &fmt_bytes)
            .field("fee_info", self.fee_info.commit())
            .finalize()
    }
}

impl Committable for Header {
    fn commit(&self) -> Commitment<Self> {
        match self {
            Self::V1(header) => header.commit(),
            Self::V2(fields) => RawCommitmentBuilder::new(&Self::tag())
                .u64_field("version_major", 0)
                .u64_field("version_minor", 2)
                .field("fields", fields.commit())
                .finalize(),
            Self::V3(fields) => RawCommitmentBuilder::new(&Self::tag())
                .u64_field("version_major", 0)
                .u64_field("version_minor", 3)
                .field("fields", fields.commit())
                .finalize(),
            Self::V99(fields) => RawCommitmentBuilder::new(&Self::tag())
                .u64_field("version_major", 0)
                .u64_field("version_minor", 3)
                .field("fields", fields.commit())
                .finalize(),
        }
    }

    fn tag() -> String {
        // We use the tag "BLOCK" since blocks are identified by the hash of their header. This will
        // thus be more intuitive to users than "HEADER".
        "BLOCK".into()
    }
}

impl Serialize for Header {
    fn serialize<S>(&self, serializer: S) -> Result<S::Ok, S::Error>
    where
        S: Serializer,
    {
        match self {
            Self::V1(header) => header.serialize(serializer),
            Self::V2(fields) => VersionedHeader {
                version: EitherOrVersion::Version(Version { major: 0, minor: 2 }),
                fields: fields.clone(),
            }
            .serialize(serializer),
            Self::V3(fields) => VersionedHeader {
                version: EitherOrVersion::Version(Version { major: 0, minor: 3 }),
                fields: fields.clone(),
            }
            .serialize(serializer),
            Self::V99(fields) => VersionedHeader {
                version: EitherOrVersion::Version(Version {
                    major: 0,
                    minor: 99,
                }),
                fields: fields.clone(),
            }
            .serialize(serializer),
        }
    }
}

impl<'de> Deserialize<'de> for Header {
    fn deserialize<D>(deserializer: D) -> Result<Self, D::Error>
    where
        D: Deserializer<'de>,
    {
        struct HeaderVisitor;

        impl<'de> Visitor<'de> for HeaderVisitor {
            type Value = Header;

            fn expecting(&self, formatter: &mut fmt::Formatter) -> fmt::Result {
                formatter.write_str("Header")
            }

            fn visit_seq<V>(self, mut seq: V) -> Result<Self::Value, V::Error>
            where
                V: SeqAccess<'de>,
            {
                let chain_config_or_version: EitherOrVersion = seq
                    .next_element()?
                    .ok_or_else(|| de::Error::missing_field("chain_config"))?;

                match chain_config_or_version {
                    // For v0.1, the first field in the sequence of fields is the first field of the struct, so we call a function to get the rest of
                    // the fields from the sequence and pack them into the struct.
                    EitherOrVersion::Left(cfg) => Ok(Header::V1(
                        v0_1::Header::deserialize_with_chain_config(cfg.into(), seq)?,
                    )),
                    EitherOrVersion::Right(commit) => Ok(Header::V1(
                        v0_1::Header::deserialize_with_chain_config(commit.into(), seq)?,
                    )),
                    // For all versions > 0.1, the first "field" is not actually part of the `Header` struct.
                    // We just delegate directly to the derived deserialization impl for the appropriate version.
                    EitherOrVersion::Version(Version { major: 0, minor: 2 }) => Ok(Header::V2(
                        seq.next_element()?
                            .ok_or_else(|| de::Error::missing_field("fields"))?,
                    )),
                    EitherOrVersion::Version(Version { major: 0, minor: 3 }) => Ok(Header::V3(
                        seq.next_element()?
                            .ok_or_else(|| de::Error::missing_field("fields"))?,
                    )),
                    EitherOrVersion::Version(Version {
                        major: 0,
                        minor: 99,
                    }) => Ok(Header::V99(
                        seq.next_element()?
                            .ok_or_else(|| de::Error::missing_field("fields"))?,
                    )),
                    EitherOrVersion::Version(v) => {
                        Err(serde::de::Error::custom(format!("invalid version {v:?}")))
                    },
                }
            }

            fn visit_map<V>(self, mut map: V) -> Result<Header, V::Error>
            where
                V: MapAccess<'de>,
            {
                // insert all the fields in the serde_map as the map may have out of order fields.
                let mut serde_map: Map<String, Value> = Map::new();

                while let Some(key) = map.next_key::<String>()? {
                    serde_map.insert(key.trim().to_owned(), map.next_value()?);
                }

                if let Some(v) = serde_map.get("version") {
                    let fields = serde_map
                        .get("fields")
                        .ok_or_else(|| de::Error::missing_field("fields"))?;

                    let version = serde_json::from_value::<EitherOrVersion>(v.clone())
                        .map_err(de::Error::custom)?;
                    let result = match version {
                        EitherOrVersion::Version(Version { major: 0, minor: 2 }) => Ok(Header::V2(
                            serde_json::from_value(fields.clone()).map_err(de::Error::custom)?,
                        )),
                        EitherOrVersion::Version(Version { major: 0, minor: 3 }) => Ok(Header::V3(
                            serde_json::from_value(fields.clone()).map_err(de::Error::custom)?,
                        )),
                        EitherOrVersion::Version(Version {
                            major: 0,
                            minor: 99,
                        }) => Ok(Header::V99(
                            serde_json::from_value(fields.clone()).map_err(de::Error::custom)?,
                        )),
                        EitherOrVersion::Version(v) => {
                            Err(de::Error::custom(format!("invalid version {v:?}")))
                        },
                        chain_config => Err(de::Error::custom(format!(
                            "expected version, found chain_config {chain_config:?}"
                        ))),
                    };
                    return result;
                }

                Ok(Header::V1(
                    serde_json::from_value(serde_map.into()).map_err(de::Error::custom)?,
                ))
            }
        }

        // List of all possible fields of all versions of the `Header`.
        // serde's `deserialize_struct` works by deserializing to a struct with a specific list of fields.
        // The length of the fields list we provide is always going to be greater than the length of the target struct.
        // In our case, we are deserializing to either a V1 Header or a VersionedHeader for versions > 0.1.
        // We use serde_json and bincode serialization in the sequencer.
        // Fortunately, serde_json ignores fields parameter and only cares about our Visitor implementation.
        // -  https://docs.rs/serde_json/1.0.120/serde_json/struct.Deserializer.html#method.deserialize_struct
        // Bincode uses the length of the fields list, but the bincode deserialization only cares that the length of the fields
        // is an upper bound of the target struct's fields length.
        // -  https://docs.rs/bincode/1.3.3/src/bincode/de/mod.rs.html#313
        // This works because the bincode deserializer only consumes the next field when `next_element` is called,
        // and our visitor calls it the correct number of times.
        // This would, however, break if the bincode deserializer implementation required an exact match of the field's length,
        // consuming one element for each field.
        let fields: &[&str] = &[
            "fields",
            "chain_config",
            "version",
            "height",
            "timestamp",
            "l1_head",
            "l1_finalized",
            "payload_commitment",
            "builder_commitment",
            "ns_table",
            "block_merkle_tree_root",
            "fee_merkle_tree_root",
            "fee_info",
            "builder_signature",
        ];

        deserializer.deserialize_struct("Header", fields, HeaderVisitor)
    }
}

impl Header {
    pub fn version(&self) -> Version {
        match self {
            Self::V1(_) => Version { major: 0, minor: 1 },
            Self::V2(_) => Version { major: 0, minor: 2 },
            Self::V3(_) => Version { major: 0, minor: 3 },
            Self::V99(_) => Version {
                major: 0,
                minor: 99,
            },
        }
    }
    #[allow(clippy::too_many_arguments)]
    pub(crate) fn create(
        chain_config: ChainConfig,
        height: u64,
        timestamp: u64,
        l1_head: u64,
        l1_finalized: Option<L1BlockInfo>,
        payload_commitment: VidCommitment,
        builder_commitment: BuilderCommitment,
        ns_table: NsTable,
        fee_merkle_tree_root: FeeMerkleCommitment,
        block_merkle_tree_root: BlockMerkleCommitment,
        reward_merkle_tree_root: Option<RewardMerkleCommitment>,
        fee_info: Vec<FeeInfo>,
        builder_signature: Vec<BuilderSignature>,
        version: Version,
    ) -> Self {
        let Version { major, minor } = version;

        // Ensure the major version is 0, otherwise panic
        assert!(major == 0, "Invalid major version {major}");
        // Ensure FeeInfo contains at least 1 element
        assert!(!fee_info.is_empty(), "Invalid fee_info length: 0");

        match minor {
            1 => Self::V1(v0_1::Header {
                chain_config: v0_1::ResolvableChainConfig::from(v0_1::ChainConfig::from(
                    chain_config,
                )),
                height,
                timestamp,
                l1_head,
                l1_finalized,
                payload_commitment,
                builder_commitment,
                ns_table,
                block_merkle_tree_root,
                fee_merkle_tree_root,
                fee_info: fee_info[0], // NOTE this is asserted to exist above
                builder_signature: builder_signature.first().copied(),
            }),
            2 => Self::V2(v0_2::Header {
                chain_config: v0_1::ResolvableChainConfig::from(v0_1::ChainConfig::from(
                    chain_config,
                )),
                height,
                timestamp,
                l1_head,
                l1_finalized,
                payload_commitment,
                builder_commitment,
                ns_table,
                block_merkle_tree_root,
                fee_merkle_tree_root,
                fee_info: fee_info[0], // NOTE this is asserted to exist above
                builder_signature: builder_signature.first().copied(),
            }),
            3 => Self::V3(v0_3::Header {
                chain_config: v0_3::ResolvableChainConfig::from(v0_3::ChainConfig::from(
                    chain_config,
                )),
                height,
                timestamp,
                l1_head,
                l1_finalized,
                payload_commitment,
                builder_commitment,
                ns_table,
                block_merkle_tree_root,
                fee_merkle_tree_root,
                fee_info: fee_info[0], // NOTE this is asserted to exist above
                builder_signature: builder_signature.first().copied(),
                reward_merkle_tree_root: reward_merkle_tree_root.unwrap(),
            }),

            99 => Self::V99(v0_99::Header {
                chain_config: v0_99::ResolvableChainConfig::from(chain_config),
                height,
                timestamp,
                l1_head,
                l1_finalized,
                payload_commitment,
                builder_commitment,
                ns_table,
                block_merkle_tree_root,
                fee_merkle_tree_root,
                fee_info,
                builder_signature,
                auction_results: SolverAuctionResults::genesis(),
            }),
            // This case should never occur
            // but if it does, we must panic
            // because we don't have the versioned types for this version
            _ => panic!("invalid version: {version}"),
        }
    }
}

// Getter for a field which is the same across all versions.
macro_rules! field {
    ($obj:ident.$name:ident) => {
        match $obj {
            Self::V1(data) => &data.$name,
            Self::V2(data) => &data.$name,
            Self::V3(data) => &data.$name,
            Self::V99(data) => &data.$name,
        }
    };
}

macro_rules! field_mut {
    ($obj:ident.$name:ident) => {
        match $obj {
            Self::V1(data) => &mut data.$name,
            Self::V2(data) => &mut data.$name,
            Self::V3(data) => &mut data.$name,
            Self::V99(data) => &mut data.$name,
        }
    };
}

impl Header {
    #[allow(clippy::too_many_arguments)]
    fn from_info(
        payload_commitment: VidCommitment,
        builder_commitment: BuilderCommitment,
        ns_table: NsTable,
        parent_leaf: &Leaf2,
        mut l1: L1Snapshot,
        l1_deposits: &[FeeInfo],
        builder_fee: Vec<BuilderFee<SeqTypes>>,
        view_number: u64,
        mut timestamp: u64,
        mut state: ValidatedState,
        chain_config: ChainConfig,
        version: Version,
        auction_results: Option<SolverAuctionResults>,
        validator: Option<Validator<BLSPubKey>>,
    ) -> anyhow::Result<Self> {
        ensure!(
            version.major == 0,
            "Invalid major version {}",
            version.major
        );

        // Increment height.
        let parent_header = parent_leaf.block_header();
        let height = parent_header.height() + 1;

        // Ensure the timestamp does not decrease. We can trust `parent.timestamp` because `parent`
        // has already been voted on by consensus. If our timestamp is behind, either f + 1 nodes
        // are lying about the current time, or our clock is just lagging.
        if timestamp < parent_header.timestamp() {
            tracing::warn!(
                "Espresso timestamp {timestamp} behind parent {}, local clock may be out of sync",
                parent_header.timestamp()
            );
            timestamp = parent_header.timestamp();
        }

        // Ensure the L1 block references don't decrease. Again, we can trust `parent.l1_*` are
        // accurate.
        if l1.head < parent_header.l1_head() {
            tracing::warn!(
                "L1 head {} behind parent {}, L1 client may be lagging",
                l1.head,
                parent_header.l1_head()
            );
            l1.head = parent_header.l1_head();
        }
        if l1.finalized < parent_header.l1_finalized() {
            tracing::warn!(
                "L1 finalized {:?} behind parent {:?}, L1 client may be lagging",
                l1.finalized,
                parent_header.l1_finalized()
            );
            l1.finalized = parent_header.l1_finalized();
        }

        // Enforce that the sequencer block timestamp is not behind the L1 block timestamp. This can
        // only happen if our clock is badly out of sync with L1.
        if let Some(l1_block) = &l1.finalized {
            let l1_timestamp = l1_block.timestamp.as_u64();
            if timestamp < l1_timestamp {
                tracing::warn!("Espresso timestamp {timestamp} behind L1 timestamp {l1_timestamp}, local clock may be out of sync");
                timestamp = l1_timestamp;
            }
        }

        state
            .block_merkle_tree
            .push(parent_header.commit())
            .context("missing blocks frontier")?;
        let block_merkle_tree_root = state.block_merkle_tree.commitment();

        // Insert the new L1 deposits
        for fee_info in l1_deposits {
            state
                .insert_fee_deposit(*fee_info)
                .context(format!("missing fee account {}", fee_info.account()))?;
        }

        // Validate and charge the builder fee.
        for BuilderFee {
            fee_account,
            fee_signature,
            fee_amount,
        } in &builder_fee
        {
            if version < MarketplaceVersion::version() {
                ensure!(
                    fee_account.validate_fee_signature(fee_signature, *fee_amount, &ns_table,),
                    "invalid builder signature"
                );
            } else {
                ensure!(
                    fee_account.validate_sequencing_fee_signature_marketplace(
                        fee_signature,
                        *fee_amount,
                        view_number,
                    ),
                    "invalid builder signature"
                );
            }

            let fee_info = FeeInfo::new(*fee_account, *fee_amount);
            state
                .charge_fee(fee_info, chain_config.fee_recipient)
                .context(format!("invalid builder fee {fee_info:?}"))?;
        }

        let fee_info = FeeInfo::from_builder_fees(builder_fee.clone());

        let builder_signature: Vec<BuilderSignature> =
            builder_fee.iter().map(|e| e.fee_signature).collect();

        let fee_merkle_tree_root = state.fee_merkle_tree.commitment();

        let Version { major, minor } = version;

        assert!(major == 0, "Invalid major version {major}");

        // DISTRIBUTE REWARDS
        // TODO(abdul): Change this to version >= EpochVersion::version()
        // when we deploy the permissionless contract in native demo
        // so that marketplace version also supports this,
        // and the marketplace integration test passes
        if let Some(validator) = validator {
            let reward_state = apply_rewards(state.reward_merkle_tree.clone(), validator)?;
            state.reward_merkle_tree = reward_state;
        }

        let header = match minor {
            1 => Self::V1(v0_1::Header {
                chain_config: v0_1::ResolvableChainConfig::from(v0_1::ChainConfig::from(
                    chain_config,
                )),
                height,
                timestamp,
                l1_head: l1.head,
                l1_finalized: l1.finalized,
                payload_commitment,
                builder_commitment,
                ns_table,
                block_merkle_tree_root,
                fee_merkle_tree_root,
                fee_info: fee_info[0],
                builder_signature: builder_signature.first().copied(),
            }),
            2 => Self::V2(v0_2::Header {
                chain_config: v0_1::ResolvableChainConfig::from(v0_1::ChainConfig::from(
                    chain_config,
                )),
                height,
                timestamp,
                l1_head: l1.head,
                l1_finalized: l1.finalized,
                payload_commitment,
                builder_commitment,
                ns_table,
                block_merkle_tree_root,
                fee_merkle_tree_root,
                fee_info: fee_info[0],
                builder_signature: builder_signature.first().copied(),
            }),
            3 => Self::V3(v0_3::Header {
                chain_config: v0_3::ResolvableChainConfig::from(v0_3::ChainConfig::from(
                    chain_config,
                )),
                height,
                timestamp,
                l1_head: l1.head,
                l1_finalized: l1.finalized,
                payload_commitment,
                builder_commitment,
                ns_table,
                block_merkle_tree_root,
                fee_merkle_tree_root,
                reward_merkle_tree_root: state.reward_merkle_tree.commitment(),
                fee_info: fee_info[0],
                builder_signature: builder_signature.first().copied(),
            }),
            99 => Self::V99(v0_99::Header {
                chain_config: chain_config.into(),
                height,
                timestamp,
                l1_head: l1.head,
                l1_finalized: l1.finalized,
                payload_commitment,
                builder_commitment,
                ns_table,
                block_merkle_tree_root,
                fee_merkle_tree_root,
                fee_info,
                builder_signature,
                auction_results: auction_results.unwrap(),
            }),
            // This case should never occur
            // but if it does, we must panic
            // because we don't have the versioned types for this version
            _ => panic!("invalid version: {version}"),
        };
        Ok(header)
    }

    async fn get_chain_config(
        validated_state: &ValidatedState,
        instance_state: &NodeState,
    ) -> anyhow::Result<ChainConfig> {
        let validated_cf = validated_state.chain_config;
        let instance_cf = instance_state.chain_config;

        if validated_cf.commit() == instance_cf.commit() {
            return Ok(instance_cf);
        }

        match validated_cf.resolve() {
            Some(cf) => Ok(cf),
            None => {
                tracing::info!("fetching chain config {} from peers", validated_cf.commit());

                instance_state
                    .peers
                    .as_ref()
                    .fetch_chain_config(validated_cf.commit())
                    .await
            },
        }
    }
}

impl Header {
    /// A commitment to a ChainConfig or a full ChainConfig.
    pub fn chain_config(&self) -> v0_99::ResolvableChainConfig {
        match self {
            Self::V1(fields) => v0_99::ResolvableChainConfig::from(&fields.chain_config),
            Self::V2(fields) => v0_99::ResolvableChainConfig::from(&fields.chain_config),
            Self::V3(fields) => v0_99::ResolvableChainConfig::from(&fields.chain_config),
            Self::V99(fields) => fields.chain_config,
        }
    }

    pub fn height(&self) -> u64 {
        *field!(self.height)
    }

    pub fn height_mut(&mut self) -> &mut u64 {
        &mut *field_mut!(self.height)
    }

    pub fn timestamp(&self) -> u64 {
        *field!(self.timestamp)
    }

    pub fn timestamp_mut(&mut self) -> &mut u64 {
        &mut *field_mut!(self.timestamp)
    }

    /// The Espresso block header includes a reference to the current head of the L1 chain.
    ///
    /// Rollups can use this to facilitate bridging between the L1 and L2 in a deterministic way.
    /// This field deterministically associates an L2 block with a recent L1 block the instant the
    /// L2 block is sequenced. Rollups can then define the L2 state after this block as the state
    /// obtained by executing all the transactions in this block _plus_ all the L1 deposits up to
    /// the given L1 block number. Since there is no need to wait for the L2 block to be reflected
    /// on the L1, this bridge design retains the low confirmation latency of HotShot.
    ///
    /// This block number indicates the unsafe head of the L1 chain, so it is subject to reorgs. For
    /// this reason, the Espresso header does not include any information that might change in a
    /// reorg, such as the L1 block timestamp or hash. It includes only the L1 block number, which
    /// will always refer to _some_ block after a reorg: if the L1 head at the time this block was
    /// sequenced gets reorged out, the L1 chain will eventually (and probably quickly) grow to the
    /// same height once again, and a different block will exist with the same height. In this way,
    /// Espresso does not have to handle L1 reorgs, and the Espresso blockchain will always be
    /// reflective of the current state of the L1 blockchain. Rollups that use this block number
    /// _do_ have to handle L1 reorgs, but each rollup and each rollup client can decide how many
    /// confirmations they want to wait for on top of this `l1_head` before they consider an L2
    /// block finalized. This offers a tradeoff between low-latency L1-L2 bridges and finality.
    ///
    /// Rollups that want a stronger guarantee of finality, or that want Espresso to attest to data
    /// from the L1 block that might change in reorgs, can instead use the latest L1 _finalized_
    /// block at the time this L2 block was sequenced: [`Self::l1_finalized`].
    pub fn l1_head(&self) -> u64 {
        *field!(self.l1_head)
    }

    pub fn l1_head_mut(&mut self) -> &mut u64 {
        &mut *field_mut!(self.l1_head)
    }

    /// The Espresso block header includes information about the latest finalized L1 block.
    ///
    /// Similar to [`l1_head`](Self::l1_head), rollups can use this information to implement a
    /// bridge between the L1 and L2 while retaining the finality of low-latency block confirmations
    /// from HotShot. Since this information describes the finalized L1 block, a bridge using this
    /// L1 block will have much higher latency than a bridge using [`l1_head`](Self::l1_head). In
    /// exchange, rollups that use the finalized block do not have to worry about L1 reorgs, and can
    /// inject verifiable attestations to the L1 block metadata (such as its timestamp or hash) into
    /// their execution layers, since Espresso replicas will sign this information for the finalized
    /// L1 block.
    ///
    /// This block may be `None` in the rare case where Espresso has started shortly after the
    /// genesis of the L1, and the L1 has yet to finalize a block. In all other cases it will be
    /// `Some`.
    pub fn l1_finalized(&self) -> Option<L1BlockInfo> {
        *field!(self.l1_finalized)
    }

    pub fn l1_finalized_mut(&mut self) -> &mut Option<L1BlockInfo> {
        &mut *field_mut!(self.l1_finalized)
    }

    pub fn payload_commitment(&self) -> VidCommitment {
        *field!(self.payload_commitment)
    }

    pub fn payload_commitment_mut(&mut self) -> &mut VidCommitment {
        &mut *field_mut!(self.payload_commitment)
    }

    pub fn builder_commitment(&self) -> &BuilderCommitment {
        field!(self.builder_commitment)
    }

    pub fn builder_commitment_mut(&mut self) -> &mut BuilderCommitment {
        &mut *field_mut!(self.builder_commitment)
    }

    pub fn ns_table(&self) -> &NsTable {
        field!(self.ns_table)
    }

    /// Root Commitment of Block Merkle Tree
    pub fn block_merkle_tree_root(&self) -> BlockMerkleCommitment {
        *field!(self.block_merkle_tree_root)
    }

    pub fn block_merkle_tree_root_mut(&mut self) -> &mut BlockMerkleCommitment {
        &mut *field_mut!(self.block_merkle_tree_root)
    }

    /// Root Commitment of `FeeMerkleTree`
    pub fn fee_merkle_tree_root(&self) -> FeeMerkleCommitment {
        *field!(self.fee_merkle_tree_root)
    }

    pub fn fee_merkle_tree_root_mut(&mut self) -> &mut FeeMerkleCommitment {
        &mut *field_mut!(self.fee_merkle_tree_root)
    }

    /// Fee paid by the block builder
    pub fn fee_info(&self) -> Vec<FeeInfo> {
        match self {
            Self::V1(fields) => vec![fields.fee_info],
            Self::V2(fields) => vec![fields.fee_info],
            Self::V3(fields) => vec![fields.fee_info],
            Self::V99(fields) => fields.fee_info.clone(),
        }
    }

    /// Fee paid by the block builder
    pub fn reward_merkle_tree_root(&self) -> Option<RewardMerkleCommitment> {
        match self {
            Self::V1(_) => None,
            Self::V2(_) => None,
            Self::V3(fields) => Some(fields.reward_merkle_tree_root),
            // TODO: add reward commitment to v99
            Self::V99(_) => None,
        }
    }

    /// Account (etheruem address) of builder
    ///
    /// This signature is not considered formally part of the header; it is just evidence proving
    /// that other parts of the header ([`fee_info`](Self::fee_info)) are correct. It exists in the
    /// header so that it is available to all nodes to be used during validation. But since it is
    /// checked during consensus, any downstream client who has a proof of consensus finality of a
    /// header can trust that [`fee_info`](Self::fee_info) is correct without relying on the
    /// signature. Thus, this signature is not included in the header commitment.
    pub fn builder_signature(&self) -> Vec<BuilderSignature> {
        match self {
            // Previously we used `Option<BuilderSignature>` to
            // represent presence/absence of signature.  The simplest
            // way to represent the same now that we have a `Vec` is
            // empty/non-empty
            Self::V1(fields) => fields.builder_signature.as_slice().to_vec(),
            Self::V2(fields) => fields.builder_signature.as_slice().to_vec(),
            Self::V3(fields) => fields.builder_signature.as_slice().to_vec(),
            Self::V99(fields) => fields.builder_signature.clone(),
        }
    }
}

#[derive(Debug, Error)]
#[error("Invalid Block Header {msg}")]
pub struct InvalidBlockHeader {
    msg: String,
}
impl InvalidBlockHeader {
    fn new(msg: String) -> Self {
        Self { msg }
    }
}

impl From<anyhow::Error> for InvalidBlockHeader {
    fn from(err: anyhow::Error) -> Self {
        Self::new(format!("{err:#}"))
    }
}

impl BlockHeader<SeqTypes> for Header {
    type Error = InvalidBlockHeader;

    /// Get the results of the auction for this Header. Only used in post-marketplace versions
    fn get_auction_results(&self) -> Option<SolverAuctionResults> {
        match self {
            Self::V1(_) => None,
            Self::V2(_) => None,
            Self::V3(_) => None,
            Self::V99(fields) => Some(fields.auction_results.clone()),
        }
    }

    #[tracing::instrument(
        skip_all,
        fields(
            node_id = instance_state.node_id,
            view = ?parent_leaf.view_number(),
            height = parent_leaf.block_header().height(),
        ),
    )]

    /// Build a header with the parent validate state, instance-level state, parent leaf, payload
    /// commitment, metadata, and auction results. This is only used in post-marketplace versions
    #[tracing::instrument(
        skip_all,
        fields(
            height = parent_leaf.block_header().block_number() + 1,
            parent_view = ?parent_leaf.view_number(),
            payload_commitment,
            ?auction_results,
            version,
        )
    )]
    async fn new_marketplace(
        parent_state: &<SeqTypes as NodeType>::ValidatedState,
        instance_state: &<<SeqTypes as NodeType>::ValidatedState as hotshot_types::traits::ValidatedState<SeqTypes>>::Instance,
        parent_leaf: &hotshot_types::data::Leaf2<SeqTypes>,
        payload_commitment: VidCommitment,
        builder_commitment: BuilderCommitment,
        metadata: <<SeqTypes as NodeType>::BlockPayload as BlockPayload<SeqTypes>>::Metadata,
        builder_fee: Vec<BuilderFee<SeqTypes>>,
        view_number: u64,
        auction_results: Option<SolverAuctionResults>,
        version: Version,
    ) -> Result<Self, Self::Error> {
        tracing::info!("preparing to propose marketplace header");

        let height = parent_leaf.height();
        let view = parent_leaf.view_number();

        let mut validated_state = parent_state.clone();

        let chain_config = if version >= MarketplaceVersion::version() {
            match instance_state
                .upgrades
                .get(&version)
                .and_then(|u| u.upgrade_type.chain_config())
            {
                Some(cf) => cf,
                None => Header::get_chain_config(&validated_state, instance_state).await?,
            }
        } else {
            Header::get_chain_config(&validated_state, instance_state).await?
        };

        validated_state.chain_config = chain_config.into();

        // Fetch the latest L1 snapshot.
        let l1_snapshot = instance_state.l1_client.snapshot().await;
        // Fetch the new L1 deposits between parent and current finalized L1 block.
        let l1_deposits = if let (Some(addr), Some(block_info)) =
            (chain_config.fee_contract, l1_snapshot.finalized)
        {
            instance_state
                .l1_client
                .get_finalized_deposits(
                    addr.to_alloy(),
                    parent_leaf
                        .block_header()
                        .l1_finalized()
                        .map(|block_info| block_info.number),
                    block_info.number,
                )
                .await
        } else {
            vec![]
        };
        // Find missing fee state entries. We will need to use the builder account which is paying a
        // fee and the recipient account which is receiving it, plus any counts receiving deposits
        // in this block.

        let missing_accounts = parent_state.forgotten_accounts(
            [chain_config.fee_recipient]
                .into_iter()
                .chain(builder_fee.accounts())
                .chain(l1_deposits.accounts()),
        );

        if !missing_accounts.is_empty() {
            tracing::warn!(
                height,
                ?view,
                ?missing_accounts,
                "fetching missing accounts from peers"
            );

            // Fetch missing fee state entries
            let missing_account_proofs = instance_state
                .peers
                .as_ref()
                .fetch_accounts(
                    instance_state,
                    height,
                    view,
                    parent_state.fee_merkle_tree.commitment(),
                    missing_accounts,
                )
                .await?;

            // Insert missing fee state entries
            for proof in missing_account_proofs.iter() {
                proof
                    .remember(&mut validated_state.fee_merkle_tree)
                    .context("remembering fee account")?;
            }
        }

        // Ensure merkle tree has frontier
        if validated_state.need_to_fetch_blocks_mt_frontier() {
            tracing::warn!(height, ?view, "fetching block frontier from peers");
            instance_state
                .peers
                .as_ref()
                .remember_blocks_merkle_tree(
                    instance_state,
                    height,
                    view,
                    &mut validated_state.block_merkle_tree,
                )
                .await
                .context("remembering block proof")?;
        }

        Ok(Self::from_info(
            payload_commitment,
            builder_commitment,
            metadata,
            parent_leaf,
            l1_snapshot,
            &l1_deposits,
            builder_fee,
            view_number,
            OffsetDateTime::now_utc().unix_timestamp() as u64,
            validated_state,
            chain_config,
            version,
            auction_results,
            None,
        )?)
    }

    #[tracing::instrument(
        skip_all,
        fields(
            height = parent_leaf.block_header().block_number() + 1,
            parent_view = ?parent_leaf.view_number(),
            payload_commitment,
            version,
        )
    )]
    async fn new_legacy(
        parent_state: &ValidatedState,
        instance_state: &NodeState,
        parent_leaf: &Leaf2,
        payload_commitment: VidCommitment,
        builder_commitment: BuilderCommitment,
        metadata: <<SeqTypes as NodeType>::BlockPayload as BlockPayload<SeqTypes>>::Metadata,
        builder_fee: BuilderFee<SeqTypes>,
        version: Version,
    ) -> Result<Self, Self::Error> {
        tracing::info!("preparing to propose legacy header");

        let height = parent_leaf.height();
        let view = parent_leaf.view_number();

        let mut validated_state = parent_state.clone();

        let chain_config = if version > instance_state.current_version {
<<<<<<< HEAD
            match instance_state.upgrade_chain_config(version) {
                Some(chain_config) => chain_config,
=======
            match instance_state.upgrades.get(&version) {
                Some(upgrade) => match upgrade.upgrade_type {
                    UpgradeType::Fee { chain_config } => chain_config,
                    UpgradeType::Epoch { chain_config } => chain_config,
                    _ => Header::get_chain_config(&validated_state, instance_state).await?,
                },
>>>>>>> b5cb66bd
                None => Header::get_chain_config(&validated_state, instance_state).await?,
            }
        } else {
            Header::get_chain_config(&validated_state, instance_state).await?
        };

        validated_state.chain_config = chain_config.into();

        // Fetch the latest L1 snapshot.
        let l1_snapshot = instance_state.l1_client.snapshot().await;
        // Fetch the new L1 deposits between parent and current finalized L1 block.
        let l1_deposits = if let (Some(addr), Some(block_info)) =
            (chain_config.fee_contract, l1_snapshot.finalized)
        {
            instance_state
                .l1_client
                .get_finalized_deposits(
                    addr.to_alloy(),
                    parent_leaf
                        .block_header()
                        .l1_finalized()
                        .map(|block_info| block_info.number),
                    block_info.number,
                )
                .await
        } else {
            vec![]
        };
        // Find missing fee state entries. We will need to use the builder account which is paying a
        // fee and the recipient account which is receiving it, plus any counts receiving deposits
        // in this block.
        let missing_accounts = parent_state.forgotten_accounts(
            [builder_fee.fee_account, chain_config.fee_recipient]
                .into_iter()
                .chain(l1_deposits.iter().map(|info| info.account())),
        );
        if !missing_accounts.is_empty() {
            tracing::warn!(
                height,
                ?view,
                ?missing_accounts,
                "fetching missing accounts from peers"
            );

            // Fetch missing fee state entries
            let missing_account_proofs = instance_state
                .peers
                .as_ref()
                .fetch_accounts(
                    instance_state,
                    height,
                    view,
                    parent_state.fee_merkle_tree.commitment(),
                    missing_accounts,
                )
                .await?;

            // Insert missing fee state entries
            for proof in missing_account_proofs.iter() {
                proof
                    .remember(&mut validated_state.fee_merkle_tree)
                    .context("remembering fee account")?;
            }
        }

        // Ensure merkle tree has frontier
        if validated_state.need_to_fetch_blocks_mt_frontier() {
            tracing::warn!(height, ?view, "fetching block frontier from peers");
            instance_state
                .peers
                .as_ref()
                .remember_blocks_merkle_tree(
                    instance_state,
                    height,
                    view,
                    &mut validated_state.block_merkle_tree,
                )
                .await
                .context("remembering block proof")?;
        }

        // TODO(abdul): Change this to version >= EpochVersion::version()
        // when we deploy the permissionless contract in native demo
        // so that marketplace version also supports this,
        // and the marketplace integration test passes
        let mut leader_config = None;
        // Rewards are distributed only if the current epoch is not the first or second epoch
        // this is because we don't have stake table from the contract for the first two epochs
        if version == EpochVersion::version()
            && !first_two_epochs(parent_leaf.height(), instance_state).await
        {
            tracing::error!(">>>> x1");
            leader_config = Some(
                catchup_missing_accounts(instance_state, &mut validated_state, parent_leaf, view)
                    .await?,
            );
        };

        Ok(Self::from_info(
            payload_commitment,
            builder_commitment,
            metadata,
            parent_leaf,
            l1_snapshot,
            &l1_deposits,
            vec![builder_fee],
            // View number is 0 for legacy headers
            0,
            OffsetDateTime::now_utc().unix_timestamp() as u64,
            validated_state,
            chain_config,
            version,
            None,
            leader_config,
        )?)
    }

    fn genesis(
        instance_state: &NodeState,
        payload_commitment: VidCommitment,
        builder_commitment: BuilderCommitment,
        ns_table: <<SeqTypes as NodeType>::BlockPayload as BlockPayload<SeqTypes>>::Metadata,
    ) -> Self {
        let ValidatedState {
            fee_merkle_tree,
            block_merkle_tree,
            reward_merkle_tree,
            ..
        } = ValidatedState::genesis(instance_state).0;
        let block_merkle_tree_root = block_merkle_tree.commitment();
        let fee_merkle_tree_root = fee_merkle_tree.commitment();
        let reward_merkle_tree_root = reward_merkle_tree.commitment();

        //  The Header is versioned,
        //  so we create the genesis header for the current version of the sequencer.
        Self::create(
            instance_state.chain_config,
            0,
            instance_state.genesis_header.timestamp.unix_timestamp(),
            instance_state
                .l1_genesis
                .map(|block| block.number)
                .unwrap_or_default(),
            instance_state.l1_genesis,
            payload_commitment,
            builder_commitment.clone(),
            ns_table.clone(),
            fee_merkle_tree_root,
            block_merkle_tree_root,
            Some(reward_merkle_tree_root),
            vec![FeeInfo::genesis()],
            vec![],
            instance_state.current_version,
        )
    }

    fn block_number(&self) -> u64 {
        self.height()
    }

    fn payload_commitment(&self) -> VidCommitment {
        self.payload_commitment()
    }

    fn metadata(
        &self,
    ) -> &<<SeqTypes as NodeType>::BlockPayload as BlockPayload<SeqTypes>>::Metadata {
        self.ns_table()
    }

    /// Commit over fee_amount, payload_commitment and metadata
    fn builder_commitment(&self) -> BuilderCommitment {
        self.builder_commitment().clone()
    }
}

impl QueryableHeader<SeqTypes> for Header {
    fn timestamp(&self) -> u64 {
        self.timestamp()
    }
}

impl ExplorerHeader<SeqTypes> for Header {
    type BalanceAmount = FeeAmount;
    type WalletAddress = Vec<FeeAccount>;
    type ProposerId = Vec<FeeAccount>;
    type NamespaceId = NamespaceId;

    // TODO what are these expected values w/ multiple Fees
    fn proposer_id(&self) -> Self::ProposerId {
        self.fee_info().accounts()
    }

    fn fee_info_account(&self) -> Self::WalletAddress {
        self.fee_info().accounts()
    }

    fn fee_info_balance(&self) -> Self::BalanceAmount {
        // TODO this will panic if some amount or total does not fit in a u64
        self.fee_info().amount().unwrap()
    }

    /// reward_balance at the moment is only implemented as a stub, as block
    /// rewards have not yet been implemented.
    ///
    /// TODO: update implementation when rewards have been created / supported.
    ///       Issue: https://github.com/EspressoSystems/espresso-sequencer/issues/1453
    fn reward_balance(&self) -> Self::BalanceAmount {
        FeeAmount::from(0)
    }

    fn namespace_ids(&self) -> Vec<Self::NamespaceId> {
        self.ns_table()
            .iter()
            .map(|i| self.ns_table().read_ns_id_unchecked(&i))
            .collect()
    }
}

#[cfg(test)]
mod test_headers {

    use std::sync::Arc;

    use ethers::{types::Address, utils::Anvil};
    use hotshot_query_service::testing::mocks::MockVersions;
    use hotshot_types::traits::signature_key::BuilderSignatureKey;
    use sequencer_utils::test_utils::setup_test;
    use v0_1::{BlockMerkleTree, FeeMerkleTree, L1Client};
    use vbs::{bincode_serializer::BincodeSerializer, version::StaticVersion, BinarySerializer};

    use super::*;
    use crate::{
        eth_signature_key::EthKeyPair,
        mock::MockStateCatchup,
        v0_1::{RewardInfo, RewardMerkleTree},
        Leaf,
    };

    #[derive(Debug, Default)]
    #[must_use]
    struct TestCase {
        // Parent header info.
        parent_timestamp: u64,
        parent_l1_head: u64,
        parent_l1_finalized: Option<L1BlockInfo>,

        // Environment at the time the new header is created.
        l1_head: u64,
        l1_finalized: Option<L1BlockInfo>,
        timestamp: u64,
        l1_deposits: Vec<FeeInfo>,

        // Expected new header info.
        expected_timestamp: u64,
        expected_l1_head: u64,
        expected_l1_finalized: Option<L1BlockInfo>,
    }

    impl TestCase {
        async fn run(self) {
            setup_test();

            // Check test case validity.
            assert!(self.expected_timestamp >= self.parent_timestamp);
            assert!(self.expected_l1_head >= self.parent_l1_head);
            assert!(self.expected_l1_finalized >= self.parent_l1_finalized);

            let genesis = GenesisForTest::default().await;
            let mut parent = genesis.header.clone();
            *parent.timestamp_mut() = self.parent_timestamp;
            *parent.l1_head_mut() = self.parent_l1_head;
            *parent.l1_finalized_mut() = self.parent_l1_finalized;

            let mut parent_leaf = genesis.leaf.clone();
            *parent_leaf.block_header_mut() = parent.clone();

            let block_merkle_tree =
                BlockMerkleTree::from_elems(Some(32), Vec::<Commitment<Header>>::new()).unwrap();

            let fee_info = FeeInfo::genesis();
            let fee_merkle_tree = FeeMerkleTree::from_kv_set(
                20,
                Vec::from([(fee_info.account(), fee_info.amount())]),
            )
            .unwrap();

            let reward_info = RewardInfo {
                account: Default::default(),
                amount: Default::default(),
            };
            let reward_merkle_tree = RewardMerkleTree::from_kv_set(
                20,
                Vec::from([(reward_info.account, reward_info.amount)]),
            )
            .unwrap();
            let mut validated_state = ValidatedState {
                block_merkle_tree: block_merkle_tree.clone(),
                fee_merkle_tree,
                reward_merkle_tree,
                chain_config: genesis.instance_state.chain_config.into(),
            };

            let (fee_account, fee_key) = FeeAccount::generated_from_seed_indexed([0; 32], 0);
            let fee_amount = 0;
            let fee_signature =
                FeeAccount::sign_fee(&fee_key, fee_amount, &genesis.ns_table).unwrap();

            let header = Header::from_info(
                genesis.header.payload_commitment(),
                genesis.header.builder_commitment().clone(),
                genesis.ns_table,
                &parent_leaf,
                L1Snapshot {
                    head: self.l1_head,
                    finalized: self.l1_finalized,
                },
                &self.l1_deposits,
                vec![BuilderFee {
                    fee_account,
                    fee_amount,
                    fee_signature,
                }],
                *parent_leaf.view_number() + 1,
                self.timestamp,
                validated_state.clone(),
                genesis.instance_state.chain_config,
                Version { major: 0, minor: 1 },
                None,
                None,
            )
            .unwrap();
            assert_eq!(header.height(), parent.height() + 1);
            assert_eq!(header.timestamp(), self.expected_timestamp);
            assert_eq!(header.l1_head(), self.expected_l1_head);
            assert_eq!(header.l1_finalized(), self.expected_l1_finalized);

            // Check deposits were inserted before computing the fee merkle tree root.
            for fee_info in self.l1_deposits {
                validated_state.insert_fee_deposit(fee_info).unwrap();
            }
            assert_eq!(
                validated_state.fee_merkle_tree.commitment(),
                header.fee_merkle_tree_root(),
            );

            assert_eq!(
                block_merkle_tree,
                BlockMerkleTree::from_elems(Some(32), Vec::<Commitment<Header>>::new()).unwrap()
            );
        }
    }

    fn l1_block(number: u64) -> L1BlockInfo {
        L1BlockInfo {
            number,
            ..Default::default()
        }
    }

    #[tokio::test(flavor = "multi_thread")]
    async fn test_new_header() {
        // Simplest case: building on genesis, L1 info and timestamp unchanged.
        TestCase::default().run().await
    }

    #[tokio::test(flavor = "multi_thread")]
    async fn test_new_header_advance_timestamp() {
        TestCase {
            timestamp: 1,
            expected_timestamp: 1,
            ..Default::default()
        }
        .run()
        .await
    }

    #[tokio::test(flavor = "multi_thread")]
    async fn test_new_header_advance_l1_block() {
        TestCase {
            parent_l1_head: 0,
            parent_l1_finalized: Some(l1_block(0)),

            l1_head: 1,
            l1_finalized: Some(l1_block(1)),

            expected_l1_head: 1,
            expected_l1_finalized: Some(l1_block(1)),

            ..Default::default()
        }
        .run()
        .await
    }

    #[tokio::test(flavor = "multi_thread")]
    async fn test_new_header_advance_l1_finalized_from_none() {
        TestCase {
            l1_finalized: Some(l1_block(1)),
            expected_l1_finalized: Some(l1_block(1)),
            ..Default::default()
        }
        .run()
        .await
    }

    #[tokio::test(flavor = "multi_thread")]
    async fn test_new_header_timestamp_behind_finalized_l1_block() {
        let l1_finalized = Some(L1BlockInfo {
            number: 1,
            timestamp: 1.into(),
            ..Default::default()
        });
        TestCase {
            l1_head: 1,
            l1_finalized,
            timestamp: 0,

            expected_l1_head: 1,
            expected_l1_finalized: l1_finalized,
            expected_timestamp: 1,

            ..Default::default()
        }
        .run()
        .await
    }

    #[tokio::test(flavor = "multi_thread")]
    async fn test_new_header_timestamp_behind() {
        TestCase {
            parent_timestamp: 1,
            timestamp: 0,
            expected_timestamp: 1,

            ..Default::default()
        }
        .run()
        .await
    }

    #[tokio::test(flavor = "multi_thread")]
    async fn test_new_header_l1_head_behind() {
        TestCase {
            parent_l1_head: 1,
            l1_head: 0,
            expected_l1_head: 1,

            ..Default::default()
        }
        .run()
        .await
    }

    #[tokio::test(flavor = "multi_thread")]
    async fn test_new_header_l1_finalized_behind_some() {
        TestCase {
            parent_l1_finalized: Some(l1_block(1)),
            l1_finalized: Some(l1_block(0)),
            expected_l1_finalized: Some(l1_block(1)),

            ..Default::default()
        }
        .run()
        .await
    }

    #[tokio::test(flavor = "multi_thread")]
    async fn test_new_header_l1_finalized_behind_none() {
        TestCase {
            parent_l1_finalized: Some(l1_block(0)),
            l1_finalized: None,
            expected_l1_finalized: Some(l1_block(0)),

            ..Default::default()
        }
        .run()
        .await
    }

    #[tokio::test(flavor = "multi_thread")]
    async fn test_new_header_deposits_one() {
        TestCase {
            l1_deposits: vec![FeeInfo::new(Address::default(), 1)],
            ..Default::default()
        }
        .run()
        .await
    }

    #[tokio::test(flavor = "multi_thread")]
    async fn test_new_header_deposits_many() {
        TestCase {
            l1_deposits: [
                (Address::default(), 1),
                (Address::default(), 2),
                (Address::random(), 3),
            ]
            .iter()
            .map(|(address, amount)| FeeInfo::new(*address, *amount))
            .collect(),
            ..Default::default()
        }
        .run()
        .await
    }

    struct GenesisForTest {
        pub instance_state: NodeState,
        pub validated_state: ValidatedState,
        pub leaf: Leaf2,
        pub header: Header,
        pub ns_table: NsTable,
    }

    impl GenesisForTest {
        async fn default() -> Self {
            let instance_state = NodeState::mock();
            let validated_state = ValidatedState::genesis(&instance_state).0;
            let leaf: Leaf2 = Leaf::genesis::<MockVersions>(&validated_state, &instance_state)
                .await
                .into();
            let header = leaf.block_header().clone();
            let ns_table = leaf.block_payload().unwrap().ns_table().clone();
            Self {
                instance_state,
                validated_state,
                leaf,
                header,
                ns_table,
            }
        }
    }

    #[tokio::test(flavor = "multi_thread")]
    async fn test_proposal_validation_success() {
        setup_test();

        let anvil = Anvil::new().block_time(1u32).spawn();
        let mut genesis_state = NodeState::mock()
            .with_l1(
                L1Client::new(vec![anvil.endpoint().parse().unwrap()])
                    .expect("Failed to create L1 client"),
            )
            .with_current_version(StaticVersion::<0, 1>::version());

        let genesis = GenesisForTest::default().await;

        let mut parent_state = genesis.validated_state.clone();

        let mut block_merkle_tree = parent_state.block_merkle_tree.clone();
        let fee_merkle_tree = parent_state.fee_merkle_tree.clone();

        // Populate the tree with an initial `push`.
        block_merkle_tree.push(genesis.header.commit()).unwrap();
        let block_merkle_tree_root = block_merkle_tree.commitment();
        let fee_merkle_tree_root = fee_merkle_tree.commitment();
        parent_state.block_merkle_tree = block_merkle_tree.clone();
        parent_state.fee_merkle_tree = fee_merkle_tree.clone();

        let mut parent_header = genesis.header.clone();
        *parent_header.block_merkle_tree_root_mut() = block_merkle_tree_root;
        *parent_header.fee_merkle_tree_root_mut() = fee_merkle_tree_root;

        let mut parent_leaf = genesis.leaf.clone();
        *parent_leaf.block_header_mut() = parent_header.clone();

        // Forget the state to trigger lookups in Header::new
        let forgotten_state = parent_state.forget();
        genesis_state.peers = Arc::new(MockStateCatchup::from_iter([(
            parent_leaf.view_number(),
            Arc::new(parent_state.clone()),
        )]));
        // Get a proposal from a parent

        // TODO this currently fails because after fetching the blocks frontier
        // the element (header commitment) does not match the one in the proof.
        let key_pair = EthKeyPair::for_test();
        let fee_amount = 0u64;
        let payload_commitment = parent_header.payload_commitment();
        let builder_commitment = parent_header.builder_commitment();
        let ns_table = genesis.ns_table;
        let fee_signature = FeeAccount::sign_fee(&key_pair, fee_amount, &ns_table).unwrap();
        let builder_fee = BuilderFee {
            fee_amount,
            fee_account: key_pair.fee_account(),
            fee_signature,
        };
        let proposal = Header::new_legacy(
            &forgotten_state,
            &genesis_state,
            &parent_leaf,
            payload_commitment,
            builder_commitment.clone(),
            ns_table,
            builder_fee,
            StaticVersion::<0, 1>::version(),
        )
        .await
        .unwrap();

        let mut proposal_state = parent_state.clone();
        for fee_info in genesis_state
            .l1_client
            .get_finalized_deposits(Address::default().to_alloy(), None, 0)
            .await
        {
            proposal_state.insert_fee_deposit(fee_info).unwrap();
        }

        let mut block_merkle_tree = proposal_state.block_merkle_tree.clone();
        block_merkle_tree.push(proposal.commit()).unwrap();

        let _proposal_state = proposal_state
            .apply_header(
                &genesis_state,
                &genesis_state.peers,
                &parent_leaf,
                &proposal,
                StaticVersion::<0, 1>::version(),
            )
            .await
            .unwrap()
            .0;

        // ValidatedTransition::new(
        //     proposal_state.clone(),
        //     &parent_leaf.block_header(),
        //     Proposal::new(&proposal, ADVZScheme::get_payload_byte_len(&vid_common)),
        // )
        // .validate()
        // .unwrap();

        // assert_eq!(
        //     proposal_state.block_merkle_tree.commitment(),
        //     proposal.block_merkle_tree_root()
        // );
    }

    #[test]
    fn verify_builder_signature() {
        // simulate a fixed size hash by padding our message
        let message = ";)";
        let mut commitment = [0u8; 32];
        commitment[..message.len()].copy_from_slice(message.as_bytes());

        let key = FeeAccount::generated_from_seed_indexed([0; 32], 0).1;
        let signature = FeeAccount::sign_builder_message(&key, &commitment).unwrap();
        assert!(key
            .fee_account()
            .validate_builder_signature(&signature, &commitment));
    }

    #[tokio::test(flavor = "multi_thread")]
    async fn test_versioned_header_serialization() {
        setup_test();

        let genesis = GenesisForTest::default().await;
        let header = genesis.header.clone();
        let ns_table = genesis.ns_table;

        let (fee_account, _) = FeeAccount::generated_from_seed_indexed([0; 32], 0);

        let v1_header = Header::create(
            genesis.instance_state.chain_config,
            1,
            2,
            3,
            Default::default(),
            header.payload_commitment(),
            header.builder_commitment().clone(),
            ns_table.clone(),
            header.fee_merkle_tree_root(),
            header.block_merkle_tree_root(),
            None,
            vec![FeeInfo {
                amount: 0.into(),
                account: fee_account,
            }],
            Default::default(),
            Version { major: 0, minor: 1 },
        );

        let serialized = serde_json::to_string(&v1_header).unwrap();
        let deserialized: Header = serde_json::from_str(&serialized).unwrap();
        assert_eq!(v1_header, deserialized);

        let v2_header = Header::create(
            genesis.instance_state.chain_config,
            1,
            2,
            3,
            Default::default(),
            header.payload_commitment(),
            header.builder_commitment().clone(),
            ns_table.clone(),
            header.fee_merkle_tree_root(),
            header.block_merkle_tree_root(),
            None,
            vec![FeeInfo {
                amount: 0.into(),
                account: fee_account,
            }],
            Default::default(),
            Version { major: 0, minor: 2 },
        );

        let serialized = serde_json::to_string(&v2_header).unwrap();
        let deserialized: Header = serde_json::from_str(&serialized).unwrap();
        assert_eq!(v2_header, deserialized);

        let v99_header = Header::create(
            genesis.instance_state.chain_config,
            1,
            2,
            3,
            Default::default(),
            header.payload_commitment(),
            header.builder_commitment().clone(),
            ns_table.clone(),
            header.fee_merkle_tree_root(),
            header.block_merkle_tree_root(),
            None,
            vec![FeeInfo {
                amount: 0.into(),
                account: fee_account,
            }],
            Default::default(),
            Version {
                major: 0,
                minor: 99,
            },
        );

        let serialized = serde_json::to_string(&v99_header).unwrap();
        let deserialized: Header = serde_json::from_str(&serialized).unwrap();
        assert_eq!(v99_header, deserialized);

        let v1_bytes = BincodeSerializer::<StaticVersion<0, 1>>::serialize(&v1_header).unwrap();
        let deserialized: Header =
            BincodeSerializer::<StaticVersion<0, 1>>::deserialize(&v1_bytes).unwrap();
        assert_eq!(v1_header, deserialized);

        let v2_bytes = BincodeSerializer::<StaticVersion<0, 2>>::serialize(&v2_header).unwrap();
        let deserialized: Header =
            BincodeSerializer::<StaticVersion<0, 2>>::deserialize(&v2_bytes).unwrap();
        assert_eq!(v2_header, deserialized);

        let v99_bytes = BincodeSerializer::<StaticVersion<0, 99>>::serialize(&v99_header).unwrap();
        let deserialized: Header =
            BincodeSerializer::<StaticVersion<0, 99>>::deserialize(&v99_bytes).unwrap();
        assert_eq!(v99_header, deserialized);
    }
}<|MERGE_RESOLUTION|>--- conflicted
+++ resolved
@@ -39,6 +39,7 @@
     v0_99::{self, ChainConfig, IterableFeeInfo, SolverAuctionResults},
     BlockMerkleCommitment, BuilderSignature, EpochVersion, FeeAccount, FeeAmount, FeeInfo,
     FeeMerkleCommitment, Header, L1BlockInfo, L1Snapshot, Leaf2, NamespaceId, NsTable, SeqTypes,
+    UpgradeType,
 };
 
 impl v0_1::Header {
@@ -995,17 +996,12 @@
         let mut validated_state = parent_state.clone();
 
         let chain_config = if version > instance_state.current_version {
-<<<<<<< HEAD
-            match instance_state.upgrade_chain_config(version) {
-                Some(chain_config) => chain_config,
-=======
             match instance_state.upgrades.get(&version) {
                 Some(upgrade) => match upgrade.upgrade_type {
                     UpgradeType::Fee { chain_config } => chain_config,
                     UpgradeType::Epoch { chain_config } => chain_config,
                     _ => Header::get_chain_config(&validated_state, instance_state).await?,
                 },
->>>>>>> b5cb66bd
                 None => Header::get_chain_config(&validated_state, instance_state).await?,
             }
         } else {
