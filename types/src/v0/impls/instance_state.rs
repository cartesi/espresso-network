--- conflicted
+++ resolved
@@ -18,15 +18,14 @@
     traits::MembershipPersistence,
     v0_1::NoStorage,
     v0_3::{IndexedStake, Validator},
-<<<<<<< HEAD
-    EpochCommittees, SeqTypes, UpgradeType,
-=======
     SeqTypes, UpgradeType,
->>>>>>> a50f2004
 };
-use crate::v0::{
-    traits::StateCatchup, v0_99::ChainConfig, GenesisHeader, L1BlockInfo, L1Client, PubKey,
-    Timestamp, Upgrade, UpgradeMode,
+use crate::{
+    v0::{
+        traits::StateCatchup, v0_99::ChainConfig, GenesisHeader, L1BlockInfo, L1Client, PubKey,
+        Timestamp, Upgrade, UpgradeMode,
+    },
+    EpochCommittees,
 };
 
 /// Represents the immutable state of a node.
@@ -117,6 +116,8 @@
     pub fn mock() -> Self {
         use async_lock::RwLock;
         use vbs::version::StaticVersion;
+
+        use crate::EpochCommittees;
         let chain_config = ChainConfig::default();
         let l1 = L1Client::new(vec!["http://localhost:3331".parse().unwrap()])
             .expect("Failed to create L1 client");
@@ -145,6 +146,8 @@
     pub fn mock_v2() -> Self {
         use vbs::version::StaticVersion;
 
+        use crate::EpochCommittees;
+
         let chain_config = ChainConfig::default();
         let l1 = L1Client::new(vec!["http://localhost:3331".parse().unwrap()])
             .expect("Failed to create L1 client");
@@ -170,10 +173,10 @@
     }
 
     #[cfg(any(test, feature = "testing"))]
-<<<<<<< HEAD
-=======
     pub fn mock_v3() -> Self {
         use vbs::version::StaticVersion;
+
+        use crate::EpochCommittees;
 
         let chain_config = ChainConfig::default();
         let l1 = L1Client::new(vec!["http://localhost:3331".parse().unwrap()])
@@ -201,9 +204,10 @@
     }
 
     #[cfg(any(test, feature = "testing"))]
->>>>>>> a50f2004
     pub fn mock_v99() -> Self {
         use vbs::version::StaticVersion;
+
+        use crate::EpochCommittees;
         let chain_config = ChainConfig::default();
         let l1 = L1Client::new(vec!["http://localhost:3331".parse().unwrap()])
             .expect("Failed to create L1 client");
