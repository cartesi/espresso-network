--- conflicted
+++ resolved
@@ -7,11 +7,8 @@
 };
 
 use anyhow::Context;
-<<<<<<< HEAD
+use async_lock::RwLock;
 use committable::Committable;
-=======
-use async_lock::RwLock;
->>>>>>> b9dea8ee
 use contract_bindings_alloy::permissionedstaketable::PermissionedStakeTable::StakersUpdated;
 use ethers::types::U256;
 use ethers_conv::ToAlloy;
@@ -540,17 +537,12 @@
         epoch_height: u64,
         epoch: Epoch,
     ) -> anyhow::Result<(Header, DrbResult)> {
-<<<<<<< HEAD
-=======
-        let Some(peers) = membership.read().await.peers.clone() else {
-            anyhow::bail!("No Peers Configured for Catchup");
-        };
+        let peers = membership.read().await.peers.clone();
+
         let stake_table = membership.read().await.stake_table(Some(epoch)).clone();
         let success_threshold = membership.read().await.success_threshold(Some(epoch));
->>>>>>> b9dea8ee
         // Fetch leaves from peers
 
-        let peers = self.peers.clone();
         let leaf: Leaf2 = peers
             .fetch_leaf(
                 block_height,
