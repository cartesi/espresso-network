use std::{
    cmp::max,
    collections::{BTreeMap, BTreeSet, HashMap, HashSet},
    sync::Arc,
};

use alloy::{
    primitives::{Address, U256},
    rpc::types::Log,
};
use anyhow::{bail, Context};
use async_lock::RwLock;
use committable::Committable;
use contract_bindings_alloy::staketable::StakeTable::{
    ConsensusKeysUpdated, Delegated, Undelegated, ValidatorExit, ValidatorRegistered,
};
use ethers_conv::{ToAlloy, ToEthers};
use hotshot::types::{BLSPubKey, SignatureKey as _};
use hotshot_contract_adapter::stake_table::{bls_alloy_to_jf2, edward_bn254point_to_state_ver};
use hotshot_types::{
    data::{vid_disperse::VID_TARGET_TOTAL_STAKE, EpochNumber},
    drb::{
        election::{generate_stake_cdf, select_randomized_leader, RandomizedCommittee},
        DrbResult,
    },
    stake_table::StakeTableEntry,
    traits::{
        election::Membership,
        node_implementation::{ConsensusTime, NodeType},
        signature_key::StakeTableEntryType,
    },
    PeerConfig,
};
use indexmap::IndexMap;
use thiserror::Error;

use super::{
    traits::{MembershipPersistence, StateCatchup},
    v0_3::{DAMembers, Validator},
    v0_99::ChainConfig,
    Header, L1Client, Leaf2, PubKey, SeqTypes,
};

type Epoch = <SeqTypes as NodeType>::Epoch;

/// Create the consensus and DA stake tables from L1 events
///
/// This is a pure function, to make it easily testable.
///
/// We expect have at most a few hundred EVM events in the
/// PermissionedStakeTable contract over the liftetime of the contract so it
/// should not significantly affect performance to fetch all events and
/// perform the computation in this functions once per epoch.
pub fn from_l1_events<I: Iterator<Item = StakeTableEvent>>(
    events: I,
) -> anyhow::Result<IndexMap<Address, Validator<BLSPubKey>>> {
    let mut validators = IndexMap::new();
    let mut bls_keys = HashSet::new();
    let mut schnorr_keys = HashSet::new();
    for event in events {
        tracing::debug!("Processing stake table event: {:?}", event);
        match event {
            StakeTableEvent::Register(ValidatorRegistered {
                account,
                blsVk,
                schnorrVk,
                commission,
            }) => {
                // TODO(abdul): BLS and Schnorr signature keys verification
                let stake_table_key = bls_alloy_to_jf2(blsVk.clone());
                let state_ver_key = edward_bn254point_to_state_ver(schnorrVk.clone());
                // TODO(MA): The stake table contract currently enforces that each bls key is only used once. We will
                // move this check to the confirmation layer and remove it from the contract. Once we have the signature
                // check in this functions we can skip if a BLS key, or Schnorr key was previously used.
                if bls_keys.contains(&stake_table_key) {
                    bail!("bls key {} already used", stake_table_key.to_string());
                };

                // The contract does *not* enforce that each schnorr key is only used once.
                if schnorr_keys.contains(&state_ver_key) {
                    tracing::warn!("schnorr key {} already used", state_ver_key.to_string());
                };

                bls_keys.insert(stake_table_key);
                schnorr_keys.insert(state_ver_key.clone());

                match validators.entry(account) {
                    indexmap::map::Entry::Occupied(_occupied_entry) => {
                        bail!("validator {:#x} already registered", *account)
                    },
                    indexmap::map::Entry::Vacant(vacant_entry) => vacant_entry.insert(Validator {
                        account,
                        stake_table_key,
                        state_ver_key,
                        stake: U256::from(0_u64),
                        commission,
                        delegators: HashMap::default(),
                    }),
                };
            },
            StakeTableEvent::Deregister(exit) => {
                validators
                    .shift_remove(&exit.validator)
                    .with_context(|| format!("validator {:#x} not found", exit.validator))?;
            },
            StakeTableEvent::Delegate(delegated) => {
                let Delegated {
                    delegator,
                    validator,
                    amount,
                } = delegated;
                let validator_entry = validators
                    .get_mut(&validator)
                    .with_context(|| format!("validator {validator:#x} not found"))?;

                if amount.is_zero() {
                    tracing::warn!("delegator {delegator:?} has 0 stake");
                    continue;
                }
                // Increase stake
                validator_entry.stake += amount;
                // Add delegator to the set
                validator_entry.delegators.insert(delegator, amount);
            },
            StakeTableEvent::Undelegate(undelegated) => {
                let Undelegated {
                    delegator,
                    validator,
                    amount,
                } = undelegated;
                let validator_entry = validators
                    .get_mut(&validator)
                    .with_context(|| format!("validator {validator:#x} not found"))?;

                validator_entry.stake = validator_entry
                    .stake
                    .checked_sub(amount)
                    .with_context(|| "stake is less than undelegated amount")?;

                let delegator_stake = validator_entry
                    .delegators
                    .get_mut(&delegator)
                    .with_context(|| format!("delegator {delegator:#x} not found"))?;
                *delegator_stake = delegator_stake
                    .checked_sub(amount)
                    .with_context(|| "delegator_stake is less than undelegated amount")?;

                if delegator_stake.is_zero() {
                    // if delegator stake is 0, remove from set
                    validator_entry.delegators.remove(&delegator);
                }
            },
            StakeTableEvent::KeyUpdate(update) => {
                let ConsensusKeysUpdated {
                    account,
                    blsVK,
                    schnorrVK,
                } = update;
                let validator = validators
                    .get_mut(&account)
                    .with_context(|| "validator {account:#x} not found")?;
                let bls = bls_alloy_to_jf2(blsVK);
                let state_ver_key = edward_bn254point_to_state_ver(schnorrVK);

                validator.stake_table_key = bls;
                validator.state_ver_key = state_ver_key;
            },
        }
    }

    select_validators(&mut validators)?;

    Ok(validators)
}

fn select_validators(
    validators: &mut IndexMap<Address, Validator<BLSPubKey>>,
) -> anyhow::Result<()> {
    // Remove invalid validators first
    validators.retain(|address, validator| {
        if validator.delegators.is_empty() {
            tracing::info!("Validator {address:?} does not have any delegator");
            return false;
        }

        if validator.stake.is_zero() {
            tracing::info!("Validator {address:?} does not have any stake");
            return false;
        }

        true
    });

    if validators.is_empty() {
        bail!("No valid validators found");
    }

    // Find the maximum stake
    let maximum_stake = validators
        .values()
        .map(|v| v.stake)
        .max()
        .context("Failed to determine max stake")?;

    let minimum_stake = maximum_stake
        .checked_div(U256::from(VID_TARGET_TOTAL_STAKE))
        .context("div err")?;

    // Collect validators that meet the minimum stake criteria
    let mut valid_stakers: Vec<_> = validators
        .iter()
        .filter(|(_, v)| v.stake >= minimum_stake)
        .map(|(addr, v)| (*addr, v.stake))
        .collect();

    // Sort by stake (descending order)
    valid_stakers.sort_by_key(|(_, stake)| std::cmp::Reverse(*stake));

    // Keep only the top 100 stakers
    if valid_stakers.len() > 100 {
        valid_stakers.truncate(100);
    }

    // Retain only the selected validators
    let selected_addresses: HashSet<_> = valid_stakers.iter().map(|(addr, _)| *addr).collect();
    validators.retain(|address, _| selected_addresses.contains(address));

    Ok(())
}

#[derive(Clone, derive_more::From)]
pub enum StakeTableEvent {
    Register(ValidatorRegistered),
    Deregister(ValidatorExit),
    Delegate(Delegated),
    Undelegate(Undelegated),
    KeyUpdate(ConsensusKeysUpdated),
}

impl std::fmt::Debug for StakeTableEvent {
    fn fmt(&self, f: &mut std::fmt::Formatter<'_>) -> std::fmt::Result {
        match self {
            StakeTableEvent::Register(event) => write!(f, "Register({:?})", event.account),
            StakeTableEvent::Deregister(event) => write!(f, "Deregister({:?})", event.validator),
            StakeTableEvent::Delegate(event) => write!(f, "Delegate({:?})", event.delegator),
            StakeTableEvent::Undelegate(event) => write!(f, "Undelegate({:?})", event.delegator),
            StakeTableEvent::KeyUpdate(event) => write!(f, "KeyUpdate({:?})", event.account),
        }
    }
}

impl StakeTableEvent {
    pub fn sort_events(
        registrations: Vec<(ValidatorRegistered, Log)>,
        deregistrations: Vec<(ValidatorExit, Log)>,
        delegations: Vec<(Delegated, Log)>,
        undelegated_events: Vec<(Undelegated, Log)>,
        keys_update: Vec<(ConsensusKeysUpdated, Log)>,
    ) -> anyhow::Result<BTreeMap<(u64, u64), StakeTableEvent>> {
        let mut map = BTreeMap::new();
        for (registration, log) in registrations {
            map.insert(
                (
                    log.block_number.context("block number")?,
                    log.log_index.context("log index")?,
                ),
                registration.into(),
            );
        }
        for (dereg, log) in deregistrations {
            map.insert(
                (
                    log.block_number.context("block number")?,
                    log.log_index.context("log index")?,
                ),
                dereg.into(),
            );
        }
        for (delegation, log) in delegations {
            map.insert(
                (
                    log.block_number.context("block number")?,
                    log.log_index.context("log index")?,
                ),
                delegation.into(),
            );
        }
        for (undelegated, log) in undelegated_events {
            map.insert(
                (
                    log.block_number.context("block number")?,
                    log.log_index.context("log index")?,
                ),
                undelegated.into(),
            );
        }

        for (update, log) in keys_update {
            map.insert(
                (
                    log.block_number.context("block number")?,
                    log.log_index.context("log index")?,
                ),
                update.into(),
            );
        }
        Ok(map)
    }
}

#[derive(Clone, derive_more::derive::Debug)]
/// Type to describe DA and Stake memberships
pub struct EpochCommittees {
    /// Committee used when we're in pre-epoch state
    non_epoch_committee: NonEpochCommittee,

    /// Holds Stake table and da stake
    state: HashMap<Epoch, EpochCommittee>,

    /// L1 provider
    l1_client: L1Client,

    chain_config: ChainConfig,

    /// Randomized committees, filled when we receive the DrbResult
    randomized_committees: BTreeMap<Epoch, RandomizedCommittee<StakeTableEntry<PubKey>>>,

    /// Peers for catching up the stake table
    #[debug(skip)]
    peers: Arc<dyn StateCatchup>,

    /// Methods for stake table persistence.
    #[debug(skip)]
    persistence: Arc<dyn MembershipPersistence>,
    first_epoch: Epoch,
}

/// Holds Stake table and da stake
#[derive(Clone, Debug)]
struct NonEpochCommittee {
    /// The nodes eligible for leadership.
    /// NOTE: This is currently a hack because the DA leader needs to be the quorum
    /// leader but without voting rights.
    eligible_leaders: Vec<PeerConfig<SeqTypes>>,

    /// Keys for nodes participating in the network
    stake_table: Vec<PeerConfig<SeqTypes>>,

    /// Keys for DA members
    da_members: Vec<PeerConfig<SeqTypes>>,

    /// Stake entries indexed by public key, for efficient lookup.
    indexed_stake_table: HashMap<PubKey, PeerConfig<SeqTypes>>,

    /// DA entries indexed by public key, for efficient lookup.
    indexed_da_members: HashMap<PubKey, PeerConfig<SeqTypes>>,
}

/// Holds Stake table and da stake
#[derive(serde::Serialize, serde::Deserialize, Clone, Debug)]
pub struct EpochCommittee {
    /// The nodes eligible for leadership.
    /// NOTE: This is currently a hack because the DA leader needs to be the quorum
    /// leader but without voting rights.
    eligible_leaders: Vec<PeerConfig<SeqTypes>>,
    /// Keys for nodes participating in the network
    stake_table: IndexMap<PubKey, PeerConfig<SeqTypes>>,
    validators: IndexMap<Address, Validator<BLSPubKey>>,
    address_mapping: HashMap<BLSPubKey, Address>,
}

impl EpochCommittees {
    pub fn first_epoch(&self) -> Epoch {
        self.first_epoch
    }

    /// Updates `Self.stake_table` with stake_table for
    /// `Self.contract_address` at `l1_block_height`. This is intended
    /// to be called before calling `self.stake()` so that
    /// `Self.stake_table` only needs to be updated once in a given
    /// life-cycle but may be read from many times.
    fn update_stake_table(
        &mut self,
        epoch: EpochNumber,
        validators: IndexMap<Address, Validator<BLSPubKey>>,
    ) {
        let mut address_mapping = HashMap::new();
<<<<<<< HEAD
        let stake_table: IndexMap<BLSPubKey, PeerConfig<SeqTypes>> = validators
=======
        let stake_table: IndexMap<BLSPubKey, PeerConfig<BLSPubKey>> = validators
>>>>>>> 82216c4e
            .values()
            .map(|v| {
                address_mapping.insert(v.stake_table_key, v.account);
                (
                    v.stake_table_key,
                    PeerConfig {
                        stake_table_entry: BLSPubKey::stake_table_entry(
                            &v.stake_table_key,
                            v.stake.to_ethers(),
                        ),
                        state_ver_key: v.state_ver_key.clone(),
                    },
                )
            })
            .collect();
<<<<<<< HEAD
        let eligible_leaders: Vec<PeerConfig<SeqTypes>> =
            stake_table.iter().map(|(_, l)| l.clone()).collect();
        let randomized_committee = generate_stake_cdf(
            stake_table
                .iter()
                .map(|(_, l)| l.stake_table_entry.clone())
=======
        let eligible_leaders: Vec<PeerConfig<BLSPubKey>> =
            stake_table.clone().into_iter().map(|(_, l)| l).collect();
        let randomized_committee = generate_stake_cdf(
            stake_table
                .clone()
                .into_iter()
                .map(|(_, l)| l.stake_table_entry)
>>>>>>> 82216c4e
                .collect(),
            [0u8; 32],
        );
        self.randomized_committees
            .insert(epoch, randomized_committee);
<<<<<<< HEAD
=======

>>>>>>> 82216c4e
        self.state.insert(
            epoch,
            EpochCommittee {
                eligible_leaders,
                stake_table,
                validators,
                address_mapping,
            },
        );
    }

    pub fn validators(
        &self,
        epoch: &Epoch,
    ) -> anyhow::Result<IndexMap<Address, Validator<BLSPubKey>>> {
        Ok(self
            .state
            .get(epoch)
            .context("state for found")?
            .validators
            .clone())
    }

    pub fn address(&self, epoch: &Epoch, bls_key: BLSPubKey) -> anyhow::Result<Address> {
        let mapping = self
            .state
            .get(epoch)
            .context("state for found")?
            .address_mapping
            .clone();

        Ok(*mapping.get(&bls_key).context(format!(
            "failed to get ethereum address for bls key {bls_key:?}"
        ))?)
    }

    pub fn get_validator_config(
        &self,
        epoch: &Epoch,
        key: BLSPubKey,
    ) -> anyhow::Result<Validator<BLSPubKey>> {
        let address = self.address(epoch, key)?;
        let validators = self.validators(epoch)?;
        Ok(validators.get(&address).unwrap().clone())
    }

    // We need a constructor to match our concrete type.
    pub fn new_stake(
        // TODO remove `new` from trait and rename this to `new`.
        // https://github.com/EspressoSystems/HotShot/commit/fcb7d54a4443e29d643b3bbc53761856aef4de8b
        committee_members: Vec<PeerConfig<SeqTypes>>,
        da_members: Vec<PeerConfig<SeqTypes>>,
        l1_client: L1Client,
        chain_config: ChainConfig,
        peers: Arc<dyn StateCatchup>,
        persistence: impl MembershipPersistence,
    ) -> Self {
        // For each member, get the stake table entry
        let stake_table: Vec<_> = committee_members
            .iter()
            .filter(|&peer_config| {
                peer_config.stake_table_entry.stake() > ethers::types::U256::zero()
            })
            .cloned()
            .collect();

        // For each eligible leader, get the stake table entry
        let eligible_leaders = stake_table.clone();

        // For each member, get the stake table entry
        let da_members: Vec<_> = da_members
            .iter()
            .filter(|&peer_config| {
                peer_config.stake_table_entry.stake() > ethers::types::U256::zero()
            })
            .cloned()
            .collect();

        // Index the stake table by public key
        let indexed_stake_table: HashMap<PubKey, _> = stake_table
            .iter()
            .map(|peer_config| {
                (
                    PubKey::public_key(&peer_config.stake_table_entry),
                    peer_config.clone(),
                )
            })
            .collect();

        // Index the stake table by public key
        let indexed_da_members: HashMap<PubKey, _> = da_members
            .iter()
            .map(|peer_config| {
                (
                    PubKey::public_key(&peer_config.stake_table_entry),
                    peer_config.clone(),
                )
            })
            .collect();

        let members = NonEpochCommittee {
            eligible_leaders: eligible_leaders.clone(),
            stake_table,
            da_members,
            indexed_stake_table,
            indexed_da_members,
        };

        let mut map = HashMap::new();
        let epoch_committee = EpochCommittee {
            eligible_leaders: members.eligible_leaders.clone(),
            stake_table: members
                .stake_table
                .iter()
                .map(|x| (PubKey::public_key(&x.stake_table_entry), x.clone()))
                .collect(),
            validators: Default::default(),
            address_mapping: HashMap::new(),
        };

        let randomized_committee = generate_stake_cdf(
            eligible_leaders
                .clone()
                .into_iter()
                .map(|l| l.stake_table_entry)
                .collect(),
            [0u8; 32],
        );
        let mut randomized_committees = BTreeMap::new();
        for epoch in Epoch::genesis().u64()..=2 {
            map.insert(Epoch::new(epoch), epoch_committee.clone());
            randomized_committees.insert(Epoch::new(epoch), randomized_committee.clone());
        }
        Self {
            non_epoch_committee: members,
            state: map,
            l1_client,
            chain_config,
            randomized_committees,
            peers,
            persistence: Arc::new(persistence),
            first_epoch: Epoch::genesis(),
        }
    }
    fn get_stake_table(&self, epoch: &Option<Epoch>) -> Option<Vec<PeerConfig<SeqTypes>>> {
        if let Some(epoch) = epoch {
            self.state
                .get(epoch)
                .map(|committee| committee.stake_table.clone().into_values().collect())
        } else {
            Some(self.non_epoch_committee.stake_table.clone())
        }
    }

    /// Get the stake table by epoch. Try to load from DB and fall back to fetching from l1.
    async fn get_stake_table_from_contract(
        &self,
        contract_address: Address,
        l1_block: u64,
    ) -> Result<IndexMap<alloy::primitives::Address, Validator<BLSPubKey>>, GetStakeTablesError>
    {
        self.l1_client
            .get_stake_table(contract_address, l1_block)
            .await
            .map_err(GetStakeTablesError::L1ClientFetchError)
    }
}

#[derive(Error, Debug)]
/// Error representing fail cases for retrieving the stake table.
enum GetStakeTablesError {
    #[error("Error fetching from L1: {0}")]
    L1ClientFetchError(anyhow::Error),
}

#[derive(Error, Debug)]
#[error("Could not lookup leader")] // TODO error variants? message?
pub struct LeaderLookupError;

// #[async_trait]
impl Membership<SeqTypes> for EpochCommittees {
    type Error = LeaderLookupError;
    // DO NOT USE. Dummy constructor to comply w/ trait.
    fn new(
        // TODO remove `new` from trait and remove this fn as well.
        // https://github.com/EspressoSystems/HotShot/commit/fcb7d54a4443e29d643b3bbc53761856aef4de8b
        _committee_members: Vec<PeerConfig<SeqTypes>>,
        _da_members: Vec<PeerConfig<SeqTypes>>,
    ) -> Self {
        panic!("This function has been replaced with new_stake()");
    }

    /// Get the stake table for the current view
    fn stake_table(&self, epoch: Option<Epoch>) -> Vec<PeerConfig<SeqTypes>> {
        self.get_stake_table(&epoch).unwrap_or_default()
    }
    /// Get the stake table for the current view
    fn da_stake_table(&self, _epoch: Option<Epoch>) -> Vec<PeerConfig<SeqTypes>> {
        self.non_epoch_committee.da_members.clone()
    }

    /// Get all members of the committee for the current view
    fn committee_members(
        &self,
        _view_number: <SeqTypes as NodeType>::View,
        epoch: Option<Epoch>,
    ) -> BTreeSet<PubKey> {
        let stake_table = self.stake_table(epoch);
        stake_table
            .iter()
            .map(|x| PubKey::public_key(&x.stake_table_entry))
            .collect()
    }

    /// Get all members of the committee for the current view
    fn da_committee_members(
        &self,
        _view_number: <SeqTypes as NodeType>::View,
        _epoch: Option<Epoch>,
    ) -> BTreeSet<PubKey> {
        self.non_epoch_committee
            .indexed_da_members
            .clone()
            .into_keys()
            .collect()
    }

    /// Get the stake table entry for a public key
    fn stake(&self, pub_key: &PubKey, epoch: Option<Epoch>) -> Option<PeerConfig<SeqTypes>> {
        // Only return the stake if it is above zero
        if let Some(epoch) = epoch {
            self.state
                .get(&epoch)
                .and_then(|h| h.stake_table.get(pub_key))
                .cloned()
        } else {
            self.non_epoch_committee
                .indexed_stake_table
                .get(pub_key)
                .cloned()
        }
    }

    /// Get the DA stake table entry for a public key
    fn da_stake(&self, pub_key: &PubKey, _epoch: Option<Epoch>) -> Option<PeerConfig<SeqTypes>> {
        // Only return the stake if it is above zero
        self.non_epoch_committee
            .indexed_da_members
            .get(pub_key)
            .cloned()
    }

    /// Check if a node has stake in the committee
    fn has_stake(&self, pub_key: &PubKey, epoch: Option<Epoch>) -> bool {
        self.stake(pub_key, epoch)
            .map(|x| x.stake_table_entry.stake() > ethers::types::U256::zero())
            .unwrap_or_default()
    }

    /// Check if a node has stake in the committee
    fn has_da_stake(&self, pub_key: &PubKey, epoch: Option<Epoch>) -> bool {
        self.da_stake(pub_key, epoch)
            .map(|x| x.stake_table_entry.stake() > ethers::types::U256::zero())
            .unwrap_or_default()
    }

    /// Index the vector of public keys with the current view number
    fn lookup_leader(
        &self,
        view_number: <SeqTypes as NodeType>::View,
        epoch: Option<Epoch>,
    ) -> Result<PubKey, Self::Error> {
        if let Some(epoch) = epoch {
            let Some(randomized_committee) = self.randomized_committees.get(&epoch) else {
                tracing::error!(
                    "We are missing the randomized committee for epoch {}",
                    epoch
                );
                return Err(LeaderLookupError);
            };

            Ok(PubKey::public_key(&select_randomized_leader(
                randomized_committee,
                *view_number,
            )))
        } else {
            let leaders = &self.non_epoch_committee.eligible_leaders;

            let index = *view_number as usize % leaders.len();
            let res = leaders[index].clone();
            Ok(PubKey::public_key(&res.stake_table_entry))
        }
    }

    /// Get the total number of nodes in the committee
    fn total_nodes(&self, epoch: Option<Epoch>) -> usize {
        self.stake_table(epoch).len()
    }

    /// Get the total number of DA nodes in the committee
    fn da_total_nodes(&self, epoch: Option<Epoch>) -> usize {
        self.da_stake_table(epoch).len()
    }

    /// Get the voting success threshold for the committee
    fn success_threshold(&self, epoch: Option<Epoch>) -> primitive_types::U256 {
        let total_stake = self.total_stake(epoch);
        if total_stake < primitive_types::U256::max_value() / 2 {
            ((total_stake * 2) / 3) + 1
        } else {
            ((total_stake / 3) * 2) + 2
        }
    }

    /// Get the voting success threshold for the committee
    fn da_success_threshold(&self, epoch: Option<Epoch>) -> primitive_types::U256 {
        let total_stake = self.total_da_stake(epoch);
        if total_stake < primitive_types::U256::max_value() / 2 {
            ((total_stake * 2) / 3) + 1
        } else {
            ((total_stake / 3) * 2) + 2
        }
    }

    /// Get the voting failure threshold for the committee
    fn failure_threshold(&self, epoch: Option<Epoch>) -> primitive_types::U256 {
        let total_stake = self.total_stake(epoch);

        (total_stake / 3) + 1
    }

    /// Get the voting upgrade threshold for the committee
    fn upgrade_threshold(&self, epoch: Option<Epoch>) -> primitive_types::U256 {
        let total_stake = self.total_stake(epoch);

        let normal_threshold = self.success_threshold(epoch);
        let higher_threshold = if total_stake < primitive_types::U256::max_value() / 9 {
            (total_stake * 9) / 10
        } else {
            (total_stake / 10) * 9
        };

        max(higher_threshold, normal_threshold)
    }

    #[allow(refining_impl_trait)]
    async fn add_epoch_root(
        &self,
        epoch: Epoch,
        block_header: Header,
    ) -> Option<Box<dyn FnOnce(&mut Self) + Send>> {
        let chain_config = get_chain_config(self.chain_config, &self.peers, &block_header)
            .await
            .ok()?;

        let contract_address = chain_config.stake_table_contract;

        if contract_address.is_none() {
            tracing::error!("No stake table contract address found in Chain config");
        }

        let address = contract_address?;

        let stake_tables = self
            .get_stake_table_from_contract(address.to_alloy(), block_header.l1_head())
            .await
            .inspect_err(|e| {
                tracing::error!(?e, "`add_epoch_root`, error retrieving stake table");
            })
            .ok()?;

        if let Err(e) = self
            .persistence
            .store_stake(epoch, stake_tables.clone())
            .await
        {
            tracing::error!(?e, "`add_epoch_root`, error storing stake table");
        }

        Some(Box::new(move |committee: &mut Self| {
            committee.update_stake_table(epoch, stake_tables);
        }))
    }

    fn has_epoch(&self, epoch: Epoch) -> bool {
        self.state.contains_key(&epoch)
    }

    async fn get_epoch_root_and_drb(
        membership: Arc<RwLock<Self>>,
        block_height: u64,
        epoch_height: u64,
        epoch: Epoch,
    ) -> anyhow::Result<(Header, DrbResult)> {
        let peers = membership.read().await.peers.clone();
        let stake_table = membership.read().await.stake_table(Some(epoch)).clone();
        let success_threshold = membership.read().await.success_threshold(Some(epoch));
        // Fetch leaves from peers
        let leaf: Leaf2 = peers
            .fetch_leaf(
                block_height,
                stake_table.clone(),
                success_threshold,
                epoch_height,
            )
            .await?;
        //DRB height is decided in the next epoch's last block
        let drb_height = block_height + epoch_height + 3;
        let drb_leaf = peers
            .fetch_leaf(drb_height, stake_table, success_threshold, epoch_height)
            .await?;

        let Some(drb) = drb_leaf.next_drb_result else {
            tracing::error!(
              "We received a leaf that should contain a DRB result, but the DRB result is missing: {:?}",
              drb_leaf
            );

            bail!("DRB leaf is missing the DRB result.");
        };

        Ok((leaf.block_header().clone(), drb))
    }

    fn add_drb_result(&mut self, epoch: Epoch, drb: DrbResult) {
        let Some(raw_stake_table) = self.state.get(&epoch) else {
            tracing::error!("add_drb_result({}, {:?}) was called, but we do not yet have the stake table for epoch {}", epoch, drb, epoch);
            return;
        };

        let leaders = raw_stake_table
            .eligible_leaders
            .clone()
            .into_iter()
            .map(|peer_config| peer_config.stake_table_entry)
            .collect::<Vec<_>>();
        let randomized_committee = generate_stake_cdf(leaders, drb);

        self.randomized_committees
            .insert(epoch, randomized_committee);
    }

    fn set_first_epoch(&mut self, epoch: Epoch, initial_drb_result: DrbResult) {
        self.first_epoch = EpochNumber::new(1);

        let epoch_committee = self.state.get(&Epoch::genesis()).unwrap().clone();
        self.state.insert(epoch, epoch_committee.clone());
        self.state.insert(epoch + 1, epoch_committee);
        self.add_drb_result(epoch, initial_drb_result);
        self.add_drb_result(epoch + 1, initial_drb_result);
    }
}

pub(crate) async fn get_chain_config(
    chain_config: ChainConfig,
    peers: &impl StateCatchup,
    header: &Header,
) -> anyhow::Result<ChainConfig> {
    let header_cf = header.chain_config();
    if chain_config.commit() == header_cf.commit() {
        return Ok(chain_config);
    }

    let cf = match header_cf.resolve() {
        Some(cf) => cf,
        None => peers
            .fetch_chain_config(header_cf.commit())
            .await
            .map_err(|err| {
                tracing::error!("failed to get chain_config from peers. err: {err:?}");
                err
            })?,
    };

    Ok(cf)
}
#[cfg(any(test, feature = "testing"))]
impl super::v0_3::StakeTable {
    /// Generate a `StakeTable` with `n` members.
    pub fn mock(n: u64) -> Self {
        [..n]
            .iter()
            .map(|_| PeerConfig::default())
            .collect::<Vec<PeerConfig<SeqTypes>>>()
            .into()
    }
}

#[cfg(any(test, feature = "testing"))]
impl DAMembers {
    /// Generate a `DaMembers` (alias committee) with `n` members.
    pub fn mock(n: u64) -> Self {
        [..n]
            .iter()
            .map(|_| PeerConfig::default())
            .collect::<Vec<PeerConfig<SeqTypes>>>()
            .into()
    }
}

#[cfg(any(test, feature = "testing"))]
pub mod testing {
    use contract_bindings_alloy::staketable::{EdOnBN254::EdOnBN254Point, BN254::G2Point};
    use ethers_conv::ToAlloy as _;
    use hotshot_contract_adapter::stake_table::{bls_jf_to_alloy2, ParsedEdOnBN254Point};
    use hotshot_types::light_client::StateKeyPair;
    use rand::{Rng as _, RngCore as _};

    use super::*;

    // TODO: current tests are just sanity checks, we need more.

    pub struct TestValidator {
        pub account: Address,
        pub bls_vk: G2Point,
        pub schnorr_vk: EdOnBN254Point,
        pub commission: u16,
    }

    impl TestValidator {
        pub fn random() -> Self {
            let rng = &mut rand::thread_rng();
            let mut seed = [0u8; 32];
            rng.fill_bytes(&mut seed);

            let (bls_vk, _) = BLSPubKey::generated_from_seed_indexed(seed, 0);
            let schnorr_vk: ParsedEdOnBN254Point =
                StateKeyPair::generate_from_seed_indexed(seed, 0)
                    .ver_key()
                    .to_affine()
                    .into();

            Self {
                account: Address::random(),
                bls_vk: bls_jf_to_alloy2(bls_vk),
                schnorr_vk: EdOnBN254Point {
                    x: schnorr_vk.x.to_alloy(),
                    y: schnorr_vk.y.to_alloy(),
                },
                commission: rng.gen_range(0..10000),
            }
        }
    }

    impl Validator<BLSPubKey> {
        pub fn mock() -> Validator<BLSPubKey> {
            let val = TestValidator::random();
            let rng = &mut rand::thread_rng();
            let mut seed = [1u8; 32];
            rng.fill_bytes(&mut seed);
            let mut validator_stake = alloy::primitives::U256::from(0);
            let mut delegators = HashMap::new();
            for _i in 0..=5000 {
                let stake: u64 = rng.gen_range(0..10000);
                delegators.insert(Address::random(), alloy::primitives::U256::from(stake));
                validator_stake += alloy::primitives::U256::from(stake);
            }

            let stake_table_key = bls_alloy_to_jf2(val.bls_vk.clone());
            let state_ver_key = edward_bn254point_to_state_ver(val.schnorr_vk.clone());

            Validator {
                account: val.account,
                stake_table_key,
                state_ver_key,
                stake: validator_stake,
                commission: val.commission,
                delegators,
            }
        }
    }
}

#[cfg(test)]
mod tests {
    use alloy::primitives::Address;
    use sequencer_utils::test_utils::setup_test;

    use super::*;
    use crate::v0::impls::testing::*;

    #[test]
    fn test_from_l1_events() -> anyhow::Result<()> {
        setup_test();
        // Build a stake table with one DA node and one consensus node.
        let val = TestValidator::random();
        let val_new_keys = TestValidator::random();
        let delegator = Address::random();
        let mut events: Vec<StakeTableEvent> = [
            ValidatorRegistered {
                account: val.account,
                blsVk: val.bls_vk.clone(),
                schnorrVk: val.schnorr_vk.clone(),
                commission: val.commission,
            }
            .into(),
            Delegated {
                delegator,
                validator: val.account,
                amount: U256::from(10),
            }
            .into(),
            ConsensusKeysUpdated {
                account: val.account,
                blsVK: val_new_keys.bls_vk.clone(),
                schnorrVK: val_new_keys.schnorr_vk.clone(),
            }
            .into(),
            Undelegated {
                delegator,
                validator: val.account,
                amount: U256::from(7),
            }
            .into(),
        ]
        .to_vec();

        let st = from_l1_events(events.iter().cloned())?;
        let st_val = st.get(&val.account).unwrap();
        assert_eq!(st_val.stake, U256::from(3));
        assert_eq!(st_val.commission, val.commission);
        assert_eq!(st_val.delegators.len(), 1);
        assert_eq!(*st_val.delegators.get(&delegator).unwrap(), U256::from(3));

        events.push(
            ValidatorExit {
                validator: val.account,
            }
            .into(),
        );

        // This should fail because the validator has exited and no longer exists in the stake table.
        assert!(from_l1_events(events.iter().cloned()).is_err());

        Ok(())
    }

    #[test]
    fn test_from_l1_events_failures() -> anyhow::Result<()> {
        let val = TestValidator::random();
        let delegator = Address::random();

        let register: StakeTableEvent = ValidatorRegistered {
            account: val.account,
            blsVk: val.bls_vk.clone(),
            schnorrVk: val.schnorr_vk.clone(),
            commission: val.commission,
        }
        .into();
        let delegate: StakeTableEvent = Delegated {
            delegator,
            validator: val.account,
            amount: U256::from(10),
        }
        .into();
        let key_update: StakeTableEvent = ConsensusKeysUpdated {
            account: val.account,
            blsVK: val.bls_vk.clone(),
            schnorrVK: val.schnorr_vk.clone(),
        }
        .into();
        let undelegate: StakeTableEvent = Undelegated {
            delegator,
            validator: val.account,
            amount: U256::from(7),
        }
        .into();

        let exit: StakeTableEvent = ValidatorExit {
            validator: val.account,
        }
        .into();

        let cases = [
            vec![exit],
            vec![undelegate.clone()],
            vec![delegate.clone()],
            vec![key_update],
            vec![register.clone(), register.clone()],
            vec![register, delegate, undelegate.clone(), undelegate],
        ];

        for events in cases.iter() {
            let res = from_l1_events(events.iter().cloned());
            assert!(
                res.is_err(),
                "events {:?}, not a valid sequencer of events",
                res
            );
        }
        Ok(())
    }

    #[test]
    fn test_validators_selection() {
        let mut validators = IndexMap::new();
        let mut highest_stake = alloy::primitives::U256::ZERO;

        for _i in 0..3000 {
            let validator = Validator::mock();
            validators.insert(validator.account, validator.clone());

            if validator.stake > highest_stake {
                highest_stake = validator.stake;
            }
        }

        let minimum_stake = highest_stake / U256::from(VID_TARGET_TOTAL_STAKE);

        select_validators(&mut validators).expect("Failed to select validators");
        assert!(
            validators.len() <= 100,
            "validators len is {}, expected at most 100",
            validators.len()
        );

        let mut selected_validators_highest_stake = alloy::primitives::U256::ZERO;
        // Ensure every validator in the final selection is above or equal to minimum stake
        for (address, validator) in &validators {
            assert!(
                validator.stake >= minimum_stake,
                "Validator {:?} has stake below minimum: {}",
                address,
                validator.stake
            );

            if validator.stake > selected_validators_highest_stake {
                selected_validators_highest_stake = validator.stake;
            }
        }
    }
}<|MERGE_RESOLUTION|>--- conflicted
+++ resolved
@@ -385,11 +385,7 @@
         validators: IndexMap<Address, Validator<BLSPubKey>>,
     ) {
         let mut address_mapping = HashMap::new();
-<<<<<<< HEAD
         let stake_table: IndexMap<BLSPubKey, PeerConfig<SeqTypes>> = validators
-=======
-        let stake_table: IndexMap<BLSPubKey, PeerConfig<BLSPubKey>> = validators
->>>>>>> 82216c4e
             .values()
             .map(|v| {
                 address_mapping.insert(v.stake_table_key, v.account);
@@ -405,31 +401,18 @@
                 )
             })
             .collect();
-<<<<<<< HEAD
         let eligible_leaders: Vec<PeerConfig<SeqTypes>> =
             stake_table.iter().map(|(_, l)| l.clone()).collect();
         let randomized_committee = generate_stake_cdf(
             stake_table
                 .iter()
                 .map(|(_, l)| l.stake_table_entry.clone())
-=======
-        let eligible_leaders: Vec<PeerConfig<BLSPubKey>> =
-            stake_table.clone().into_iter().map(|(_, l)| l).collect();
-        let randomized_committee = generate_stake_cdf(
-            stake_table
-                .clone()
-                .into_iter()
-                .map(|(_, l)| l.stake_table_entry)
->>>>>>> 82216c4e
                 .collect(),
             [0u8; 32],
         );
         self.randomized_committees
             .insert(epoch, randomized_committee);
-<<<<<<< HEAD
-=======
-
->>>>>>> 82216c4e
+
         self.state.insert(
             epoch,
             EpochCommittee {
