use std::{
    cmp::max,
    collections::{BTreeMap, BTreeSet, HashMap, HashSet},
    sync::Arc,
};

use alloy::{
    primitives::{Address, U256},
    rpc::types::Log,
};
use anyhow::{bail, Context};
use async_lock::RwLock;
use committable::Committable;
use contract_bindings_alloy::staketable::StakeTable::{
    ConsensusKeysUpdated, Delegated, Undelegated, ValidatorExit, ValidatorRegistered,
};
use ethers_conv::{ToAlloy, ToEthers};
use hotshot::types::{BLSPubKey, SignatureKey as _};
use hotshot_contract_adapter::stake_table::{bls_alloy_to_jf2, edward_bn254point_to_state_ver};
use hotshot_types::{
    data::{vid_disperse::VID_TARGET_TOTAL_STAKE, EpochNumber},
    drb::{
        election::{generate_stake_cdf, select_randomized_leader, RandomizedCommittee},
        DrbResult,
    },
    stake_table::StakeTableEntry,
    traits::{
        election::Membership,
        node_implementation::{ConsensusTime, NodeType},
        signature_key::StakeTableEntryType,
    },
    PeerConfig,
};
use indexmap::IndexMap;
use thiserror::Error;

use super::{
    traits::{MembershipPersistence, StateCatchup},
    v0_3::{DAMembers, Validator},
    v0_99::ChainConfig,
    Header, L1Client, Leaf2, PubKey, SeqTypes,
};

type Epoch = <SeqTypes as NodeType>::Epoch;

/// Create the consensus and DA stake tables from L1 events
///
/// This is a pure function, to make it easily testable.
///
/// We expect have at most a few hundred EVM events in the
/// PermissionedStakeTable contract over the liftetime of the contract so it
/// should not significantly affect performance to fetch all events and
/// perform the computation in this functions once per epoch.
pub fn from_l1_events<I: Iterator<Item = StakeTableEvent>>(
    events: I,
) -> anyhow::Result<IndexMap<Address, Validator<BLSPubKey>>> {
    let mut validators = IndexMap::new();
    let mut bls_keys = HashSet::new();
    let mut schnorr_keys = HashSet::new();
    for event in events {
        tracing::debug!("Processing stake table event: {:?}", event);
        match event {
            StakeTableEvent::Register(ValidatorRegistered {
                account,
                blsVk,
                schnorrVk,
                commission,
            }) => {
                // TODO(abdul): BLS and Schnorr signature keys verification
                let stake_table_key = bls_alloy_to_jf2(blsVk.clone());
                let state_ver_key = edward_bn254point_to_state_ver(schnorrVk.clone());
                // TODO(MA): The stake table contract currently enforces that each bls key is only used once. We will
                // move this check to the confirmation layer and remove it from the contract. Once we have the signature
                // check in this functions we can skip if a BLS key, or Schnorr key was previously used.
                if bls_keys.contains(&stake_table_key) {
                    bail!("bls key {} already used", stake_table_key.to_string());
                };

                // The contract does *not* enforce that each schnorr key is only used once.
                if schnorr_keys.contains(&state_ver_key) {
                    tracing::warn!("schnorr key {} already used", state_ver_key.to_string());
                };

                bls_keys.insert(stake_table_key);
                schnorr_keys.insert(state_ver_key.clone());

                match validators.entry(account) {
                    indexmap::map::Entry::Occupied(_occupied_entry) => {
                        bail!("validator {:#x} already registered", *account)
                    },
                    indexmap::map::Entry::Vacant(vacant_entry) => vacant_entry.insert(Validator {
                        account,
                        stake_table_key,
                        state_ver_key,
                        stake: U256::from(0_u64),
                        commission,
                        delegators: HashMap::default(),
                    }),
                };
            },
            StakeTableEvent::Deregister(exit) => {
                validators
                    .shift_remove(&exit.validator)
                    .with_context(|| format!("validator {:#x} not found", exit.validator))?;
            },
            StakeTableEvent::Delegate(delegated) => {
                let Delegated {
                    delegator,
                    validator,
                    amount,
                } = delegated;
                let validator_entry = validators
                    .get_mut(&validator)
                    .with_context(|| format!("validator {validator:#x} not found"))?;

                if amount.is_zero() {
                    tracing::warn!("delegator {delegator:?} has 0 stake");
                    continue;
                }
                // Increase stake
                validator_entry.stake += amount;
                // Add delegator to the set
                validator_entry.delegators.insert(delegator, amount);
            },
            StakeTableEvent::Undelegate(undelegated) => {
                let Undelegated {
                    delegator,
                    validator,
                    amount,
                } = undelegated;
                let validator_entry = validators
                    .get_mut(&validator)
                    .with_context(|| format!("validator {validator:#x} not found"))?;

                validator_entry.stake = validator_entry
                    .stake
                    .checked_sub(amount)
                    .with_context(|| "stake is less than undelegated amount")?;

                let delegator_stake = validator_entry
                    .delegators
                    .get_mut(&delegator)
                    .with_context(|| format!("delegator {delegator:#x} not found"))?;
                *delegator_stake = delegator_stake
                    .checked_sub(amount)
                    .with_context(|| "delegator_stake is less than undelegated amount")?;

                if delegator_stake.is_zero() {
                    // if delegator stake is 0, remove from set
                    validator_entry.delegators.remove(&delegator);
                }
            },
            StakeTableEvent::KeyUpdate(update) => {
                let ConsensusKeysUpdated {
                    account,
                    blsVK,
                    schnorrVK,
                } = update;
                let validator = validators
                    .get_mut(&account)
                    .with_context(|| "validator {account:#x} not found")?;
                let bls = bls_alloy_to_jf2(blsVK);
                let state_ver_key = edward_bn254point_to_state_ver(schnorrVK);

                validator.stake_table_key = bls;
                validator.state_ver_key = state_ver_key;
            },
        }
    }

    select_validators(&mut validators)?;

    Ok(validators)
}

fn select_validators(
    validators: &mut IndexMap<Address, Validator<BLSPubKey>>,
) -> anyhow::Result<()> {
    // Remove invalid validators first
    validators.retain(|address, validator| {
        if validator.delegators.is_empty() {
            tracing::info!("Validator {address:?} does not have any delegator");
            return false;
        }

        if validator.stake.is_zero() {
            tracing::info!("Validator {address:?} does not have any stake");
            return false;
        }

        true
    });

    if validators.is_empty() {
        bail!("No valid validators found");
    }

    // Find the maximum stake
    let maximum_stake = validators
        .values()
        .map(|v| v.stake)
        .max()
        .context("Failed to determine max stake")?;

    let minimum_stake = maximum_stake
        .checked_div(U256::from(VID_TARGET_TOTAL_STAKE))
        .context("div err")?;

    // Collect validators that meet the minimum stake criteria
    let mut valid_stakers: Vec<_> = validators
        .iter()
        .filter(|(_, v)| v.stake >= minimum_stake)
        .map(|(addr, v)| (*addr, v.stake))
        .collect();

    // Sort by stake (descending order)
    valid_stakers.sort_by_key(|(_, stake)| std::cmp::Reverse(*stake));

    // Keep only the top 100 stakers
    if valid_stakers.len() > 100 {
        valid_stakers.truncate(100);
    }

    // Retain only the selected validators
    let selected_addresses: HashSet<_> = valid_stakers.iter().map(|(addr, _)| *addr).collect();
    validators.retain(|address, _| selected_addresses.contains(address));

    Ok(())
}

#[derive(Clone, derive_more::From)]
pub enum StakeTableEvent {
    Register(ValidatorRegistered),
    Deregister(ValidatorExit),
    Delegate(Delegated),
    Undelegate(Undelegated),
    KeyUpdate(ConsensusKeysUpdated),
}

impl std::fmt::Debug for StakeTableEvent {
    fn fmt(&self, f: &mut std::fmt::Formatter<'_>) -> std::fmt::Result {
        match self {
            StakeTableEvent::Register(event) => write!(f, "Register({:?})", event.account),
            StakeTableEvent::Deregister(event) => write!(f, "Deregister({:?})", event.validator),
            StakeTableEvent::Delegate(event) => write!(f, "Delegate({:?})", event.delegator),
            StakeTableEvent::Undelegate(event) => write!(f, "Undelegate({:?})", event.delegator),
            StakeTableEvent::KeyUpdate(event) => write!(f, "KeyUpdate({:?})", event.account),
        }
    }
}

impl StakeTableEvent {
    pub fn sort_events(
        registrations: Vec<(ValidatorRegistered, Log)>,
        deregistrations: Vec<(ValidatorExit, Log)>,
        delegations: Vec<(Delegated, Log)>,
        undelegated_events: Vec<(Undelegated, Log)>,
        keys_update: Vec<(ConsensusKeysUpdated, Log)>,
    ) -> anyhow::Result<BTreeMap<(u64, u64), StakeTableEvent>> {
        let mut map = BTreeMap::new();
        for (registration, log) in registrations {
            map.insert(
                (
                    log.block_number.context("block number")?,
                    log.log_index.context("log index")?,
                ),
                registration.into(),
            );
        }
        for (dereg, log) in deregistrations {
            map.insert(
                (
                    log.block_number.context("block number")?,
                    log.log_index.context("log index")?,
                ),
                dereg.into(),
            );
        }
        for (delegation, log) in delegations {
            map.insert(
                (
                    log.block_number.context("block number")?,
                    log.log_index.context("log index")?,
                ),
                delegation.into(),
            );
        }
        for (undelegated, log) in undelegated_events {
            map.insert(
                (
                    log.block_number.context("block number")?,
                    log.log_index.context("log index")?,
                ),
                undelegated.into(),
            );
        }

        for (update, log) in keys_update {
            map.insert(
                (
                    log.block_number.context("block number")?,
                    log.log_index.context("log index")?,
                ),
                update.into(),
            );
        }
        Ok(map)
    }
}

#[derive(Clone, derive_more::derive::Debug)]
/// Type to describe DA and Stake memberships
pub struct EpochCommittees {
    /// Committee used when we're in pre-epoch state
    non_epoch_committee: NonEpochCommittee,

    /// Holds Stake table and da stake
    state: HashMap<Epoch, EpochCommittee>,

    /// L1 provider
    l1_client: L1Client,

    chain_config: ChainConfig,

    /// Randomized committees, filled when we receive the DrbResult
    randomized_committees: BTreeMap<Epoch, RandomizedCommittee<StakeTableEntry<PubKey>>>,

    /// Peers for catching up the stake table
    #[debug(skip)]
    peers: Arc<dyn StateCatchup>,

    /// Methods for stake table persistence.
    #[debug(skip)]
    persistence: Arc<dyn MembershipPersistence>,

    first_epoch: Option<Epoch>,
}

/// Holds Stake table and da stake
#[derive(Clone, Debug)]
struct NonEpochCommittee {
    /// The nodes eligible for leadership.
    /// NOTE: This is currently a hack because the DA leader needs to be the quorum
    /// leader but without voting rights.
    eligible_leaders: Vec<PeerConfig<SeqTypes>>,

    /// Keys for nodes participating in the network
    stake_table: Vec<PeerConfig<SeqTypes>>,

    /// Keys for DA members
    da_members: Vec<PeerConfig<SeqTypes>>,

    /// Stake entries indexed by public key, for efficient lookup.
    indexed_stake_table: HashMap<PubKey, PeerConfig<SeqTypes>>,

    /// DA entries indexed by public key, for efficient lookup.
    indexed_da_members: HashMap<PubKey, PeerConfig<SeqTypes>>,
}

/// Holds Stake table and da stake
#[derive(serde::Serialize, serde::Deserialize, Clone, Debug)]
pub struct EpochCommittee {
    /// The nodes eligible for leadership.
    /// NOTE: This is currently a hack because the DA leader needs to be the quorum
    /// leader but without voting rights.
    eligible_leaders: Vec<PeerConfig<SeqTypes>>,
    /// Keys for nodes participating in the network
    stake_table: IndexMap<PubKey, PeerConfig<SeqTypes>>,
    validators: IndexMap<Address, Validator<BLSPubKey>>,
    address_mapping: HashMap<BLSPubKey, Address>,
}

impl EpochCommittees {
    pub fn first_epoch(&self) -> Option<Epoch> {
        self.first_epoch
    }

    /// Updates `Self.stake_table` with stake_table for
    /// `Self.contract_address` at `l1_block_height`. This is intended
    /// to be called before calling `self.stake()` so that
    /// `Self.stake_table` only needs to be updated once in a given
    /// life-cycle but may be read from many times.
    fn update_stake_table(
        &mut self,
        epoch: EpochNumber,
        validators: IndexMap<Address, Validator<BLSPubKey>>,
    ) {
        let mut address_mapping = HashMap::new();
        let stake_table: IndexMap<BLSPubKey, PeerConfig<SeqTypes>> = validators
            .values()
            .map(|v| {
                address_mapping.insert(v.stake_table_key, v.account);
                (
                    v.stake_table_key,
                    PeerConfig {
                        stake_table_entry: BLSPubKey::stake_table_entry(
                            &v.stake_table_key,
                            v.stake.to_ethers(),
                        ),
                        state_ver_key: v.state_ver_key.clone(),
                    },
                )
            })
            .collect();
        let eligible_leaders: Vec<PeerConfig<SeqTypes>> =
            stake_table.iter().map(|(_, l)| l.clone()).collect();
        let randomized_committee = generate_stake_cdf(
            stake_table
                .iter()
                .map(|(_, l)| l.stake_table_entry.clone())
                .collect(),
            [0u8; 32],
        );
        self.randomized_committees
            .insert(epoch, randomized_committee);

        self.state.insert(
            epoch,
            EpochCommittee {
                eligible_leaders,
                stake_table,
                validators,
                address_mapping,
            },
        );
    }

    pub fn validators(
        &self,
        epoch: &Epoch,
    ) -> anyhow::Result<IndexMap<Address, Validator<BLSPubKey>>> {
        Ok(self
            .state
            .get(epoch)
            .context("state for found")?
            .validators
            .clone())
    }

    pub fn address(&self, epoch: &Epoch, bls_key: BLSPubKey) -> anyhow::Result<Address> {
        let mapping = self
            .state
            .get(epoch)
            .context("state for found")?
            .address_mapping
            .clone();

        Ok(*mapping.get(&bls_key).context(format!(
            "failed to get ethereum address for bls key {bls_key:?}"
        ))?)
    }

    pub fn get_validator_config(
        &self,
        epoch: &Epoch,
        key: BLSPubKey,
    ) -> anyhow::Result<Validator<BLSPubKey>> {
        let address = self.address(epoch, key)?;
        let validators = self.validators(epoch)?;
        Ok(validators.get(&address).unwrap().clone())
    }

    // We need a constructor to match our concrete type.
    pub fn new_stake(
        // TODO remove `new` from trait and rename this to `new`.
        // https://github.com/EspressoSystems/HotShot/commit/fcb7d54a4443e29d643b3bbc53761856aef4de8b
        committee_members: Vec<PeerConfig<SeqTypes>>,
        da_members: Vec<PeerConfig<SeqTypes>>,
        l1_client: L1Client,
        chain_config: ChainConfig,
        peers: Arc<dyn StateCatchup>,
        persistence: impl MembershipPersistence,
    ) -> Self {
        // For each member, get the stake table entry
        let stake_table: Vec<_> = committee_members
            .iter()
            .filter(|&peer_config| {
                peer_config.stake_table_entry.stake() > ethers::types::U256::zero()
            })
            .cloned()
            .collect();

        // For each eligible leader, get the stake table entry
        let eligible_leaders = stake_table.clone();

        // For each member, get the stake table entry
        let da_members: Vec<_> = da_members
            .iter()
            .filter(|&peer_config| {
                peer_config.stake_table_entry.stake() > ethers::types::U256::zero()
            })
            .cloned()
            .collect();

        // Index the stake table by public key
        let indexed_stake_table: HashMap<PubKey, _> = stake_table
            .iter()
            .map(|peer_config| {
                (
                    PubKey::public_key(&peer_config.stake_table_entry),
                    peer_config.clone(),
                )
            })
            .collect();

        // Index the stake table by public key
        let indexed_da_members: HashMap<PubKey, _> = da_members
            .iter()
            .map(|peer_config| {
                (
                    PubKey::public_key(&peer_config.stake_table_entry),
                    peer_config.clone(),
                )
            })
            .collect();

        let members = NonEpochCommittee {
            eligible_leaders: eligible_leaders.clone(),
            stake_table,
            da_members,
            indexed_stake_table,
            indexed_da_members,
        };

        let mut map = HashMap::new();
        let epoch_committee = EpochCommittee {
            eligible_leaders: members.eligible_leaders.clone(),
            stake_table: members
                .stake_table
                .iter()
                .map(|x| (PubKey::public_key(&x.stake_table_entry), x.clone()))
                .collect(),
            validators: Default::default(),
            address_mapping: HashMap::new(),
        };

        let randomized_committee = generate_stake_cdf(
            eligible_leaders
                .clone()
                .into_iter()
                .map(|l| l.stake_table_entry)
                .collect(),
            [0u8; 32],
        );
        let mut randomized_committees = BTreeMap::new();
        for epoch in Epoch::genesis().u64()..=2 {
            map.insert(Epoch::new(epoch), epoch_committee.clone());
            randomized_committees.insert(Epoch::new(epoch), randomized_committee.clone());
        }
        Self {
            non_epoch_committee: members,
            state: map,
            l1_client,
            chain_config,
            randomized_committees,
            peers,
            persistence: Arc::new(persistence),
            first_epoch: None,
        }
    }
    fn get_stake_table(&self, epoch: &Option<Epoch>) -> Option<Vec<PeerConfig<SeqTypes>>> {
        if let Some(epoch) = epoch {
            self.state
                .get(epoch)
                .map(|committee| committee.stake_table.clone().into_values().collect())
        } else {
            Some(self.non_epoch_committee.stake_table.clone())
        }
    }

    /// Get the stake table by epoch. Try to load from DB and fall back to fetching from l1.
    async fn get_stake_table_from_contract(
        &self,
        contract_address: Address,
        l1_block: u64,
    ) -> Result<IndexMap<alloy::primitives::Address, Validator<BLSPubKey>>, GetStakeTablesError>
    {
        self.l1_client
            .get_stake_table(contract_address, l1_block)
            .await
            .map_err(GetStakeTablesError::L1ClientFetchError)
    }
}

#[derive(Error, Debug)]
/// Error representing fail cases for retrieving the stake table.
enum GetStakeTablesError {
    #[error("Error fetching from L1: {0}")]
    L1ClientFetchError(anyhow::Error),
}

#[derive(Error, Debug)]
#[error("Could not lookup leader")] // TODO error variants? message?
pub struct LeaderLookupError;

// #[async_trait]
impl Membership<SeqTypes> for EpochCommittees {
    type Error = LeaderLookupError;
    // DO NOT USE. Dummy constructor to comply w/ trait.
    fn new(
        // TODO remove `new` from trait and remove this fn as well.
        // https://github.com/EspressoSystems/HotShot/commit/fcb7d54a4443e29d643b3bbc53761856aef4de8b
        _committee_members: Vec<PeerConfig<SeqTypes>>,
        _da_members: Vec<PeerConfig<SeqTypes>>,
    ) -> Self {
        panic!("This function has been replaced with new_stake()");
    }

    /// Get the stake table for the current view
    fn stake_table(&self, epoch: Option<Epoch>) -> Vec<PeerConfig<SeqTypes>> {
        self.get_stake_table(&epoch).unwrap_or_default()
    }
    /// Get the stake table for the current view
    fn da_stake_table(&self, _epoch: Option<Epoch>) -> Vec<PeerConfig<SeqTypes>> {
        self.non_epoch_committee.da_members.clone()
    }

    /// Get all members of the committee for the current view
    fn committee_members(
        &self,
        _view_number: <SeqTypes as NodeType>::View,
        epoch: Option<Epoch>,
    ) -> BTreeSet<PubKey> {
        let stake_table = self.stake_table(epoch);
        stake_table
            .iter()
            .map(|x| PubKey::public_key(&x.stake_table_entry))
            .collect()
    }

    /// Get all members of the committee for the current view
    fn da_committee_members(
        &self,
        _view_number: <SeqTypes as NodeType>::View,
        _epoch: Option<Epoch>,
    ) -> BTreeSet<PubKey> {
        self.non_epoch_committee
            .indexed_da_members
            .clone()
            .into_keys()
            .collect()
    }

    /// Get the stake table entry for a public key
    fn stake(&self, pub_key: &PubKey, epoch: Option<Epoch>) -> Option<PeerConfig<SeqTypes>> {
        // Only return the stake if it is above zero
        if let Some(epoch) = epoch {
            self.state
                .get(&epoch)
                .and_then(|h| h.stake_table.get(pub_key))
                .cloned()
        } else {
            self.non_epoch_committee
                .indexed_stake_table
                .get(pub_key)
                .cloned()
        }
    }

    /// Get the DA stake table entry for a public key
    fn da_stake(&self, pub_key: &PubKey, _epoch: Option<Epoch>) -> Option<PeerConfig<SeqTypes>> {
        // Only return the stake if it is above zero
        self.non_epoch_committee
            .indexed_da_members
            .get(pub_key)
            .cloned()
    }

    /// Check if a node has stake in the committee
    fn has_stake(&self, pub_key: &PubKey, epoch: Option<Epoch>) -> bool {
        self.stake(pub_key, epoch)
            .map(|x| x.stake_table_entry.stake() > ethers::types::U256::zero())
            .unwrap_or_default()
    }

    /// Check if a node has stake in the committee
    fn has_da_stake(&self, pub_key: &PubKey, epoch: Option<Epoch>) -> bool {
        self.da_stake(pub_key, epoch)
            .map(|x| x.stake_table_entry.stake() > ethers::types::U256::zero())
            .unwrap_or_default()
    }

    /// Index the vector of public keys with the current view number
    fn lookup_leader(
        &self,
        view_number: <SeqTypes as NodeType>::View,
        epoch: Option<Epoch>,
    ) -> Result<PubKey, Self::Error> {
        if let Some(epoch) = epoch {
            let Some(randomized_committee) = self.randomized_committees.get(&epoch) else {
                tracing::error!(
                    "We are missing the randomized committee for epoch {}",
                    epoch
                );
                return Err(LeaderLookupError);
            };

            Ok(PubKey::public_key(&select_randomized_leader(
                randomized_committee,
                *view_number,
            )))
        } else {
            let leaders = &self.non_epoch_committee.eligible_leaders;

            let index = *view_number as usize % leaders.len();
            let res = leaders[index].clone();
            Ok(PubKey::public_key(&res.stake_table_entry))
        }
    }

    /// Get the total number of nodes in the committee
    fn total_nodes(&self, epoch: Option<Epoch>) -> usize {
        self.stake_table(epoch).len()
    }

    /// Get the total number of DA nodes in the committee
    fn da_total_nodes(&self, epoch: Option<Epoch>) -> usize {
        self.da_stake_table(epoch).len()
    }

    /// Get the voting success threshold for the committee
    fn success_threshold(&self, epoch: Option<Epoch>) -> primitive_types::U256 {
        let total_stake = self.total_stake(epoch);
        if total_stake < primitive_types::U256::max_value() / 2 {
            ((total_stake * 2) / 3) + 1
        } else {
            ((total_stake / 3) * 2) + 2
        }
    }

    /// Get the voting success threshold for the committee
    fn da_success_threshold(&self, epoch: Option<Epoch>) -> primitive_types::U256 {
        let total_stake = self.total_da_stake(epoch);
        if total_stake < primitive_types::U256::max_value() / 2 {
            ((total_stake * 2) / 3) + 1
        } else {
            ((total_stake / 3) * 2) + 2
        }
    }

    /// Get the voting failure threshold for the committee
    fn failure_threshold(&self, epoch: Option<Epoch>) -> primitive_types::U256 {
        let total_stake = self.total_stake(epoch);

        (total_stake / 3) + 1
    }

    /// Get the voting upgrade threshold for the committee
    fn upgrade_threshold(&self, epoch: Option<Epoch>) -> primitive_types::U256 {
        let total_stake = self.total_stake(epoch);

        let normal_threshold = self.success_threshold(epoch);
        let higher_threshold = if total_stake < primitive_types::U256::max_value() / 9 {
            (total_stake * 9) / 10
        } else {
            (total_stake / 10) * 9
        };

        max(higher_threshold, normal_threshold)
    }

    #[allow(refining_impl_trait)]
    async fn add_epoch_root(
        &self,
        epoch: Epoch,
        block_header: Header,
    ) -> Option<Box<dyn FnOnce(&mut Self) + Send>> {
        let chain_config = get_chain_config(self.chain_config, &self.peers, &block_header)
            .await
            .ok()?;

        let contract_address = chain_config.stake_table_contract;

        if contract_address.is_none() {
            tracing::error!("No stake table contract address found in Chain config");
        }

        let address = contract_address?;

        let stake_tables = self
            .get_stake_table_from_contract(address.to_alloy(), block_header.l1_head())
            .await
            .inspect_err(|e| {
                tracing::error!(?e, "`add_epoch_root`, error retrieving stake table");
            })
            .ok()?;

        if let Err(e) = self
            .persistence
            .store_stake(epoch, stake_tables.clone())
            .await
        {
            tracing::error!(?e, "`add_epoch_root`, error storing stake table");
        }

        Some(Box::new(move |committee: &mut Self| {
            committee.update_stake_table(epoch, stake_tables);
        }))
    }

    fn has_stake_table(&self, epoch: Epoch) -> bool {
        self.state.contains_key(&epoch)
    }

    fn has_randomized_stake_table(&self, epoch: Epoch) -> bool {
        match self.first_epoch {
            None => true,
            Some(first_epoch) => {
                if epoch < first_epoch {
                    self.state.contains_key(&epoch)
                } else {
                    self.randomized_committees.contains_key(&epoch)
                }
            },
        }
    }

    async fn get_epoch_root_and_drb(
        membership: Arc<RwLock<Self>>,
        block_height: u64,
        epoch_height: u64,
        epoch: Epoch,
    ) -> anyhow::Result<(Header, DrbResult)> {
        let peers = membership.read().await.peers.clone();
        let stake_table = membership.read().await.stake_table(Some(epoch)).clone();
        let success_threshold = membership.read().await.success_threshold(Some(epoch));

        tracing::error!(
            "Getting epoch root and DRB for epoch {:?}, block height {:?}",
            epoch,
            block_height
        );
        // Fetch leaves from peers
        let leaf: Leaf2 = peers
            .fetch_leaf(
                block_height,
                stake_table.clone(),
                success_threshold,
                block_height,
            )
            .await?;
        //DRB height is decided in the next epoch's last block
        let drb_height = block_height + epoch_height + 5;
        tracing::error!(
            "Fetching DRB leaf at height {:?}, epoch {:?}",
            drb_height,
            epoch
        );
        let drb_leaf = peers
            .fetch_leaf(drb_height, stake_table, success_threshold, drb_height)
            .await?;

        let Some(drb) = drb_leaf.next_drb_result else {
            tracing::error!(
              "We received a leaf that should contain a DRB result, but the DRB result is missing: {:?}",
              drb_leaf
            );

            bail!("DRB leaf is missing the DRB result.");
        };

        Ok((leaf.block_header().clone(), drb))
    }

    fn add_drb_result(&mut self, epoch: Epoch, drb: DrbResult) {
        let Some(raw_stake_table) = self.state.get(&epoch) else {
            tracing::error!("add_drb_result({}, {:?}) was called, but we do not yet have the stake table for epoch {}", epoch, drb, epoch);
            return;
        };

        let leaders = raw_stake_table
            .eligible_leaders
            .clone()
            .into_iter()
            .map(|peer_config| peer_config.stake_table_entry)
            .collect::<Vec<_>>();
        let randomized_committee = generate_stake_cdf(leaders, drb);

        self.randomized_committees
            .insert(epoch, randomized_committee);
    }

    fn set_first_epoch(&mut self, epoch: Epoch, initial_drb_result: DrbResult) {
<<<<<<< HEAD
        self.first_epoch = EpochNumber::new(1);
=======
        self.first_epoch = Some(epoch);
>>>>>>> cec57add

        let epoch_committee = self.state.get(&Epoch::genesis()).unwrap().clone();
        self.state.insert(epoch, epoch_committee.clone());
        self.state.insert(epoch + 1, epoch_committee);
        self.add_drb_result(epoch, initial_drb_result);
        self.add_drb_result(epoch + 1, initial_drb_result);
    }
}

pub(crate) async fn get_chain_config(
    chain_config: ChainConfig,
    peers: &impl StateCatchup,
    header: &Header,
) -> anyhow::Result<ChainConfig> {
    let header_cf = header.chain_config();
    if chain_config.commit() == header_cf.commit() {
        return Ok(chain_config);
    }

    let cf = match header_cf.resolve() {
        Some(cf) => cf,
        None => peers
            .fetch_chain_config(header_cf.commit())
            .await
            .map_err(|err| {
                tracing::error!("failed to get chain_config from peers. err: {err:?}");
                err
            })?,
    };

    Ok(cf)
}
#[cfg(any(test, feature = "testing"))]
impl super::v0_3::StakeTable {
    /// Generate a `StakeTable` with `n` members.
    pub fn mock(n: u64) -> Self {
        [..n]
            .iter()
            .map(|_| PeerConfig::default())
            .collect::<Vec<PeerConfig<SeqTypes>>>()
            .into()
    }
}

#[cfg(any(test, feature = "testing"))]
impl DAMembers {
    /// Generate a `DaMembers` (alias committee) with `n` members.
    pub fn mock(n: u64) -> Self {
        [..n]
            .iter()
            .map(|_| PeerConfig::default())
            .collect::<Vec<PeerConfig<SeqTypes>>>()
            .into()
    }
}

#[cfg(any(test, feature = "testing"))]
pub mod testing {
    use contract_bindings_alloy::staketable::{EdOnBN254::EdOnBN254Point, BN254::G2Point};
    use ethers_conv::ToAlloy as _;
    use hotshot_contract_adapter::stake_table::{bls_jf_to_alloy2, ParsedEdOnBN254Point};
    use hotshot_types::light_client::StateKeyPair;
    use rand::{Rng as _, RngCore as _};

    use super::*;

    // TODO: current tests are just sanity checks, we need more.

    pub struct TestValidator {
        pub account: Address,
        pub bls_vk: G2Point,
        pub schnorr_vk: EdOnBN254Point,
        pub commission: u16,
    }

    impl TestValidator {
        pub fn random() -> Self {
            let rng = &mut rand::thread_rng();
            let mut seed = [0u8; 32];
            rng.fill_bytes(&mut seed);

            let (bls_vk, _) = BLSPubKey::generated_from_seed_indexed(seed, 0);
            let schnorr_vk: ParsedEdOnBN254Point =
                StateKeyPair::generate_from_seed_indexed(seed, 0)
                    .ver_key()
                    .to_affine()
                    .into();

            Self {
                account: Address::random(),
                bls_vk: bls_jf_to_alloy2(bls_vk),
                schnorr_vk: EdOnBN254Point {
                    x: schnorr_vk.x.to_alloy(),
                    y: schnorr_vk.y.to_alloy(),
                },
                commission: rng.gen_range(0..10000),
            }
        }
    }

    impl Validator<BLSPubKey> {
        pub fn mock() -> Validator<BLSPubKey> {
            let val = TestValidator::random();
            let rng = &mut rand::thread_rng();
            let mut seed = [1u8; 32];
            rng.fill_bytes(&mut seed);
            let mut validator_stake = alloy::primitives::U256::from(0);
            let mut delegators = HashMap::new();
            for _i in 0..=5000 {
                let stake: u64 = rng.gen_range(0..10000);
                delegators.insert(Address::random(), alloy::primitives::U256::from(stake));
                validator_stake += alloy::primitives::U256::from(stake);
            }

            let stake_table_key = bls_alloy_to_jf2(val.bls_vk.clone());
            let state_ver_key = edward_bn254point_to_state_ver(val.schnorr_vk.clone());

            Validator {
                account: val.account,
                stake_table_key,
                state_ver_key,
                stake: validator_stake,
                commission: val.commission,
                delegators,
            }
        }
    }
}

#[cfg(test)]
mod tests {
    use alloy::primitives::Address;
    use sequencer_utils::test_utils::setup_test;

    use super::*;
    use crate::v0::impls::testing::*;

    #[test]
    fn test_from_l1_events() -> anyhow::Result<()> {
        setup_test();
        // Build a stake table with one DA node and one consensus node.
        let val = TestValidator::random();
        let val_new_keys = TestValidator::random();
        let delegator = Address::random();
        let mut events: Vec<StakeTableEvent> = [
            ValidatorRegistered {
                account: val.account,
                blsVk: val.bls_vk.clone(),
                schnorrVk: val.schnorr_vk.clone(),
                commission: val.commission,
            }
            .into(),
            Delegated {
                delegator,
                validator: val.account,
                amount: U256::from(10),
            }
            .into(),
            ConsensusKeysUpdated {
                account: val.account,
                blsVK: val_new_keys.bls_vk.clone(),
                schnorrVK: val_new_keys.schnorr_vk.clone(),
            }
            .into(),
            Undelegated {
                delegator,
                validator: val.account,
                amount: U256::from(7),
            }
            .into(),
        ]
        .to_vec();

        let st = from_l1_events(events.iter().cloned())?;
        let st_val = st.get(&val.account).unwrap();
        assert_eq!(st_val.stake, U256::from(3));
        assert_eq!(st_val.commission, val.commission);
        assert_eq!(st_val.delegators.len(), 1);
        assert_eq!(*st_val.delegators.get(&delegator).unwrap(), U256::from(3));

        events.push(
            ValidatorExit {
                validator: val.account,
            }
            .into(),
        );

        // This should fail because the validator has exited and no longer exists in the stake table.
        assert!(from_l1_events(events.iter().cloned()).is_err());

        Ok(())
    }

    #[test]
    fn test_from_l1_events_failures() -> anyhow::Result<()> {
        let val = TestValidator::random();
        let delegator = Address::random();

        let register: StakeTableEvent = ValidatorRegistered {
            account: val.account,
            blsVk: val.bls_vk.clone(),
            schnorrVk: val.schnorr_vk.clone(),
            commission: val.commission,
        }
        .into();
        let delegate: StakeTableEvent = Delegated {
            delegator,
            validator: val.account,
            amount: U256::from(10),
        }
        .into();
        let key_update: StakeTableEvent = ConsensusKeysUpdated {
            account: val.account,
            blsVK: val.bls_vk.clone(),
            schnorrVK: val.schnorr_vk.clone(),
        }
        .into();
        let undelegate: StakeTableEvent = Undelegated {
            delegator,
            validator: val.account,
            amount: U256::from(7),
        }
        .into();

        let exit: StakeTableEvent = ValidatorExit {
            validator: val.account,
        }
        .into();

        let cases = [
            vec![exit],
            vec![undelegate.clone()],
            vec![delegate.clone()],
            vec![key_update],
            vec![register.clone(), register.clone()],
            vec![register, delegate, undelegate.clone(), undelegate],
        ];

        for events in cases.iter() {
            let res = from_l1_events(events.iter().cloned());
            assert!(
                res.is_err(),
                "events {:?}, not a valid sequencer of events",
                res
            );
        }
        Ok(())
    }

    #[test]
    fn test_validators_selection() {
        let mut validators = IndexMap::new();
        let mut highest_stake = alloy::primitives::U256::ZERO;

        for _i in 0..3000 {
            let validator = Validator::mock();
            validators.insert(validator.account, validator.clone());

            if validator.stake > highest_stake {
                highest_stake = validator.stake;
            }
        }

        let minimum_stake = highest_stake / U256::from(VID_TARGET_TOTAL_STAKE);

        select_validators(&mut validators).expect("Failed to select validators");
        assert!(
            validators.len() <= 100,
            "validators len is {}, expected at most 100",
            validators.len()
        );

        let mut selected_validators_highest_stake = alloy::primitives::U256::ZERO;
        // Ensure every validator in the final selection is above or equal to minimum stake
        for (address, validator) in &validators {
            assert!(
                validator.stake >= minimum_stake,
                "Validator {:?} has stake below minimum: {}",
                address,
                validator.stake
            );

            if validator.stake > selected_validators_highest_stake {
                selected_validators_highest_stake = validator.stake;
            }
        }
    }
}<|MERGE_RESOLUTION|>--- conflicted
+++ resolved
@@ -881,11 +881,7 @@
     }
 
     fn set_first_epoch(&mut self, epoch: Epoch, initial_drb_result: DrbResult) {
-<<<<<<< HEAD
-        self.first_epoch = EpochNumber::new(1);
-=======
         self.first_epoch = Some(epoch);
->>>>>>> cec57add
 
         let epoch_committee = self.state.get(&Epoch::genesis()).unwrap().clone();
         self.state.insert(epoch, epoch_committee.clone());
