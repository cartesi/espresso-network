--- conflicted
+++ resolved
@@ -576,31 +576,10 @@
     /// Get the stake table by epoch. Try to load from DB and fall back to fetching from l1.
     async fn get_stake_table_from_contract(
         &self,
-<<<<<<< HEAD
-        _epoch: Epoch,
-=======
->>>>>>> a50f2004
         contract_address: Address,
         l1_block: u64,
     ) -> Result<IndexMap<alloy::primitives::Address, Validator<BLSPubKey>>, GetStakeTablesError>
     {
-<<<<<<< HEAD
-        // if let Some(stake_tables) = self
-        //     .persistence
-        //     .load_stake(epoch)
-        //     .await
-        //     .map_err(GetStakeTablesError::PersistenceLoadError)?
-        // {
-        //     Ok(stake_tables)
-        // } else {
-        //     self.l1_client
-        //         .get_stake_table(contract_address, l1_block)
-        //         .await
-        //         .map_err(GetStakeTablesError::L1ClientFetchError)
-        // }
-
-=======
->>>>>>> a50f2004
         self.l1_client
             .get_stake_table(contract_address, l1_block)
             .await
@@ -611,11 +590,6 @@
 #[derive(Error, Debug)]
 /// Error representing fail cases for retrieving the stake table.
 enum GetStakeTablesError {
-<<<<<<< HEAD
-    // #[error("Error loading from persistence: {0}")]
-    // PersistenceLoadError(anyhow::Error),
-=======
->>>>>>> a50f2004
     #[error("Error fetching from L1: {0}")]
     L1ClientFetchError(anyhow::Error),
 }
@@ -785,14 +759,11 @@
         epoch: Epoch,
         block_header: Header,
     ) -> Option<Box<dyn FnOnce(&mut Self) + Send>> {
-<<<<<<< HEAD
         tracing::error!(
             "add_epoch_root for epoch: {:?} and height: {}",
             epoch,
             block_header.height()
         );
-=======
->>>>>>> a50f2004
         let chain_config = get_chain_config(self.chain_config, &self.peers, &block_header)
             .await
             .ok()?;
@@ -806,11 +777,7 @@
         let address = contract_address?;
 
         let stake_tables = self
-<<<<<<< HEAD
-            .get_stake_table_by_epoch(epoch, address.to_alloy(), block_header.height())
-=======
             .get_stake_table_from_contract(address.to_alloy(), block_header.height())
->>>>>>> a50f2004
             .await
             .inspect_err(|e| {
                 tracing::error!(?e, "`add_epoch_root`, error retrieving stake table");
