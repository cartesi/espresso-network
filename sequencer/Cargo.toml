--- conflicted
+++ resolved
@@ -105,10 +105,6 @@
 normal = ["hotshot-testing"]
 
 [lints.rust]
-<<<<<<< HEAD
-unexpected_cfgs = { level = "warn", check-cfg = ['cfg(async_executor_impl, values("async-std", "tokio"))'] }
-=======
 unexpected_cfgs = { level = "warn", check-cfg = [
     'cfg(async_executor_impl, values("tokio", "async-std"))',
-] }
->>>>>>> 2b90834f
+] }