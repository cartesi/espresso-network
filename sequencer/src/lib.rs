pub mod api;
pub mod block;
pub mod catchup;
mod chain_variables;
pub mod context;
mod header;
pub mod hotshot_commitment;
pub mod options;
pub mod state_signature;

<<<<<<< HEAD
use anyhow::Context;
=======
use async_std::sync::RwLock;
use async_trait::async_trait;
>>>>>>> 1df71725
use block::entry::TxTableEntryWord;
use catchup::{StateCatchup, StatePeers};
use context::SequencerContext;
use ethers::{
    core::k256::ecdsa::SigningKey,
    signers::{coins_bip39::English, MnemonicBuilder, Signer as _, Wallet},
    types::{Address, U256},
};

// Should move `STAKE_TABLE_CAPACITY` in the sequencer repo when we have variate stake table support

use l1_client::L1Client;

use state_signature::static_stake_table_commitment;
use url::Url;
pub mod l1_client;
pub mod persistence;
pub mod state;
pub mod transaction;

use derivative::Derivative;
use hotshot::{
    traits::{
        election::static_committee::{GeneralStaticCommittee, StaticElectionConfig},
        implementations::{
            derive_libp2p_peer_id, CombinedNetworks, KeyPair, Libp2pNetwork, MemoryNetwork,
            NetworkingMetricsValue, PushCdnNetwork, WrappedSignatureKey,
        },
    },
    types::SignatureKey,
    Networks,
};
use hotshot_orchestrator::{
    client::{OrchestratorClient, ValidatorArgs},
    config::NetworkConfig,
};
use hotshot_types::{
    consensus::CommitmentMap,
    data::{DAProposal, VidDisperseShare, ViewNumber},
    event::HotShotAction,
    light_client::{StateKeyPair, StateSignKey},
    message::Proposal,
    signature_key::{BLSPrivKey, BLSPubKey},
    simple_certificate::QuorumCertificate,
    traits::{
        metrics::Metrics,
        network::ConnectedNetwork,
        node_implementation::{NodeImplementation, NodeType},
        states::InstanceState,
        storage::Storage,
    },
    utils::View,
    ValidatorConfig,
};
use persistence::SequencerPersistence;
use serde::{Deserialize, Serialize};
use snafu::Snafu;
<<<<<<< HEAD
use std::collections::HashMap;
use std::marker::PhantomData;
use std::{collections::BTreeMap, net::SocketAddr, time::Duration};
use std::{fmt::Debug, sync::Arc};
=======
use std::{collections::BTreeMap, fmt::Debug, marker::PhantomData, sync::Arc, time::Duration};
>>>>>>> 1df71725
use versioned_binary_serialization::version::StaticVersionType;

pub use block::payload::Payload;
pub use chain_variables::ChainVariables;
pub use header::Header;
pub use l1_client::L1BlockInfo;
pub use options::Options;
pub use state::ValidatedState;
pub use transaction::{NamespaceId, Transaction};
pub mod network {
    use hotshot::traits::implementations::CombinedNetworks;
    use hotshot_types::message::Message;

    use super::*;

    pub trait Type: 'static {
        type DAChannel: ConnectedNetwork<Message<SeqTypes>, PubKey>;
        type QuorumChannel: ConnectedNetwork<Message<SeqTypes>, PubKey>;
    }

    #[derive(Clone, Copy, Default)]
    pub struct Combined;

    impl Type for Combined {
        type DAChannel = CombinedNetworks<SeqTypes>;
        type QuorumChannel = CombinedNetworks<SeqTypes>;
    }

    #[derive(Clone, Copy, Debug, Default)]
    pub struct Memory;

    impl Type for Memory {
        type DAChannel = MemoryNetwork<Message<SeqTypes>, PubKey>;
        type QuorumChannel = MemoryNetwork<Message<SeqTypes>, PubKey>;
    }
}

/// The Sequencer node is generic over the hotshot CommChannel.
#[derive(Derivative, Serialize, Deserialize)]
#[derivative(
    Copy(bound = ""),
    Debug(bound = ""),
    Default(bound = ""),
    PartialEq(bound = ""),
    Eq(bound = ""),
    Hash(bound = "")
)]
pub struct Node<N: network::Type, P: SequencerPersistence>(PhantomData<fn(&N, &P)>);

// Using derivative to derive Clone triggers the clippy lint
// https://rust-lang.github.io/rust-clippy/master/index.html#/incorrect_clone_impl_on_copy_type
impl<N: network::Type, P: SequencerPersistence> Clone for Node<N, P> {
    fn clone(&self) -> Self {
        *self
    }
}

#[derive(
    Clone, Copy, Debug, Default, Hash, Eq, PartialEq, PartialOrd, Ord, Deserialize, Serialize,
)]
pub struct SeqTypes;

pub type Leaf = hotshot_types::data::Leaf<SeqTypes>;
pub type Event = hotshot::types::Event<SeqTypes>;

pub type PubKey = BLSPubKey;
pub type PrivKey = <PubKey as SignatureKey>::PrivateKey;

type ElectionConfig = StaticElectionConfig;

impl<N: network::Type, P: SequencerPersistence> NodeImplementation<SeqTypes> for Node<N, P> {
    type QuorumNetwork = N::QuorumChannel;
    type CommitteeNetwork = N::DAChannel;
    type Storage = Arc<RwLock<P>>;
}

#[async_trait]
impl<P: SequencerPersistence> Storage<SeqTypes> for Arc<RwLock<P>> {
    async fn append_vid(
        &self,
        proposal: &Proposal<SeqTypes, VidDisperseShare<SeqTypes>>,
    ) -> anyhow::Result<()> {
        self.write().await.append_vid(proposal).await
    }

    async fn append_da(
        &self,
        proposal: &Proposal<SeqTypes, DAProposal<SeqTypes>>,
    ) -> anyhow::Result<()> {
        self.write().await.append_da(proposal).await
    }
    async fn record_action(&self, view: ViewNumber, action: HotShotAction) -> anyhow::Result<()> {
        self.write().await.record_action(view, action).await
    }
    async fn update_high_qc(&self, high_qc: QuorumCertificate<SeqTypes>) -> anyhow::Result<()> {
        self.write().await.update_high_qc(high_qc).await
    }

    async fn update_undecided_state(
        &self,
        _leaves: CommitmentMap<Leaf>,
        _state: BTreeMap<ViewNumber, View<SeqTypes>>,
    ) -> anyhow::Result<()> {
        Ok(())
    }
}

#[derive(Debug, Clone)]
pub struct NodeState {
    l1_client: L1Client,
    peers: Arc<dyn StateCatchup>,
    genesis_state: ValidatedState,
    builder_address: Wallet<SigningKey>,
}

impl NodeState {
    pub fn new(
        l1_client: L1Client,
        builder_address: Wallet<SigningKey>,
        catchup: impl StateCatchup + 'static,
    ) -> Self {
        Self {
            l1_client,
            peers: Arc::new(catchup),
            genesis_state: Default::default(),
            builder_address,
        }
    }

    #[cfg(any(test, feature = "testing"))]
    pub fn mock() -> Self {
        Self::new(
            L1Client::new("http://localhost:3331".parse().unwrap(), Address::default()),
            state::FeeAccount::test_wallet(),
            catchup::mock::MockStateCatchup::default(),
        )
    }

    pub fn with_l1(mut self, l1_client: L1Client) -> Self {
        self.l1_client = l1_client;
        self
    }

    pub fn with_builder(mut self, wallet: Wallet<SigningKey>) -> Self {
        self.builder_address = wallet;
        self
    }

    pub fn with_genesis(mut self, state: ValidatedState) -> Self {
        self.genesis_state = state;
        self
    }

    fn l1_client(&self) -> &L1Client {
        &self.l1_client
    }
}

impl InstanceState for NodeState {}

impl NodeType for SeqTypes {
    type Time = ViewNumber;
    type BlockHeader = Header;
    type BlockPayload = Payload<TxTableEntryWord>;
    type SignatureKey = PubKey;
    type Transaction = Transaction;
    type ElectionConfigType = ElectionConfig;
    type InstanceState = NodeState;
    type ValidatedState = ValidatedState;
    type Membership = GeneralStaticCommittee<Self, PubKey>;
}

#[derive(Clone, Debug, Snafu, Deserialize, Serialize)]
pub enum Error {
    // TODO: Can we nest these errors in a `ValidationError` to group them?

    // Parent state commitment of block doesn't match current state commitment
    IncorrectParent,

    // New view number isn't strictly after current view
    IncorrectView,

    // Genesis block either has zero or more than one transaction
    GenesisWrongSize,

    // Genesis transaction not present in genesis block
    MissingGenesis,

    // Genesis transaction in non-genesis block
    UnexpectedGenesis,

    // Merkle tree error
    MerkleTreeError { error: String },

    BlockBuilding,
}

#[derive(Clone, Debug)]
pub struct NetworkParams {
    /// The address where a CDN marshal is located
    pub cdn_endpoint: String,
    pub orchestrator_url: Url,
    pub state_relay_server_url: Url,
    pub private_staking_key: BLSPrivKey,
    pub private_state_key: StateSignKey,
    pub state_peers: Vec<Url>,
    /// The address to send to other Libp2p nodes to contact us
    pub libp2p_advertise_address: SocketAddr,
    /// The address to bind to for Libp2p
    pub libp2p_bind_address: SocketAddr,
}

#[derive(Clone, Debug)]
pub struct BuilderParams {
    pub mnemonic: String,
    pub eth_account_index: u32,
    pub prefunded_accounts: Vec<Address>,
}

pub struct L1Params {
    pub url: Url,
}

pub async fn init_node<P: SequencerPersistence, Ver: StaticVersionType + 'static>(
    network_params: NetworkParams,
    metrics: &dyn Metrics,
    mut persistence: P,
    builder_params: BuilderParams,
    l1_params: L1Params,
    bind_version: Ver,
<<<<<<< HEAD
) -> anyhow::Result<SequencerContext<network::Combined, Ver>> {
=======
) -> anyhow::Result<SequencerContext<network::Web, P, Ver>> {
>>>>>>> 1df71725
    // Orchestrator client
    let validator_args = ValidatorArgs {
        url: network_params.orchestrator_url,
        advertise_address: Some(network_params.libp2p_advertise_address),
        network_config_file: None,
    };
    let orchestrator_client = OrchestratorClient::new(validator_args);
    let state_key_pair = StateKeyPair::from_sign_key(network_params.private_state_key);
    let my_config = ValidatorConfig {
        public_key: BLSPubKey::from_private(&network_params.private_staking_key),
        private_key: network_params.private_staking_key,
        stake_value: 1,
        state_key_pair,
    };

    // Derive our Libp2p public key from our private key
    let libp2p_public_key =
        derive_libp2p_peer_id::<<SeqTypes as NodeType>::SignatureKey>(&my_config.private_key)
            .with_context(|| "Failed to derive Libp2p peer ID")?;

    let (config, wait_for_orchestrator) = match persistence.load_config().await? {
        Some(config) => {
            tracing::info!("loaded network config from storage, rejoining existing network");
            (config, false)
        }
        None => {
            tracing::info!("loading network config from orchestrator");
            let config = NetworkConfig::get_complete_config(
                &orchestrator_client,
                None,
                my_config.clone(),
                // Register in our Libp2p advertise address and public key so other nodes
                // can contact us on startup
                Some(network_params.libp2p_advertise_address),
                Some(libp2p_public_key),
            )
            .await?
            .0;
            tracing::info!(
                node_id = config.node_index,
                stake_table = ?config.config.known_nodes_with_stake,
                "loaded config",
            );
            persistence.save_config(&config).await?;
            (config, true)
        }
    };
    let node_index = config.node_index;

    // Initialize the push CDN network (and perform the initial connection)
    let cdn_network = PushCdnNetwork::new(
        network_params.cdn_endpoint,
        vec!["Global".into(), "DA".into()],
        KeyPair {
            public_key: WrappedSignatureKey(my_config.public_key),
            private_key: my_config.private_key.clone(),
        },
    )
    .await
    .with_context(|| "Failed to create CDN network")?;

    // Initialize the Libp2p network
    let p2p_network = Libp2pNetwork::from_config::<SeqTypes>(
        config.clone(),
        network_params.libp2p_bind_address,
        &my_config.public_key,
        // We need the private key so we can derive our Libp2p keypair
        // (using https://docs.rs/blake3/latest/blake3/fn.derive_key.html)
        &my_config.private_key,
    )
    .await
    .with_context(|| "Failed to create libp2p network")?;

    // Combine the two communication channels
    let da_network = Arc::from(CombinedNetworks::new(
        cdn_network.clone(),
        p2p_network.clone(),
        Duration::from_secs(1),
    ));
    let quorum_network = Arc::from(CombinedNetworks::new(
        cdn_network,
        p2p_network,
        Duration::from_secs(1),
    ));

    // Convert to the sequencer-compatible type
    let networks = Networks {
        da_network,
        quorum_network,
        _pd: Default::default(),
    };

    // The web server network doesn't have any metrics. By creating and dropping a
    // `NetworkingMetricsValue`, we ensure the networking metrics are created, but just not
    // populated, so that monitoring software built to work with network-related metrics doesn't
    // crash horribly just because we're not using the P2P network yet.
    let _ = NetworkingMetricsValue::new(metrics);

    let wallet = MnemonicBuilder::<English>::default()
        .phrase::<&str>(&builder_params.mnemonic)
        .index(builder_params.eth_account_index)?
        .build()?;
    tracing::info!("Builder account address {:?}", wallet.address());

    let mut genesis_state = ValidatedState::default();
    for address in builder_params.prefunded_accounts {
        tracing::warn!("Prefunding account {:?} for demo", address);
        genesis_state.prefund_account(address.into(), U256::max_value().into());
    }

    let l1_client = L1Client::new(l1_params.url, Address::default());

    let instance_state = NodeState {
        l1_client,
        builder_address: wallet,
        genesis_state,
        peers: Arc::new(StatePeers::<Ver>::from_urls(network_params.state_peers)),
    };

    let mut ctx = SequencerContext::init(
        config.config,
        instance_state,
        persistence,
        networks,
        Some(network_params.state_relay_server_url),
        metrics,
        node_index,
        bind_version,
    )
    .await?;
    if wait_for_orchestrator {
        ctx = ctx.wait_for_orchestrator(orchestrator_client);
    }
    Ok(ctx)
}

#[cfg(any(test, feature = "testing"))]
pub mod testing {
    use super::*;
    use crate::{catchup::mock::MockStateCatchup, persistence::no_storage::NoStorage};
    use commit::Committable;
    use ethers::utils::{Anvil, AnvilInstance};
    use futures::{
        future::join_all,
        stream::{Stream, StreamExt},
    };
    use hotshot::traits::{
        implementations::{MasterMap, MemoryNetwork},
        BlockPayload,
    };
    use hotshot::types::{EventType::Decide, Message};
    use hotshot_types::{
        event::LeafInfo,
        light_client::StateKeyPair,
        traits::{block_contents::BlockHeader, metrics::NoMetrics},
        ExecutionType, HotShotConfig, PeerConfig, ValidatorConfig,
    };
    use std::time::Duration;

    #[derive(Clone)]
    pub struct TestConfig {
        config: HotShotConfig<PubKey, ElectionConfig>,
        priv_keys: Vec<BLSPrivKey>,
        state_key_pairs: Vec<StateKeyPair>,
        master_map: Arc<MasterMap<Message<SeqTypes>, PubKey>>,
        anvil: Arc<AnvilInstance>,
    }

    impl Default for TestConfig {
        fn default() -> Self {
            let num_nodes = Self::NUM_NODES;

            // Generate keys for the nodes.
            let priv_keys = (0..num_nodes)
                .map(|_| PrivKey::generate(&mut rand::thread_rng()))
                .collect::<Vec<_>>();
            let pub_keys = priv_keys
                .iter()
                .map(PubKey::from_private)
                .collect::<Vec<_>>();
            let state_key_pairs = (0..num_nodes)
                .map(|_| StateKeyPair::generate())
                .collect::<Vec<_>>();
            let known_nodes_with_stake = pub_keys
                .iter()
                .zip(&state_key_pairs)
                .map(|(pub_key, state_key_pair)| PeerConfig::<PubKey> {
                    stake_table_entry: pub_key.get_stake_table_entry(1),
                    state_ver_key: state_key_pair.ver_key(),
                })
                .collect::<Vec<_>>();

            let master_map = MasterMap::new();

            let config: HotShotConfig<PubKey, ElectionConfig> = HotShotConfig {
                fixed_leader_for_gpuvid: 0,
                execution_type: ExecutionType::Continuous,
                num_nodes_with_stake: num_nodes.try_into().unwrap(),
                num_nodes_without_stake: 0,
                min_transactions: 1,
                max_transactions: 10000.try_into().unwrap(),
                known_nodes_with_stake,
                known_nodes_without_stake: vec![],
                next_view_timeout: Duration::from_secs(5).as_millis() as u64,
                timeout_ratio: (10, 11),
                round_start_delay: Duration::from_millis(1).as_millis() as u64,
                start_delay: Duration::from_millis(1).as_millis() as u64,
                num_bootstrap: 1usize,
                propose_min_round_time: Duration::from_secs(0),
                propose_max_round_time: Duration::from_secs(1),
                election_config: None,
                da_staked_committee_size: num_nodes,
                da_non_staked_committee_size: 0,
                my_own_validator_config: Default::default(),
                view_sync_timeout: Duration::from_secs(1),
                data_request_delay: Duration::from_secs(1),
            };

            Self {
                config,
                priv_keys,
                state_key_pairs,
                master_map,
                anvil: Arc::new(Anvil::new().spawn()),
            }
        }
    }

    impl TestConfig {
        pub const NUM_NODES: usize = 4;

        pub fn num_nodes(&self) -> usize {
            self.priv_keys.len()
        }

        pub async fn init_nodes<Ver: StaticVersionType + 'static>(
            &self,
            bind_version: Ver,
        ) -> Vec<SequencerContext<network::Memory, NoStorage, Ver>> {
            join_all((0..self.num_nodes()).map(|i| async move {
                self.init_node(
                    i,
                    ValidatedState::default(),
                    NoStorage,
                    MockStateCatchup::default(),
                    &NoMetrics,
                    bind_version,
                )
                .await
            }))
            .await
        }

        pub async fn init_node<Ver: StaticVersionType + 'static, P: SequencerPersistence>(
            &self,
            i: usize,
            state: ValidatedState,
            persistence: P,
            catchup: impl StateCatchup + 'static,
            metrics: &dyn Metrics,
            bind_version: Ver,
        ) -> SequencerContext<network::Memory, P, Ver> {
            let mut config = self.config.clone();
            config.my_own_validator_config = ValidatorConfig {
                public_key: config.known_nodes_with_stake[i].stake_table_entry.stake_key,
                private_key: self.priv_keys[i].clone(),
                stake_value: config.known_nodes_with_stake[i]
                    .stake_table_entry
                    .stake_amount
                    .as_u64(),
                state_key_pair: self.state_key_pairs[i].clone(),
            };

            let network = Arc::new(MemoryNetwork::new(
                config.my_own_validator_config.public_key,
                NetworkingMetricsValue::new(metrics),
                self.master_map.clone(),
                None,
            ));
            let networks = Networks {
                da_network: network.clone(),
                quorum_network: network,
                _pd: Default::default(),
            };

            let wallet = Self::builder_wallet(i);
            tracing::info!("node {i} is builder {:x}", wallet.address());
            let node_state = NodeState::new(
                L1Client::new(self.anvil.endpoint().parse().unwrap(), Address::default()),
                wallet,
                catchup,
            )
            .with_genesis(state);

            SequencerContext::init(
                config,
                node_state,
                persistence,
                networks,
                None,
                metrics,
                i as u64,
                bind_version,
            )
            .await
            .unwrap()
        }

        pub fn builder_wallet(i: usize) -> Wallet<SigningKey> {
            MnemonicBuilder::<English>::default()
                .phrase("test test test test test test test test test test test junk")
                .index(i as u32)
                .unwrap()
                .build()
                .unwrap()
        }
    }

    // Wait for decide event, make sure it matches submitted transaction. Return the block number
    // containing the transaction.
    pub async fn wait_for_decide_on_handle(
        events: &mut (impl Stream<Item = Event> + Unpin),
        submitted_txn: &Transaction,
    ) -> u64 {
        let commitment = submitted_txn.commit();

        // Keep getting events until we see a Decide event
        loop {
            let event = events.next().await.unwrap();
            tracing::info!("Received event from handle: {event:?}");

            if let Decide { leaf_chain, .. } = event.event {
                if let Some(height) = leaf_chain.iter().find_map(|LeafInfo { leaf, .. }| {
                    if leaf
                        .get_block_payload()
                        .as_ref()?
                        .transaction_commitments(leaf.get_block_header().metadata())
                        .contains(&commitment)
                    {
                        Some(leaf.get_block_header().block_number())
                    } else {
                        None
                    }
                }) {
                    return height;
                }
            } else {
                // Keep waiting
            }
        }
    }
}

#[cfg(test)]
mod test {

    use super::*;
    use async_compatibility_layer::logging::{setup_backtrace, setup_logging};

    use es_version::SequencerVersion;
    use futures::StreamExt;
    use hotshot::types::EventType::Decide;
    use hotshot_types::{
        event::LeafInfo,
        traits::block_contents::{
            vid_commitment, BlockHeader, BlockPayload, GENESIS_VID_NUM_STORAGE_NODES,
        },
    };
    use testing::{wait_for_decide_on_handle, TestConfig};

    #[async_std::test]
    async fn test_skeleton_instantiation() {
        setup_logging();
        setup_backtrace();
        let ver = SequencerVersion::instance();
        // Assign `config` so it isn't dropped early.
        let config = TestConfig::default();
        let handles = config.init_nodes(ver).await;

        let mut events = handles[0].get_event_stream();
        for handle in handles.iter() {
            handle.start_consensus().await;
        }

        // Submit target transaction to handle
        let txn = Transaction::new(Default::default(), vec![1, 2, 3]);
        handles[0]
            .submit_transaction(txn.clone())
            .await
            .expect("Failed to submit transaction");
        tracing::info!("Submitted transaction to handle: {txn:?}");

        wait_for_decide_on_handle(&mut events, &txn).await;
    }

    #[async_std::test]
    async fn test_header_invariants() {
        setup_logging();
        setup_backtrace();

        let success_height = 30;
        let ver = SequencerVersion::instance();
        // Assign `config` so it isn't dropped early.
        let config = TestConfig::default();
        let handles = config.init_nodes(ver).await;

        let mut events = handles[0].get_event_stream();
        for handle in handles.iter() {
            handle.start_consensus().await;
        }

        let mut parent = {
            // TODO refactor repeated code from other tests
            let (genesis_payload, genesis_ns_table) = Payload::genesis();
            let genesis_commitment = {
                // TODO we should not need to collect payload bytes just to compute vid_commitment
                let payload_bytes = genesis_payload
                    .encode()
                    .expect("unable to encode genesis payload")
                    .collect();
                vid_commitment(&payload_bytes, GENESIS_VID_NUM_STORAGE_NODES)
            };
            let genesis_state = NodeState::mock();
            Header::genesis(&genesis_state, genesis_commitment, genesis_ns_table)
        };

        loop {
            let event = events.next().await.unwrap();
            tracing::info!("Received event from handle: {event:?}");
            let Decide { leaf_chain, .. } = event.event else {
                continue;
            };
            tracing::info!("Got decide {leaf_chain:?}");

            // Check that each successive header satisfies invariants relative to its parent: all
            // the fields which should be monotonic are.
            for LeafInfo { leaf, .. } in leaf_chain.iter().rev() {
                let header = leaf.get_block_header().clone();
                if header.height == 0 {
                    parent = header;
                    continue;
                }
                assert_eq!(header.height, parent.height + 1);
                assert!(header.timestamp >= parent.timestamp);
                assert!(header.l1_head >= parent.l1_head);
                assert!(header.l1_finalized >= parent.l1_finalized);
                parent = header;
            }

            if parent.height >= success_height {
                break;
            }
        }
    }
}<|MERGE_RESOLUTION|>--- conflicted
+++ resolved
@@ -8,12 +8,9 @@
 pub mod options;
 pub mod state_signature;
 
-<<<<<<< HEAD
 use anyhow::Context;
-=======
 use async_std::sync::RwLock;
 use async_trait::async_trait;
->>>>>>> 1df71725
 use block::entry::TxTableEntryWord;
 use catchup::{StateCatchup, StatePeers};
 use context::SequencerContext;
@@ -71,14 +68,7 @@
 use persistence::SequencerPersistence;
 use serde::{Deserialize, Serialize};
 use snafu::Snafu;
-<<<<<<< HEAD
-use std::collections::HashMap;
-use std::marker::PhantomData;
-use std::{collections::BTreeMap, net::SocketAddr, time::Duration};
-use std::{fmt::Debug, sync::Arc};
-=======
-use std::{collections::BTreeMap, fmt::Debug, marker::PhantomData, sync::Arc, time::Duration};
->>>>>>> 1df71725
+use std::{collections::BTreeMap, fmt::Debug, net::SocketAddr, marker::PhantomData, sync::Arc, time::Duration};
 use versioned_binary_serialization::version::StaticVersionType;
 
 pub use block::payload::Payload;
@@ -309,11 +299,7 @@
     builder_params: BuilderParams,
     l1_params: L1Params,
     bind_version: Ver,
-<<<<<<< HEAD
-) -> anyhow::Result<SequencerContext<network::Combined, Ver>> {
-=======
-) -> anyhow::Result<SequencerContext<network::Web, P, Ver>> {
->>>>>>> 1df71725
+) -> anyhow::Result<SequencerContext<network::Combined, P, Ver>> {
     // Orchestrator client
     let validator_args = ValidatorArgs {
         url: network_params.orchestrator_url,
