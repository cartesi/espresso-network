pub mod api;
pub mod block;
mod chain_variables;
pub mod context;
mod header;
pub mod hotshot_commitment;
pub mod options;
pub mod state_signature;
use block::entry::TxTableEntryWord;
use context::SequencerContext;
<<<<<<< HEAD
=======
use ethers::{
    core::k256::ecdsa::SigningKey,
    signers::{coins_bip39::English, MnemonicBuilder, Signer as _, Wallet},
    types::{Address, U256},
};
// Should move `STAKE_TABLE_CAPACITY` in the sequencer repo when we have variate stake table support
use hotshot_stake_table::config::STAKE_TABLE_CAPACITY;
use state::FeeAccount;
>>>>>>> ce391e5b
use state_signature::static_stake_table_commitment;
use url::Url;
mod l1_client;
pub mod persistence;
mod state;
pub mod transaction;
mod vm;

use derivative::Derivative;
use hotshot::{
    traits::{
        election::static_committee::{GeneralStaticCommittee, StaticElectionConfig},
        implementations::{MemoryNetwork, MemoryStorage, NetworkingMetricsValue, WebServerNetwork},
    },
    types::SignatureKey,
    Networks,
};
use hotshot_types::traits::network::ConnectedNetwork;
use jf_primitives::signatures::bls_over_bn254::VerKey;

use hotshot_orchestrator::{
    client::{OrchestratorClient, ValidatorArgs},
    config::NetworkConfig,
};
use hotshot_types::{
    data::ViewNumber,
    light_client::StateKeyPair,
    signature_key::{BLSPrivKey, BLSPubKey},
    traits::{
        metrics::Metrics,
        node_implementation::{NodeImplementation, NodeType},
        states::InstanceState,
    },
    HotShotConfig,
};
use serde::{Deserialize, Serialize};
use snafu::Snafu;
use std::net::Ipv4Addr;
use std::time::Duration;
use std::{fmt::Debug, sync::Arc};
use std::{marker::PhantomData, net::IpAddr};

use persistence::SequencerPersistence;

pub use block::payload::Payload;
pub use chain_variables::ChainVariables;
pub use header::Header;
pub use l1_client::L1BlockInfo;
pub use options::Options;
pub use state::ValidatedState;
pub use transaction::Transaction;
pub use vm::{Vm, VmId, VmTransaction};

/// Initialize the static variables for the sequencer
///
/// Calling it early on startup makes it easier to catch errors.
pub fn init_static() {
    lazy_static::initialize(&header::L1_CLIENT);
}

pub mod network {
    use hotshot_types::message::Message;

    use super::*;

    pub trait Type: 'static {
        type DAChannel: ConnectedNetwork<Message<SeqTypes>, PubKey> + Debug;
        type QuorumChannel: ConnectedNetwork<Message<SeqTypes>, PubKey> + Debug;
    }

    #[derive(Clone, Copy, Debug, Default)]
    pub struct Web;

    impl Type for Web {
        type DAChannel = WebServerNetwork<SeqTypes>;
        type QuorumChannel = WebServerNetwork<SeqTypes>;
    }

    #[derive(Clone, Copy, Debug, Default)]
    pub struct Memory;

    impl Type for Memory {
        type DAChannel = MemoryNetwork<Message<SeqTypes>, PubKey>;
        type QuorumChannel = MemoryNetwork<Message<SeqTypes>, PubKey>;
    }
}

/// The Sequencer node is generic over the hotshot CommChannel.
#[derive(Derivative, Serialize, Deserialize)]
#[derivative(
    Copy(bound = ""),
    Debug(bound = ""),
    Default(bound = ""),
    PartialEq(bound = ""),
    Eq(bound = ""),
    Hash(bound = "")
)]
pub struct Node<N: network::Type>(PhantomData<fn(&N)>);

// Using derivative to derive Clone triggers the clippy lint
// https://rust-lang.github.io/rust-clippy/master/index.html#/incorrect_clone_impl_on_copy_type
impl<N: network::Type> Clone for Node<N> {
    fn clone(&self) -> Self {
        *self
    }
}

#[derive(
    Clone, Copy, Debug, Default, Hash, Eq, PartialEq, PartialOrd, Ord, Deserialize, Serialize,
)]
pub struct SeqTypes;

pub type Leaf = hotshot_types::data::Leaf<SeqTypes>;
pub type Storage = MemoryStorage<SeqTypes>;
pub type Event = hotshot::types::Event<SeqTypes>;

pub type PubKey = BLSPubKey;
pub type PrivKey = <PubKey as SignatureKey>::PrivateKey;

type ElectionConfig = StaticElectionConfig;

impl<N: network::Type> NodeImplementation<SeqTypes> for Node<N> {
    type Storage = Storage;
    type QuorumNetwork = N::QuorumChannel;
    type CommitteeNetwork = N::DAChannel;
}

#[derive(Clone, Debug)]
pub struct NodeState {
    genesis_state: ValidatedState,
    builder_address: Wallet<SigningKey>,
}

impl Default for NodeState {
    fn default() -> Self {
        let wallet = FeeAccount::test_wallet();

        Self {
            genesis_state: ValidatedState::default(),
            builder_address: wallet,
        }
    }
}

impl InstanceState for NodeState {}

impl NodeType for SeqTypes {
    type Time = ViewNumber;
    type BlockHeader = Header;
    type BlockPayload = Payload<TxTableEntryWord>;
    type SignatureKey = PubKey;
    type Transaction = Transaction;
    type ElectionConfigType = ElectionConfig;
    type InstanceState = NodeState;
    type ValidatedState = ValidatedState;
    type Membership = GeneralStaticCommittee<Self, PubKey>;
}

#[derive(Clone, Debug, Snafu, Deserialize, Serialize)]
pub enum Error {
    // TODO: Can we nest these errors in a `ValidationError` to group them?

    // Parent state commitment of block doesn't match current state commitment
    IncorrectParent,

    // New view number isn't strictly after current view
    IncorrectView,

    // Genesis block either has zero or more than one transaction
    GenesisWrongSize,

    // Genesis transaction not present in genesis block
    MissingGenesis,

    // Genesis transaction in non-genesis block
    UnexpectedGenesis,

    // Merkle tree error
    MerkleTreeError { error: String },

    BlockBuilding,
}

<<<<<<< HEAD
=======
#[allow(clippy::too_many_arguments)]
async fn init_hotshot<N: network::Type>(
    nodes_pub_keys: Vec<PubKey>,
    known_nodes_with_stake: Vec<<PubKey as SignatureKey>::StakeTableEntry>,
    node_id: usize,
    priv_key: PrivKey,
    networks: Networks<SeqTypes, Node<N>>,
    config: HotShotConfig<PubKey, ElectionConfig>,
    metrics: &dyn Metrics,
    instance_state: &NodeState,
) -> SystemContextHandle<SeqTypes, Node<N>> {
    let membership = GeneralStaticCommittee::new(&nodes_pub_keys, known_nodes_with_stake.clone());
    let memberships = Memberships {
        quorum_membership: membership.clone(),
        da_membership: membership.clone(),
        vid_membership: membership.clone(),
        view_sync_membership: membership,
    };

    SystemContext::init(
        nodes_pub_keys[node_id],
        priv_key,
        node_id as u64,
        config,
        Storage::empty(),
        memberships,
        networks,
        HotShotInitializer::from_genesis(instance_state).unwrap(),
        ConsensusMetricsValue::new(metrics),
    )
    .await
    .unwrap()
    .0
}

#[derive(Clone, Debug)]
>>>>>>> ce391e5b
pub struct NetworkParams {
    pub da_server_url: Url,
    pub consensus_server_url: Url,
    pub orchestrator_url: Url,
    pub state_relay_server_url: Url,
    pub webserver_poll_interval: Duration,
    pub private_staking_key: BLSPrivKey,
}

#[derive(Clone, Debug)]
pub struct BuilderParams {
    pub mnemonic: String,
    pub eth_account_index: u32,
    pub prefunded_accounts: Vec<Address>,
}

pub async fn init_node(
    network_params: NetworkParams,
    metrics: &dyn Metrics,
<<<<<<< HEAD
    mut persistence: impl SequencerPersistence,
=======
    persistence: &mut impl SequencerPersistence,
    builder_params: BuilderParams,
>>>>>>> ce391e5b
) -> anyhow::Result<SequencerContext<network::Web>> {
    // Orchestrator client
    let validator_args = ValidatorArgs {
        url: network_params.orchestrator_url,
        public_ip: None,
        network_config_file: None,
    };
    // This "public" IP only applies to libp2p network configurations, so we can supply any value here
    let public_ip = IpAddr::V4(Ipv4Addr::new(127, 0, 0, 1));
    let orchestrator_client = OrchestratorClient::new(validator_args, public_ip.to_string());

    let private_staking_key = network_params.private_staking_key;
    let public_staking_key = BLSPubKey::from_private(&private_staking_key);

    let (config, wait_for_orchestrator) = match persistence.load_config().await? {
        Some(config) => {
            tracing::info!("loaded network config from storage, rejoining existing network");
            (config, false)
        }
        None => {
            tracing::info!("loading network config from orchestrator");
            let mut config: NetworkConfig<VerKey, StaticElectionConfig> =
                orchestrator_client.get_config(public_ip.to_string()).await;
            let node_index = config.node_index;

            // Get updated config from orchestrator containing all peer's public keys
            config = orchestrator_client
                .post_and_wait_all_public_keys(config.node_index, public_staking_key)
                .await;

            // `post_and_wait_all_public_keys` does not set `config.node_index` properly, so we fix
            // it by using the `node_index` from `get_config`. This will be fixed by
            // https://github.com/EspressoSystems/HotShot/issues/2618, after which we can remove
            // this line.
            config.node_index = node_index;

            config.config.my_own_validator_config.private_key = private_staking_key.clone();
            config.config.my_own_validator_config.public_key = public_staking_key;

            tracing::info!("loaded config, we are node {}", config.node_index);
            persistence.save_config(&config).await?;
            (config, true)
        }
    };
    let node_index = config.node_index;
    let num_nodes = config.config.total_nodes.get();

    // TODO: fetch from orchestrator?
    let state_ver_keys = (0..num_nodes)
        .map(|i| StateKeyPair::generate_from_seed_indexed(config.seed, i as u64).ver_key())
        .collect::<Vec<_>>();

    // Initialize networking.
    let networks = Networks {
        da_network: Arc::new(WebServerNetwork::create(
            network_params.da_server_url,
            network_params.webserver_poll_interval,
            public_staking_key,
            true,
        )),
        quorum_network: Arc::new(WebServerNetwork::create(
            network_params.consensus_server_url,
            network_params.webserver_poll_interval,
            public_staking_key,
            false,
        )),
        _pd: Default::default(),
    };

    // The web server network doesn't have any metrics. By creating and dropping a
    // `NetworkingMetricsValue`, we ensure the networking metrics are created, but just not
    // populated, so that monitoring software built to work with network-related metrics doesn't
    // crash horribly just because we're not using the P2P network yet.
    let _ = NetworkingMetricsValue::new(metrics);

<<<<<<< HEAD
    let mut ctx = SequencerContext::init(
=======
    let wallet = MnemonicBuilder::<English>::default()
        .phrase::<&str>(&builder_params.mnemonic)
        .index(builder_params.eth_account_index)?
        .build()?;
    tracing::info!("Builder account address {:?}", wallet.address());

    let mut genesis_state = ValidatedState::default();
    for address in builder_params.prefunded_accounts {
        tracing::warn!("Prefunding account {:?} for demo", address);
        genesis_state.prefund_account(address.into(), U256::max_value().into());
    }

    let instance_state = NodeState {
        builder_address: wallet,
        genesis_state,
    };
    let hotshot = init_hotshot(
        pub_keys.clone(),
        known_nodes_with_stake.clone(),
        node_index as usize,
        private_staking_key,
        networks,
>>>>>>> ce391e5b
        config.config,
        &state_ver_keys,
        persistence,
        networks,
        Some(network_params.state_relay_server_url),
        metrics,
<<<<<<< HEAD
=======
        &instance_state,
    )
    .await;
    let mut ctx = SequencerContext::new(
        hotshot,
>>>>>>> ce391e5b
        node_index,
    )
    .await?;
    if wait_for_orchestrator {
        ctx = ctx.wait_for_orchestrator(orchestrator_client);
    }
    Ok(ctx)
}

#[cfg(any(test, feature = "testing"))]
pub mod testing {
    use super::*;
    use crate::persistence::no_storage::NoStorage;
    use commit::Committable;
<<<<<<< HEAD
    use futures::{
        future::join_all,
        stream::{Stream, StreamExt},
    };
    use hotshot::traits::{
        implementations::{MasterMap, MemoryNetwork},
        BlockPayload,
    };
    use hotshot::types::{EventType::Decide, Message};
=======
    use futures::{Stream, StreamExt};
    use hotshot::traits::implementations::{MasterMap, MemoryNetwork};
    use hotshot::types::EventType::Decide;
    use hotshot_types::traits::block_contents::{BlockHeader, BlockPayload};
>>>>>>> ce391e5b

    use hotshot_types::{
        light_client::StateKeyPair, traits::metrics::NoMetrics, ExecutionType, ValidatorConfig,
    };
    use std::time::Duration;

    #[derive(Clone, Debug)]
    pub struct TestConfig {
        config: HotShotConfig<PubKey, ElectionConfig>,
        priv_keys: Vec<BLSPrivKey>,
        state_key_pairs: Vec<StateKeyPair>,
        master_map: Arc<MasterMap<Message<SeqTypes>, PubKey>>,
    }

    impl Default for TestConfig {
        fn default() -> Self {
            let num_nodes = Self::NUM_NODES;

            // Generate keys for the nodes.
            let priv_keys = (0..num_nodes)
                .map(|_| PrivKey::generate(&mut rand::thread_rng()))
                .collect::<Vec<_>>();
            let known_nodes_with_stake: Vec<<PubKey as SignatureKey>::StakeTableEntry> = (0
                ..num_nodes)
                .map(|id| PubKey::from_private(&priv_keys[id]).get_stake_table_entry(1u64))
                .collect();
            let state_key_pairs = (0..num_nodes)
                .map(|_| StateKeyPair::generate())
                .collect::<Vec<_>>();

            let master_map = MasterMap::new();

            let config: HotShotConfig<PubKey, ElectionConfig> = HotShotConfig {
                execution_type: ExecutionType::Continuous,
                total_nodes: num_nodes.try_into().unwrap(),
                min_transactions: 1,
                max_transactions: 10000.try_into().unwrap(),
                known_nodes_with_stake,
                next_view_timeout: Duration::from_secs(5).as_millis() as u64,
                timeout_ratio: (10, 11),
                round_start_delay: Duration::from_millis(1).as_millis() as u64,
                start_delay: Duration::from_millis(1).as_millis() as u64,
                num_bootstrap: 1usize,
                propose_min_round_time: Duration::from_secs(0),
                propose_max_round_time: Duration::from_secs(1),
                election_config: None,
                da_committee_size: num_nodes,
                my_own_validator_config: Default::default(),
            };

            Self {
                config,
                priv_keys,
                state_key_pairs,
                master_map,
            }
        }
    }

    impl TestConfig {
        pub const NUM_NODES: usize = 4;

        pub fn num_nodes(&self) -> usize {
            self.priv_keys.len()
        }

        pub async fn init_nodes(&self) -> Vec<SequencerContext<network::Memory>> {
            join_all(
                (0..self.num_nodes())
                    .map(|i| async move { self.init_node(i, NoStorage, &NoMetrics).await }),
            )
            .await
        }

        pub async fn init_node(
            &self,
            i: usize,
            persistence: impl SequencerPersistence,
            metrics: &dyn Metrics,
        ) -> SequencerContext<network::Memory> {
            let mut config = self.config.clone();
            config.my_own_validator_config = ValidatorConfig {
                public_key: config.known_nodes_with_stake[i].stake_key,
                private_key: self.priv_keys[i].clone(),
                stake_value: config.known_nodes_with_stake[i].stake_amount.as_u64(),
                state_key_pair: self.state_key_pairs[i].clone(),
            };

            let network = Arc::new(MemoryNetwork::new(
                config.my_own_validator_config.public_key,
                NetworkingMetricsValue::new(metrics),
                self.master_map.clone(),
                None,
            ));
            let networks = Networks {
                da_network: network.clone(),
                quorum_network: network,
                _pd: Default::default(),
            };
<<<<<<< HEAD
            let state_ver_keys = self
                .state_key_pairs
                .iter()
                .map(|pair| pair.ver_key())
                .collect::<Vec<_>>();
            SequencerContext::init(
=======
            let instance_state = &NodeState::default();
            let handle = init_hotshot(
                pub_keys.clone(),
                known_nodes_with_stake.clone(),
                node_id,
                priv_keys[node_id].clone(),
                networks,
>>>>>>> ce391e5b
                config,
                &state_ver_keys,
                persistence,
                networks,
                None,
                metrics,
                i as u64,
            )
            .await
            .unwrap()
        }
    }

    // Wait for decide event, make sure it matches submitted transaction. Return the block number
    // containing the transaction.
    pub async fn wait_for_decide_on_handle(
        events: &mut (impl Stream<Item = Event> + Unpin),
        submitted_txn: &Transaction,
    ) -> u64 {
        let commitment = submitted_txn.commit();

        // Keep getting events until we see a Decide event
        loop {
            let event = events.next().await.unwrap();
            tracing::info!("Received event from handle: {event:?}");

            if let Decide { leaf_chain, .. } = event.event {
                if let Some(height) = leaf_chain.iter().find_map(|(leaf, _)| {
                    if leaf
                        .block_payload
                        .as_ref()?
                        .transaction_commitments(leaf.get_block_header().metadata())
                        .contains(&commitment)
                    {
                        Some(leaf.get_block_header().block_number())
                    } else {
                        None
                    }
                }) {
                    return height;
                }
            } else {
                // Keep waiting
            }
        }
    }
}

#[cfg(test)]
mod test {

    use super::{transaction::ApplicationTransaction, vm::TestVm, *};
    use async_compatibility_layer::logging::{setup_backtrace, setup_logging};
    use futures::StreamExt;
    use hotshot::types::EventType::Decide;

    use hotshot_types::traits::block_contents::BlockHeader;
    use testing::{wait_for_decide_on_handle, TestConfig};

    #[async_std::test]
    async fn test_skeleton_instantiation() {
        setup_logging();
        setup_backtrace();

        let handles = TestConfig::default().init_nodes().await;
        let mut events = handles[0].get_event_stream();
        for handle in handles.iter() {
            handle.start_consensus().await;
        }

        // Submit target transaction to handle
        let txn = ApplicationTransaction::new(vec![1, 2, 3]);
        let submitted_txn = Transaction::new(TestVm {}.id(), bincode::serialize(&txn).unwrap());
        handles[0]
            .submit_transaction(submitted_txn.clone())
            .await
            .expect("Failed to submit transaction");
        tracing::info!("Submitted transaction to handle: {txn:?}");

        wait_for_decide_on_handle(&mut events, &submitted_txn).await;
    }

    #[async_std::test]
    async fn test_header_invariants() {
        setup_logging();
        setup_backtrace();

        let success_height = 30;

        let handles = TestConfig::default().init_nodes().await;
        let mut events = handles[0].get_event_stream();
        for handle in handles.iter() {
            handle.start_consensus().await;
        }

        let mut parent = Header::genesis(&NodeState::default()).0;

        loop {
            let event = events.next().await.unwrap();
            let Decide { leaf_chain, .. } = event.event else {
                continue;
            };
            tracing::info!("Got decide {leaf_chain:?}");

            // Check that each successive header satisfies invariants relative to its parent: all
            // the fields which should be monotonic are.
            for (leaf, _) in leaf_chain.iter().rev() {
                let header = leaf.block_header.clone();
                if header.height == 0 {
                    parent = header;
                    continue;
                }
                dbg!(header.height, parent.height);
                assert_eq!(header.height, parent.height + 1);
                assert!(header.timestamp >= parent.timestamp);
                assert!(header.l1_head >= parent.l1_head);
                assert!(header.l1_finalized >= parent.l1_finalized);
                parent = header;
            }

            if parent.height >= success_height {
                break;
            }
        }
    }
}<|MERGE_RESOLUTION|>--- conflicted
+++ resolved
@@ -8,17 +8,12 @@
 pub mod state_signature;
 use block::entry::TxTableEntryWord;
 use context::SequencerContext;
-<<<<<<< HEAD
-=======
 use ethers::{
     core::k256::ecdsa::SigningKey,
     signers::{coins_bip39::English, MnemonicBuilder, Signer as _, Wallet},
     types::{Address, U256},
 };
-// Should move `STAKE_TABLE_CAPACITY` in the sequencer repo when we have variate stake table support
-use hotshot_stake_table::config::STAKE_TABLE_CAPACITY;
 use state::FeeAccount;
->>>>>>> ce391e5b
 use state_signature::static_stake_table_commitment;
 use url::Url;
 mod l1_client;
@@ -202,45 +197,7 @@
     BlockBuilding,
 }
 
-<<<<<<< HEAD
-=======
-#[allow(clippy::too_many_arguments)]
-async fn init_hotshot<N: network::Type>(
-    nodes_pub_keys: Vec<PubKey>,
-    known_nodes_with_stake: Vec<<PubKey as SignatureKey>::StakeTableEntry>,
-    node_id: usize,
-    priv_key: PrivKey,
-    networks: Networks<SeqTypes, Node<N>>,
-    config: HotShotConfig<PubKey, ElectionConfig>,
-    metrics: &dyn Metrics,
-    instance_state: &NodeState,
-) -> SystemContextHandle<SeqTypes, Node<N>> {
-    let membership = GeneralStaticCommittee::new(&nodes_pub_keys, known_nodes_with_stake.clone());
-    let memberships = Memberships {
-        quorum_membership: membership.clone(),
-        da_membership: membership.clone(),
-        vid_membership: membership.clone(),
-        view_sync_membership: membership,
-    };
-
-    SystemContext::init(
-        nodes_pub_keys[node_id],
-        priv_key,
-        node_id as u64,
-        config,
-        Storage::empty(),
-        memberships,
-        networks,
-        HotShotInitializer::from_genesis(instance_state).unwrap(),
-        ConsensusMetricsValue::new(metrics),
-    )
-    .await
-    .unwrap()
-    .0
-}
-
 #[derive(Clone, Debug)]
->>>>>>> ce391e5b
 pub struct NetworkParams {
     pub da_server_url: Url,
     pub consensus_server_url: Url,
@@ -260,12 +217,8 @@
 pub async fn init_node(
     network_params: NetworkParams,
     metrics: &dyn Metrics,
-<<<<<<< HEAD
     mut persistence: impl SequencerPersistence,
-=======
-    persistence: &mut impl SequencerPersistence,
     builder_params: BuilderParams,
->>>>>>> ce391e5b
 ) -> anyhow::Result<SequencerContext<network::Web>> {
     // Orchestrator client
     let validator_args = ValidatorArgs {
@@ -341,9 +294,6 @@
     // crash horribly just because we're not using the P2P network yet.
     let _ = NetworkingMetricsValue::new(metrics);
 
-<<<<<<< HEAD
-    let mut ctx = SequencerContext::init(
-=======
     let wallet = MnemonicBuilder::<English>::default()
         .phrase::<&str>(&builder_params.mnemonic)
         .index(builder_params.eth_account_index)?
@@ -360,27 +310,15 @@
         builder_address: wallet,
         genesis_state,
     };
-    let hotshot = init_hotshot(
-        pub_keys.clone(),
-        known_nodes_with_stake.clone(),
-        node_index as usize,
-        private_staking_key,
-        networks,
->>>>>>> ce391e5b
+
+    let mut ctx = SequencerContext::init(
         config.config,
+        instance_state,
         &state_ver_keys,
         persistence,
         networks,
         Some(network_params.state_relay_server_url),
         metrics,
-<<<<<<< HEAD
-=======
-        &instance_state,
-    )
-    .await;
-    let mut ctx = SequencerContext::new(
-        hotshot,
->>>>>>> ce391e5b
         node_index,
     )
     .await?;
@@ -395,7 +333,6 @@
     use super::*;
     use crate::persistence::no_storage::NoStorage;
     use commit::Committable;
-<<<<<<< HEAD
     use futures::{
         future::join_all,
         stream::{Stream, StreamExt},
@@ -405,15 +342,11 @@
         BlockPayload,
     };
     use hotshot::types::{EventType::Decide, Message};
-=======
-    use futures::{Stream, StreamExt};
-    use hotshot::traits::implementations::{MasterMap, MemoryNetwork};
-    use hotshot::types::EventType::Decide;
-    use hotshot_types::traits::block_contents::{BlockHeader, BlockPayload};
->>>>>>> ce391e5b
 
     use hotshot_types::{
-        light_client::StateKeyPair, traits::metrics::NoMetrics, ExecutionType, ValidatorConfig,
+        light_client::StateKeyPair,
+        traits::{block_contents::BlockHeader, metrics::NoMetrics},
+        ExecutionType, ValidatorConfig,
     };
     use std::time::Duration;
 
@@ -510,23 +443,14 @@
                 quorum_network: network,
                 _pd: Default::default(),
             };
-<<<<<<< HEAD
             let state_ver_keys = self
                 .state_key_pairs
                 .iter()
                 .map(|pair| pair.ver_key())
                 .collect::<Vec<_>>();
             SequencerContext::init(
-=======
-            let instance_state = &NodeState::default();
-            let handle = init_hotshot(
-                pub_keys.clone(),
-                known_nodes_with_stake.clone(),
-                node_id,
-                priv_keys[node_id].clone(),
-                networks,
->>>>>>> ce391e5b
                 config,
+                NodeState::default(),
                 &state_ver_keys,
                 persistence,
                 networks,
