pub mod api;
pub mod catchup;
pub mod context;
pub mod genesis;
mod proposal_fetcher;
mod request_response;

mod external_event_handler;
pub mod options;
pub mod state_signature;

mod restart_tests;

mod message_compat_tests;

use std::sync::Arc;

use anyhow::Context;
use async_lock::RwLock;
use catchup::StatePeers;
use context::SequencerContext;
use espresso_types::{
    traits::{EventConsumer, MembershipPersistence},
    BackoffParams, EpochCommittees, L1ClientOptions, NodeState, PubKey, SeqTypes,
    SolverAuctionResultsProvider, ValidatedState,
};
use ethers_conv::ToAlloy;
use genesis::L1Finalized;
// Should move `STAKE_TABLE_CAPACITY` in the sequencer repo when we have variate stake table support
use libp2p::Multiaddr;
use network::libp2p::split_off_peer_id;
use options::Identity;
use proposal_fetcher::ProposalFetcherConfig;
use state_signature::static_stake_table_commitment;
use tokio::select;
use tracing::info;
use url::Url;
pub mod persistence;
pub mod state;
use std::{fmt::Debug, marker::PhantomData, time::Duration};

use derivative::Derivative;
use espresso_types::v0::traits::SequencerPersistence;
pub use genesis::Genesis;
use hotshot::{
    traits::implementations::{
        derive_libp2p_multiaddr, derive_libp2p_peer_id, CdnMetricsValue, CdnTopic,
        CombinedNetworks, GossipConfig, KeyPair, Libp2pNetwork, MemoryNetwork, PushCdnNetwork,
        RequestResponseConfig, WrappedSignatureKey,
    },
    types::SignatureKey,
    MarketplaceConfig,
};
use hotshot_orchestrator::client::{get_complete_config, OrchestratorClient};
use hotshot_types::{
    data::ViewNumber,
    epoch_membership::EpochMembershipCoordinator,
    light_client::{StateKeyPair, StateSignKey},
    signature_key::{BLSPrivKey, BLSPubKey},
    traits::{
        metrics::{Metrics, NoMetrics},
        network::ConnectedNetwork,
        node_implementation::{NodeImplementation, NodeType, Versions},
    },
    utils::BuilderCommitment,
    ValidatorConfig,
};
pub use options::Options;
use serde::{Deserialize, Serialize};
use vbs::version::{StaticVersion, StaticVersionType};
pub mod network;

mod run;
pub use run::main;

/// The Sequencer node is generic over the hotshot CommChannel.
#[derive(Derivative, Serialize, Deserialize)]
#[derivative(
    Copy(bound = ""),
    Debug(bound = ""),
    Default(bound = ""),
    PartialEq(bound = ""),
    Eq(bound = ""),
    Hash(bound = "")
)]
pub struct Node<N: ConnectedNetwork<PubKey>, P: SequencerPersistence>(PhantomData<fn(&N, &P)>);

// Using derivative to derive Clone triggers the clippy lint
// https://rust-lang.github.io/rust-clippy/master/index.html#/incorrect_clone_impl_on_copy_type
impl<N: ConnectedNetwork<PubKey>, P: SequencerPersistence> Clone for Node<N, P> {
    fn clone(&self) -> Self {
        *self
    }
}

pub type SequencerApiVersion = StaticVersion<0, 1>;

impl<N: ConnectedNetwork<PubKey>, P: SequencerPersistence> NodeImplementation<SeqTypes>
    for Node<N, P>
{
    type Network = N;
    type Storage = Arc<P>;
    type AuctionResultsProvider = SolverAuctionResultsProvider;
}

#[derive(Clone, Debug)]
pub struct NetworkParams {
    /// The address where a CDN marshal is located
    pub cdn_endpoint: String,
    pub orchestrator_url: Url,
    pub state_relay_server_url: Url,
    pub private_staking_key: BLSPrivKey,
    pub private_state_key: StateSignKey,
    pub state_peers: Vec<Url>,
    pub config_peers: Option<Vec<Url>>,
    pub catchup_backoff: BackoffParams,
    /// The address to advertise as our public API's URL
    pub public_api_url: Option<Url>,

    /// The address to send to other Libp2p nodes to contact us
    pub libp2p_advertise_address: String,
    /// The address to bind to for Libp2p
    pub libp2p_bind_address: String,
    /// The (optional) bootstrap node addresses for Libp2p. If supplied, these will
    /// override the bootstrap nodes specified in the config file.
    pub libp2p_bootstrap_nodes: Option<Vec<Multiaddr>>,

    /// The heartbeat interval
    pub libp2p_heartbeat_interval: Duration,

    /// The number of past heartbeats to gossip about
    pub libp2p_history_gossip: usize,
    /// The number of past heartbeats to remember the full messages for
    pub libp2p_history_length: usize,

    /// The target number of peers in the mesh
    pub libp2p_mesh_n: usize,
    /// The maximum number of peers in the mesh
    pub libp2p_mesh_n_high: usize,
    /// The minimum number of peers in the mesh
    pub libp2p_mesh_n_low: usize,
    /// The minimum number of mesh peers that must be outbound
    pub libp2p_mesh_outbound_min: usize,

    /// The maximum gossip message size
    pub libp2p_max_gossip_transmit_size: usize,

    /// The maximum direct message size
    pub libp2p_max_direct_transmit_size: u64,

    /// The maximum number of IHAVE messages to accept from a Libp2p peer within a heartbeat
    pub libp2p_max_ihave_length: usize,

    /// The maximum number of IHAVE messages to accept from a Libp2p peer within a heartbeat
    pub libp2p_max_ihave_messages: usize,

    /// The time period that message hashes are stored in the cache
    pub libp2p_published_message_ids_cache_time: Duration,

    /// The time to wait for a Libp2p message requested through IWANT following an IHAVE advertisement
    pub libp2p_iwant_followup_time: Duration,

    /// The maximum number of Libp2p messages we will process in a given RPC
    pub libp2p_max_messages_per_rpc: Option<usize>,

    /// How many times we will allow a peer to request the same message id through IWANT gossip before we start ignoring them
    pub libp2p_gossip_retransmission: u32,

    /// If enabled newly created messages will always be sent to all peers that are subscribed to the topic and have a good enough score
    pub libp2p_flood_publish: bool,

    /// The time period that Libp2p message hashes are stored in the cache
    pub libp2p_duplicate_cache_time: Duration,

    /// Time to live for Libp2p fanout peers
    pub libp2p_fanout_ttl: Duration,

    /// Initial delay in each Libp2p heartbeat
    pub libp2p_heartbeat_initial_delay: Duration,

    /// How many Libp2p peers we will emit gossip to at each heartbeat
    pub libp2p_gossip_factor: f64,

    /// Minimum number of Libp2p peers to emit gossip to during a heartbeat
    pub libp2p_gossip_lazy: usize,
}

pub struct L1Params {
    pub urls: Vec<Url>,
    pub options: L1ClientOptions,
}

#[allow(clippy::too_many_arguments)]
pub async fn init_node<P: SequencerPersistence + MembershipPersistence, V: Versions>(
    genesis: Genesis,
    network_params: NetworkParams,
    metrics: &dyn Metrics,
    persistence: P,
    l1_params: L1Params,
    seq_versions: V,
    event_consumer: impl EventConsumer + 'static,
    is_da: bool,
    identity: Identity,
    marketplace_config: MarketplaceConfig<SeqTypes, Node<network::Production, P>>,
    proposal_fetcher_config: ProposalFetcherConfig,
) -> anyhow::Result<SequencerContext<network::Production, P, V>> {
    // Expose git information via status API.
    metrics
        .text_family(
            "version".into(),
            vec!["rev".into(), "desc".into(), "timestamp".into()],
        )
        .create(vec![
            env!("VERGEN_GIT_SHA").into(),
            env!("VERGEN_GIT_DESCRIBE").into(),
            env!("VERGEN_GIT_COMMIT_TIMESTAMP").into(),
        ]);

    // Expose Node Entity Information via the status/metrics API
    metrics
        .text_family(
            "node_identity_general".into(),
            vec![
                "name".into(),
                "company_name".into(),
                "company_website".into(),
                "operating_system".into(),
                "node_type".into(),
                "network_type".into(),
            ],
        )
        .create(vec![
            identity.node_name.unwrap_or("".into()),
            identity.company_name.unwrap_or("".into()),
            identity
                .company_website
                .map(|u| u.into())
                .unwrap_or("".into()),
            identity.operating_system.unwrap_or("".into()),
            identity.node_type.unwrap_or("".into()),
            identity.network_type.unwrap_or("".into()),
        ]);

    // Expose Node Identity Location via the status/metrics API
    metrics
        .text_family(
            "node_identity_location".into(),
            vec!["country".into(), "latitude".into(), "longitude".into()],
        )
        .create(vec![
            identity.country_code.unwrap_or("".into()),
            identity
                .latitude
                .map(|l| l.to_string())
                .unwrap_or("".into()),
            identity
                .longitude
                .map(|l| l.to_string())
                .unwrap_or("".into()),
        ]);

    // Stick our public key in `metrics` so it is easily accessible via the status API.
    let pub_key = BLSPubKey::from_private(&network_params.private_staking_key);
    metrics
        .text_family("node".into(), vec!["key".into()])
        .create(vec![pub_key.to_string()]);

    // Parse the Libp2p bind and advertise addresses to multiaddresses
    let libp2p_bind_address = derive_libp2p_multiaddr(&network_params.libp2p_bind_address)
        .with_context(|| {
            format!(
                "Failed to derive Libp2p bind address of {}",
                &network_params.libp2p_bind_address
            )
        })?;
    let libp2p_advertise_address =
        derive_libp2p_multiaddr(&network_params.libp2p_advertise_address).with_context(|| {
            format!(
                "Failed to derive Libp2p advertise address of {}",
                &network_params.libp2p_advertise_address
            )
        })?;

    info!("Libp2p bind address: {}", libp2p_bind_address);
    info!("Libp2p advertise address: {}", libp2p_advertise_address);

    // Orchestrator client
    let orchestrator_client = OrchestratorClient::new(network_params.orchestrator_url);
    let state_key_pair = StateKeyPair::from_sign_key(network_params.private_state_key);
    let validator_config = ValidatorConfig {
        public_key: pub_key,
        private_key: network_params.private_staking_key,
        stake_value: 1,
        state_public_key: state_key_pair.ver_key(),
        state_private_key: state_key_pair.sign_key(),
        is_da,
    };

    // Derive our Libp2p public key from our private key
    let libp2p_public_key = derive_libp2p_peer_id::<<SeqTypes as NodeType>::SignatureKey>(
        &validator_config.private_key,
    )
    .with_context(|| "Failed to derive Libp2p peer ID")?;

    // Print the libp2p public key
    info!("Starting Libp2p with PeerID: {}", libp2p_public_key);

    let (mut network_config, wait_for_orchestrator) = match (
        persistence.load_config().await?,
        network_params.config_peers,
    ) {
        (Some(config), _) => {
            tracing::info!("loaded network config from storage, rejoining existing network");
            (config, false)
        },
        // If we were told to fetch the config from an already-started peer, do so.
        (None, Some(peers)) => {
            tracing::info!(?peers, "loading network config from peers");
            let peers = StatePeers::<SequencerApiVersion>::from_urls(
                peers,
                network_params.catchup_backoff,
                &NoMetrics,
            );
            let config = peers.fetch_config(validator_config.clone()).await?;

            tracing::info!(
                node_id = config.node_index,
                stake_table = ?config.config.known_nodes_with_stake,
                "loaded config",
            );
            persistence.save_config(&config).await?;
            (config, false)
        },
        // Otherwise, this is a fresh network; load from the orchestrator.
        (None, None) => {
            tracing::info!("loading network config from orchestrator");
            tracing::error!(
                "waiting for other nodes to connect, DO NOT RESTART until fully connected"
            );
            let config = get_complete_config(
                &orchestrator_client,
                validator_config.clone(),
                // Register in our Libp2p advertise address and public key so other nodes
                // can contact us on startup
                Some(libp2p_advertise_address),
                Some(libp2p_public_key),
            )
            .await?
            .0;

            tracing::info!(
                node_id = config.node_index,
                stake_table = ?config.config.known_nodes_with_stake,
                "loaded config",
            );
            persistence.save_config(&config).await?;
            tracing::error!("all nodes connected");
            (config, true)
        },
    };

    if let Some(upgrade) = genesis.upgrades.get(&V::Upgrade::VERSION) {
        upgrade.set_hotshot_config_parameters(&mut network_config.config);
    }

    let epoch_height = genesis.epoch_height.unwrap_or_default();
    tracing::info!("setting epoch height={epoch_height:?}");
    network_config.config.epoch_height = epoch_height;

    // If the `Libp2p` bootstrap nodes were supplied via the command line, override those
    // present in the config file.
    if let Some(bootstrap_nodes) = network_params.libp2p_bootstrap_nodes {
        if let Some(libp2p_config) = network_config.libp2p_config.as_mut() {
            // If the libp2p configuration is present, we can override the bootstrap nodes.

            // Split off the peer ID from the addresses
            libp2p_config.bootstrap_nodes = bootstrap_nodes
                .into_iter()
                .map(split_off_peer_id)
                .collect::<Result<Vec<_>, _>>()
                .with_context(|| "Failed to parse peer ID from bootstrap node")?;
        } else {
            // If not, don't try launching with them. Eventually we may want to
            // provide a default configuration here instead.
            tracing::warn!("No libp2p configuration found, ignoring supplied bootstrap nodes");
        }
    }

    let node_index = network_config.node_index;

    // If we are a DA node, we need to subscribe to the DA topic
    let topics = {
        let mut topics = vec![CdnTopic::Global];
        if is_da {
            topics.push(CdnTopic::Da);
        }
        topics
    };

    // Initialize the push CDN network (and perform the initial connection)
    let cdn_network = PushCdnNetwork::new(
        network_params.cdn_endpoint,
        topics,
        KeyPair {
            public_key: WrappedSignatureKey(validator_config.public_key),
            private_key: validator_config.private_key.clone(),
        },
        CdnMetricsValue::new(metrics),
    )
    .with_context(|| format!("Failed to create CDN network {node_index}"))?;

    // Configure gossipsub based on the command line options
    let gossip_config = GossipConfig {
        heartbeat_interval: network_params.libp2p_heartbeat_interval,
        history_gossip: network_params.libp2p_history_gossip,
        history_length: network_params.libp2p_history_length,
        mesh_n: network_params.libp2p_mesh_n,
        mesh_n_high: network_params.libp2p_mesh_n_high,
        mesh_n_low: network_params.libp2p_mesh_n_low,
        mesh_outbound_min: network_params.libp2p_mesh_outbound_min,
        max_ihave_messages: network_params.libp2p_max_ihave_messages,
        max_transmit_size: network_params.libp2p_max_gossip_transmit_size,
        max_ihave_length: network_params.libp2p_max_ihave_length,
        published_message_ids_cache_time: network_params.libp2p_published_message_ids_cache_time,
        iwant_followup_time: network_params.libp2p_iwant_followup_time,
        max_messages_per_rpc: network_params.libp2p_max_messages_per_rpc,
        gossip_retransmission: network_params.libp2p_gossip_retransmission,
        flood_publish: network_params.libp2p_flood_publish,
        duplicate_cache_time: network_params.libp2p_duplicate_cache_time,
        fanout_ttl: network_params.libp2p_fanout_ttl,
        heartbeat_initial_delay: network_params.libp2p_heartbeat_initial_delay,
        gossip_factor: network_params.libp2p_gossip_factor,
        gossip_lazy: network_params.libp2p_gossip_lazy,
    };

    // Configure request/response based on the command line options
    let request_response_config = RequestResponseConfig {
        request_size_maximum: network_params.libp2p_max_direct_transmit_size,
        response_size_maximum: network_params.libp2p_max_direct_transmit_size,
    };

    let l1_client = l1_params
        .options
        .with_metrics(metrics)
        .connect(l1_params.urls)
        .with_context(|| "failed to create L1 client")?;
    genesis.validate_fee_contract(&l1_client).await?;

    l1_client.spawn_tasks().await;
    let l1_genesis = match genesis.l1_finalized {
        L1Finalized::Block(b) => b,
        L1Finalized::Number { number } => l1_client.wait_for_finalized_block(number).await,
        L1Finalized::Timestamp { timestamp } => {
            l1_client
                .wait_for_finalized_block_with_timestamp(
                    ethers::types::U256::from(timestamp.unix_timestamp()).to_alloy(),
                )
                .await
        },
    };

    let mut genesis_state = ValidatedState {
        chain_config: genesis.chain_config.into(),
        ..Default::default()
    };
    for (address, amount) in genesis.accounts {
        tracing::info!(%address, %amount, "Prefunding account for demo");
        genesis_state.prefund_account(address, amount);
    }

    let peers = catchup::local_and_remote(
        persistence.clone(),
        StatePeers::<SequencerApiVersion>::from_urls(
            network_params.state_peers,
            network_params.catchup_backoff,
            metrics,
        ),
    )
    .await;
    // Create the HotShot membership
    let membership = EpochCommittees::new_stake(
        network_config.config.known_nodes_with_stake.clone(),
        network_config.config.known_da_nodes.clone(),
        l1_client.clone(),
        genesis
            .chain_config
            .stake_table_contract
            .map(|a| a.to_alloy()),
        peers.clone(),
        persistence.clone(),
    );

    let membership: Arc<RwLock<EpochCommittees>> = Arc::new(RwLock::new(membership));
    let coordinator =
        EpochMembershipCoordinator::new(membership, network_config.config.epoch_height);

    let instance_state = NodeState {
        chain_config: genesis.chain_config,
        l1_client,
        genesis_header: genesis.header,
        genesis_state,
        l1_genesis: Some(l1_genesis),
        node_id: node_index,
        upgrades: genesis.upgrades,
        current_version: V::Base::VERSION,
        epoch_height: Some(epoch_height),
        peers,
        coordinator: coordinator.clone(),
    };

    // Initialize the Libp2p network
    let network = {
        let p2p_network = Libp2pNetwork::from_config(
            network_config.clone(),
<<<<<<< HEAD
            persistence.clone(),
            Arc::new(async_lock::RwLock::new(membership.clone())),
=======
            DhtNoPersistence,
            coordinator.membership().clone(),
>>>>>>> 05f31ca7
            gossip_config,
            request_response_config,
            libp2p_bind_address,
            &validator_config.public_key,
            // We need the private key so we can derive our Libp2p keypair
            // (using https://docs.rs/blake3/latest/blake3/fn.derive_key.html)
            &validator_config.private_key,
            hotshot::traits::implementations::Libp2pMetricsValue::new(metrics),
        )
        .await
        .with_context(|| {
            format!(
                "Failed to create libp2p network on node {node_index}; binding to {:?}",
                network_params.libp2p_bind_address
            )
        })?;

        tracing::warn!("Waiting for at least one connection to be initialized");
        select! {
            _ = cdn_network.wait_for_ready() => {
                tracing::warn!("CDN connection initialized");
            },
            _ = p2p_network.wait_for_ready() => {
                tracing::warn!("P2P connection initialized");
            },
        };

        // Combine the CDN and P2P networks
        Arc::from(CombinedNetworks::new(
            cdn_network,
            p2p_network,
            Some(Duration::from_secs(1)),
        ))
    };

    let mut ctx = SequencerContext::init(
        network_config,
        validator_config,
        coordinator,
        instance_state,
        persistence,
        network,
        Some(network_params.state_relay_server_url),
        metrics,
        genesis.stake_table.capacity,
        event_consumer,
        seq_versions,
        marketplace_config,
        proposal_fetcher_config,
    )
    .await?;
    if wait_for_orchestrator {
        ctx = ctx.wait_for_orchestrator(orchestrator_client);
    }
    Ok(ctx)
}

pub fn empty_builder_commitment() -> BuilderCommitment {
    BuilderCommitment::from_bytes([])
}

#[cfg(any(test, feature = "testing"))]
pub mod testing {
    use std::{
        collections::{BTreeMap, HashMap},
        time::Duration,
    };

    use async_lock::RwLock;
    use catchup::NullStateCatchup;
    use committable::Committable;
    use espresso_types::{
        eth_signature_key::EthKeyPair,
        v0::traits::{EventConsumer, NullEventConsumer, PersistenceOptions, StateCatchup},
        Event, FeeAccount, L1Client, MarketplaceVersion, NetworkConfig, PubKey, SeqTypes,
        Transaction, Upgrade,
    };
    use ethers::types::U256;
    use futures::{
        future::join_all,
        stream::{Stream, StreamExt},
    };
    use hotshot::{
        traits::{
            implementations::{MasterMap, MemoryNetwork},
            BlockPayload,
        },
        types::EventType::Decide,
    };
    use hotshot_stake_table::vec_based::StakeTable;
    use hotshot_testing::block_builder::{
        BuilderTask, SimpleBuilderImplementation, TestBuilderImplementation,
    };
    use hotshot_types::{
        event::LeafInfo,
        light_client::{CircuitField, StateKeyPair, StateVerKey},
        traits::{
            block_contents::BlockHeader,
            metrics::NoMetrics,
            network::Topic,
            signature_key::{BuilderSignatureKey, StakeTableEntryType},
            stake_table::StakeTableScheme,
        },
        HotShotConfig, PeerConfig,
    };
    use marketplace_builder_core::{
        hooks::NoHooks,
        service::{BuilderConfig, GlobalState},
    };
    use portpicker::pick_unused_port;
    use tokio::spawn;
    use vbs::version::Version;

    use super::*;
    use crate::persistence::no_storage::{self, NoStorage};

    const STAKE_TABLE_CAPACITY_FOR_TEST: u64 = 10;
    const BUILDER_CHANNEL_CAPACITY_FOR_TEST: usize = 128;

    struct MarketplaceBuilderImplementation {
        global_state: Arc<GlobalState<SeqTypes, NoHooks<SeqTypes>>>,
    }

    impl BuilderTask<SeqTypes> for MarketplaceBuilderImplementation {
        fn start(
            self: Box<Self>,
            stream: Box<
                dyn Stream<Item = hotshot::types::Event<SeqTypes>>
                    + std::marker::Unpin
                    + Send
                    + 'static,
            >,
        ) {
            spawn(async move {
                let res = self.global_state.start_event_loop(stream).await;
                tracing::error!(?res, "Testing marketplace builder service exited");
            });
        }
    }

    pub async fn run_marketplace_builder<const NUM_NODES: usize>(
        port: Option<u16>,
    ) -> (Box<dyn BuilderTask<SeqTypes>>, Url) {
        let builder_key_pair = TestConfig::<0>::builder_key();
        let port = port.unwrap_or_else(|| pick_unused_port().expect("No ports available"));

        // This should never fail.
        let url: Url = format!("http://localhost:{port}")
            .parse()
            .expect("Failed to parse builder URL");

        // create the global state
        let global_state = GlobalState::new(
            BuilderConfig {
                builder_keys: (builder_key_pair.fee_account(), builder_key_pair),
                api_timeout: Duration::from_secs(60),
                tx_capture_timeout: Duration::from_millis(100),
                txn_garbage_collect_duration: Duration::from_secs(60),
                txn_channel_capacity: BUILDER_CHANNEL_CAPACITY_FOR_TEST,
                tx_status_cache_capacity: 81920,
                base_fee: 10,
            },
            NoHooks(PhantomData),
        );

        // Create and spawn the tide-disco app to serve the builder APIs
        let app = Arc::clone(&global_state)
            .into_app()
            .expect("Failed to create builder tide-disco app");

        spawn(
            app.serve(
                format!("http://0.0.0.0:{port}")
                    .parse::<Url>()
                    .expect("Failed to parse builder listener"),
                MarketplaceVersion::instance(),
            ),
        );

        // Pass on the builder task to be injected in the testing harness
        (
            Box::new(MarketplaceBuilderImplementation { global_state }),
            url,
        )
    }

    pub async fn run_test_builder<const NUM_NODES: usize>(
        port: Option<u16>,
    ) -> (Box<dyn BuilderTask<SeqTypes>>, Url) {
        let port = port.unwrap_or_else(|| pick_unused_port().expect("No ports available"));

        // This should never fail.
        let url: Url = format!("http://localhost:{port}")
            .parse()
            .expect("Failed to parse builder URL");

        (
            <SimpleBuilderImplementation as TestBuilderImplementation<SeqTypes>>::start(
                NUM_NODES,
                format!("http://0.0.0.0:{port}")
                    .parse()
                    .expect("Failed to parse builder listener"),
                (),
                HashMap::new(),
            )
            .await,
            url,
        )
    }

    pub struct TestConfigBuilder<const NUM_NODES: usize> {
        config: HotShotConfig<SeqTypes>,
        priv_keys: Vec<BLSPrivKey>,
        state_key_pairs: Vec<StateKeyPair>,
        master_map: Arc<MasterMap<PubKey>>,
        l1_url: Url,
        state_relay_url: Option<Url>,
        builder_port: Option<u16>,
        marketplace_builder_port: Option<u16>,
        upgrades: BTreeMap<Version, Upgrade>,
    }

    impl<const NUM_NODES: usize> TestConfigBuilder<NUM_NODES> {
        pub fn builder_port(mut self, builder_port: Option<u16>) -> Self {
            self.builder_port = builder_port;
            self
        }

        pub fn marketplace_builder_port(mut self, port: Option<u16>) -> Self {
            self.marketplace_builder_port = port;
            self
        }

        pub fn state_relay_url(mut self, url: Url) -> Self {
            self.state_relay_url = Some(url);
            self
        }

        pub fn l1_url(mut self, l1_url: Url) -> Self {
            self.l1_url = l1_url;
            self
        }

        pub fn upgrades<V: Versions>(mut self, upgrades: BTreeMap<Version, Upgrade>) -> Self {
            let upgrade = upgrades.get(&<V as Versions>::Upgrade::VERSION).unwrap();
            upgrade.set_hotshot_config_parameters(&mut self.config);
            self.upgrades = upgrades;
            self
        }

        pub fn epoch_height(mut self, epoch_height: u64) -> Self {
            self.config.epoch_height = epoch_height;
            self
        }

        pub fn build(self) -> TestConfig<NUM_NODES> {
            TestConfig {
                config: self.config,
                priv_keys: self.priv_keys,
                state_key_pairs: self.state_key_pairs,
                master_map: self.master_map,
                l1_url: self.l1_url,
                state_relay_url: self.state_relay_url,
                marketplace_builder_port: self.marketplace_builder_port,
                builder_port: self.builder_port,
                upgrades: self.upgrades,
            }
        }
    }

    impl<const NUM_NODES: usize> Default for TestConfigBuilder<NUM_NODES> {
        fn default() -> Self {
            let num_nodes = NUM_NODES;

            // Generate keys for the nodes.
            let seed = [0; 32];
            let (pub_keys, priv_keys): (Vec<_>, Vec<_>) = (0..num_nodes)
                .map(|i| <PubKey as SignatureKey>::generated_from_seed_indexed(seed, i as u64))
                .unzip();
            let state_key_pairs = (0..num_nodes)
                .map(|i| StateKeyPair::generate_from_seed_indexed(seed, i as u64))
                .collect::<Vec<_>>();
            let known_nodes_with_stake = pub_keys
                .iter()
                .zip(&state_key_pairs)
                .map(|(pub_key, state_key_pair)| PeerConfig::<SeqTypes> {
                    stake_table_entry: pub_key.stake_table_entry(U256::from(1)),
                    state_ver_key: state_key_pair.ver_key(),
                })
                .collect::<Vec<_>>();

            let master_map = MasterMap::new();

            let config: HotShotConfig<SeqTypes> = HotShotConfig {
                fixed_leader_for_gpuvid: 0,
                num_nodes_with_stake: num_nodes.try_into().unwrap(),
                known_da_nodes: known_nodes_with_stake.clone(),
                known_nodes_with_stake: known_nodes_with_stake.clone(),
                next_view_timeout: Duration::from_secs(5).as_millis() as u64,
                num_bootstrap: 1usize,
                da_staked_committee_size: num_nodes,
                view_sync_timeout: Duration::from_secs(1),
                data_request_delay: Duration::from_secs(1),
                builder_urls: vec1::vec1![Url::parse(&format!(
                    "http://127.0.0.1:{}",
                    pick_unused_port().unwrap()
                ))
                .unwrap()],
                builder_timeout: Duration::from_secs(1),
                start_threshold: (
                    known_nodes_with_stake.clone().len() as u64,
                    known_nodes_with_stake.clone().len() as u64,
                ),
                start_proposing_view: 0,
                stop_proposing_view: 0,
                start_voting_view: 0,
                stop_voting_view: 0,
                start_proposing_time: 0,
                start_voting_time: 0,
                stop_proposing_time: 0,
                stop_voting_time: 0,
                epoch_height: 300,
                epoch_start_block: 0,
            };

            Self {
                config,
                priv_keys,
                state_key_pairs,
                master_map,
                l1_url: "http://localhost:8545".parse().unwrap(),
                state_relay_url: None,
                builder_port: None,
                marketplace_builder_port: None,
                upgrades: Default::default(),
            }
        }
    }

    #[derive(Clone)]
    pub struct TestConfig<const NUM_NODES: usize> {
        config: HotShotConfig<SeqTypes>,
        priv_keys: Vec<BLSPrivKey>,
        state_key_pairs: Vec<StateKeyPair>,
        master_map: Arc<MasterMap<PubKey>>,
        l1_url: Url,
        state_relay_url: Option<Url>,
        builder_port: Option<u16>,
        marketplace_builder_port: Option<u16>,
        upgrades: BTreeMap<Version, Upgrade>,
    }

    impl<const NUM_NODES: usize> TestConfig<NUM_NODES> {
        pub fn num_nodes(&self) -> usize {
            self.priv_keys.len()
        }

        pub fn hotshot_config(&self) -> &HotShotConfig<SeqTypes> {
            &self.config
        }

        pub fn set_builder_urls(&mut self, builder_urls: vec1::Vec1<Url>) {
            self.config.builder_urls = builder_urls;
        }

        pub fn marketplace_builder_port(&self) -> Option<u16> {
            self.marketplace_builder_port
        }

        pub fn builder_port(&self) -> Option<u16> {
            self.builder_port
        }

        pub fn l1_url(&self) -> Url {
            self.l1_url.clone()
        }

        pub fn upgrades(&self) -> BTreeMap<Version, Upgrade> {
            self.upgrades.clone()
        }

        pub async fn init_nodes<V: Versions>(
            &self,
            bind_version: V,
        ) -> Vec<SequencerContext<network::Memory, NoStorage, V>> {
            join_all((0..self.num_nodes()).map(|i| async move {
                self.init_node(
                    i,
                    ValidatedState::default(),
                    no_storage::Options,
                    NullStateCatchup::default(),
                    &NoMetrics,
                    STAKE_TABLE_CAPACITY_FOR_TEST,
                    NullEventConsumer,
                    bind_version,
                    Default::default(),
                    Url::parse(&format!(
                        "http://localhost:{}",
                        self.marketplace_builder_port.unwrap_or_default()
                    ))
                    .unwrap(),
                )
                .await
            }))
            .await
        }

        pub fn stake_table(&self) -> StakeTable<BLSPubKey, StateVerKey, CircuitField> {
            let mut st = StakeTable::<BLSPubKey, StateVerKey, CircuitField>::new(
                STAKE_TABLE_CAPACITY_FOR_TEST as usize,
            );
            self.config
                .known_nodes_with_stake
                .iter()
                .for_each(|config| {
                    st.register(
                        *config.stake_table_entry.key(),
                        config.stake_table_entry.stake(),
                        config.state_ver_key.clone(),
                    )
                    .unwrap()
                });
            st.advance();
            st.advance();
            st
        }

        #[allow(clippy::too_many_arguments)]
        pub async fn init_node<V: Versions, P: PersistenceOptions>(
            &self,
            i: usize,
            mut state: ValidatedState,
            mut persistence_opt: P,
            catchup: impl StateCatchup + 'static,
            metrics: &dyn Metrics,
            stake_table_capacity: u64,
            event_consumer: impl EventConsumer + 'static,
            bind_version: V,
            upgrades: BTreeMap<Version, Upgrade>,
            marketplace_builder_url: Url,
        ) -> SequencerContext<network::Memory, P::Persistence, V> {
            let config = self.config.clone();
            let my_peer_config = &config.known_nodes_with_stake[i];
            let is_da = config.known_da_nodes.contains(my_peer_config);

            // Create our own (private, local) validator config
            let validator_config = ValidatorConfig {
                public_key: my_peer_config.stake_table_entry.stake_key,
                private_key: self.priv_keys[i].clone(),
                stake_value: my_peer_config.stake_table_entry.stake_amount.as_u64(),
                state_public_key: self.state_key_pairs[i].ver_key(),
                state_private_key: self.state_key_pairs[i].sign_key(),
                is_da,
            };

            let topics = if is_da {
                vec![Topic::Global, Topic::Da]
            } else {
                vec![Topic::Global]
            };

            let network = Arc::new(MemoryNetwork::new(
                &my_peer_config.stake_table_entry.stake_key,
                &self.master_map,
                &topics,
                None,
            ));

            // Make sure the builder account is funded.
            let builder_account = Self::builder_key().fee_account();
            tracing::info!(%builder_account, "prefunding builder account");
            state.prefund_account(builder_account, U256::max_value().into());

            let persistence = persistence_opt.create().await.unwrap();

            let chain_config = state.chain_config.resolve().unwrap_or_default();
            let l1_client =
                L1Client::new(vec![self.l1_url.clone()]).expect("failed to create L1 client");
            let peers = catchup::local_and_remote(persistence.clone(), catchup).await;
            // Create the HotShot membership
            let membership = EpochCommittees::new_stake(
                config.known_nodes_with_stake.clone(),
                config.known_da_nodes.clone(),
                l1_client.clone(),
                chain_config.stake_table_contract.map(|a| a.to_alloy()),
                peers.clone(),
                persistence.clone(),
            );
            let membership = Arc::new(RwLock::new(membership));

            let coordinator = EpochMembershipCoordinator::new(membership, 100);

            let node_state = NodeState::new(
                i as u64,
                chain_config,
                l1_client,
                peers,
                V::Base::VERSION,
                coordinator.clone(),
            )
            .with_current_version(V::Base::version())
            .with_genesis(state)
            .with_epoch_height(config.epoch_height)
            .with_upgrades(upgrades);

            tracing::info!(
                i,
                key = %my_peer_config.stake_table_entry.stake_key,
                state_key = %my_peer_config.state_ver_key,
                "starting node",
            );

            let persistence = persistence_opt.create().await.unwrap();
            SequencerContext::init(
                NetworkConfig {
                    config,
                    // For testing, we use a fake network, so the rest of the network config beyond
                    // the base consensus config does not matter.
                    ..Default::default()
                },
                validator_config,
                coordinator,
                node_state,
                persistence,
                network,
                self.state_relay_url.clone(),
                metrics,
                stake_table_capacity,
                event_consumer,
                bind_version,
                MarketplaceConfig::<SeqTypes, Node<network::Memory, P::Persistence>> {
                    auction_results_provider: Arc::new(SolverAuctionResultsProvider::default()),
                    fallback_builder_url: marketplace_builder_url,
                },
                Default::default(),
            )
            .await
            .unwrap()
        }

        pub fn builder_key() -> EthKeyPair {
            FeeAccount::generated_from_seed_indexed([1; 32], 0).1
        }
    }

    // Wait for decide event, make sure it matches submitted transaction. Return the block number
    // containing the transaction.
    pub async fn wait_for_decide_on_handle(
        events: &mut (impl Stream<Item = Event> + Unpin),
        submitted_txn: &Transaction,
    ) -> u64 {
        let commitment = submitted_txn.commit();

        // Keep getting events until we see a Decide event
        loop {
            let event = events.next().await.unwrap();
            tracing::info!("Received event from handle: {event:?}");

            if let Decide { leaf_chain, .. } = event.event {
                if let Some(height) = leaf_chain.iter().find_map(|LeafInfo { leaf, .. }| {
                    if leaf
                        .block_payload()
                        .as_ref()?
                        .transaction_commitments(leaf.block_header().metadata())
                        .contains(&commitment)
                    {
                        Some(leaf.block_header().block_number())
                    } else {
                        None
                    }
                }) {
                    return height;
                }
            } else {
                // Keep waiting
            }
        }
    }
}

#[cfg(test)]
mod test {

    use espresso_types::{Header, MockSequencerVersions, NamespaceId, Payload, Transaction};
    use futures::StreamExt;
    use hotshot::types::EventType::Decide;
    use hotshot_example_types::node_types::TestVersions;
    use hotshot_types::{
        data::vid_commitment,
        event::LeafInfo,
        traits::block_contents::{
            BlockHeader, BlockPayload, EncodeBytes, GENESIS_VID_NUM_STORAGE_NODES,
        },
    };
    use sequencer_utils::{test_utils::setup_test, AnvilOptions};
    use testing::{wait_for_decide_on_handle, TestConfigBuilder};

    use self::testing::run_test_builder;
    use super::*;

    #[tokio::test(flavor = "multi_thread")]
    async fn test_skeleton_instantiation() {
        setup_test();
        // Assign `config` so it isn't dropped early.
        let anvil = AnvilOptions::default().spawn().await;
        let url = anvil.url();
        const NUM_NODES: usize = 5;
        let mut config = TestConfigBuilder::<NUM_NODES>::default()
            .l1_url(url)
            .build();

        let (builder_task, builder_url) = run_test_builder::<NUM_NODES>(None).await;

        config.set_builder_urls(vec1::vec1![builder_url]);

        let handles = config.init_nodes(MockSequencerVersions::new()).await;

        let handle_0 = &handles[0];

        // Hook the builder up to the event stream from the first node
        builder_task.start(Box::new(handle_0.event_stream().await));

        let mut events = handle_0.event_stream().await;

        for handle in handles.iter() {
            handle.start_consensus().await;
        }

        // Submit target transaction to handle
        let txn = Transaction::new(NamespaceId::from(1_u32), vec![1, 2, 3]);
        handles[0]
            .submit_transaction(txn.clone())
            .await
            .expect("Failed to submit transaction");
        tracing::info!("Submitted transaction to handle: {txn:?}");

        wait_for_decide_on_handle(&mut events, &txn).await;
    }

    #[tokio::test(flavor = "multi_thread")]
    async fn test_header_invariants() {
        setup_test();

        let success_height = 30;
        // Assign `config` so it isn't dropped early.
        let anvil = AnvilOptions::default().spawn().await;
        let url = anvil.url();
        const NUM_NODES: usize = 5;
        let mut config = TestConfigBuilder::<NUM_NODES>::default()
            .l1_url(url)
            .build();

        let (builder_task, builder_url) = run_test_builder::<NUM_NODES>(None).await;

        config.set_builder_urls(vec1::vec1![builder_url]);
        let handles = config.init_nodes(MockSequencerVersions::new()).await;

        let handle_0 = &handles[0];

        let mut events = handle_0.event_stream().await;

        // Hook the builder up to the event stream from the first node
        builder_task.start(Box::new(handle_0.event_stream().await));

        for handle in handles.iter() {
            handle.start_consensus().await;
        }

        let mut parent = {
            // TODO refactor repeated code from other tests
            let (genesis_payload, genesis_ns_table) =
                Payload::from_transactions([], &ValidatedState::default(), &NodeState::mock())
                    .await
                    .unwrap();
            let genesis_commitment = {
                // TODO we should not need to collect payload bytes just to compute vid_commitment
                let payload_bytes = genesis_payload.encode();
                vid_commitment::<TestVersions>(
                    &payload_bytes,
                    &genesis_ns_table.encode(),
                    GENESIS_VID_NUM_STORAGE_NODES,
                    <TestVersions as Versions>::Base::VERSION,
                )
            };
            let genesis_state = NodeState::mock();
            Header::genesis(
                &genesis_state,
                genesis_commitment,
                empty_builder_commitment(),
                genesis_ns_table,
            )
        };

        loop {
            let event = events.next().await.unwrap();
            tracing::info!("Received event from handle: {event:?}");
            let Decide { leaf_chain, .. } = event.event else {
                continue;
            };
            tracing::info!("Got decide {leaf_chain:?}");

            // Check that each successive header satisfies invariants relative to its parent: all
            // the fields which should be monotonic are.
            for LeafInfo { leaf, .. } in leaf_chain.iter().rev() {
                let header = leaf.block_header().clone();
                if header.height() == 0 {
                    parent = header;
                    continue;
                }
                assert_eq!(header.height(), parent.height() + 1);
                assert!(header.timestamp() >= parent.timestamp());
                assert!(header.l1_head() >= parent.l1_head());
                assert!(header.l1_finalized() >= parent.l1_finalized());
                parent = header;
            }

            if parent.height() >= success_height {
                break;
            }
        }
    }
}<|MERGE_RESOLUTION|>--- conflicted
+++ resolved
@@ -512,13 +512,8 @@
     let network = {
         let p2p_network = Libp2pNetwork::from_config(
             network_config.clone(),
-<<<<<<< HEAD
             persistence.clone(),
-            Arc::new(async_lock::RwLock::new(membership.clone())),
-=======
-            DhtNoPersistence,
             coordinator.membership().clone(),
->>>>>>> 05f31ca7
             gossip_config,
             request_response_config,
             libp2p_bind_address,
