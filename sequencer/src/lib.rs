pub mod api;
pub mod block;
pub mod catchup;
mod chain_variables;
pub mod context;
mod header;
pub mod hotshot_commitment;
pub mod options;
pub mod state_signature;

use block::entry::TxTableEntryWord;
use catchup::{StateCatchup, StatePeers};
use context::SequencerContext;
use ethers::{
    core::k256::ecdsa::SigningKey,
    signers::{coins_bip39::English, MnemonicBuilder, Signer as _, Wallet},
    types::{Address, U256},
};

// Should move `STAKE_TABLE_CAPACITY` in the sequencer repo when we have variate stake table support

use l1_client::L1Client;

use state_signature::static_stake_table_commitment;
use url::Url;
mod l1_client;
pub mod persistence;
mod state;
pub mod transaction;

use derivative::Derivative;
use hotshot::{
    traits::{
        election::static_committee::{GeneralStaticCommittee, StaticElectionConfig},
        implementations::{MemoryNetwork, MemoryStorage, NetworkingMetricsValue, WebServerNetwork},
    },
    types::SignatureKey,
    Networks,
};
<<<<<<< HEAD
use hotshot_types::{traits::network::ConnectedNetwork, ValidatorConfig};
use jf_primitives::signatures::schnorr;
use tagged_base64::tagged;
use versioned_binary_serialization::version::StaticVersion;
use zeroize::Zeroize;
=======
use hotshot_types::{
    light_client::StateSignKey, traits::network::ConnectedNetwork, ValidatorConfig,
};
>>>>>>> f7bd1f4a

use hotshot_constants::{WEB_SERVER_MAJOR_VERSION, WEB_SERVER_MINOR_VERSION};

use hotshot_orchestrator::{
    client::{OrchestratorClient, ValidatorArgs},
    config::NetworkConfig,
};
use hotshot_types::{
    data::ViewNumber,
    light_client::StateKeyPair,
    signature_key::{BLSPrivKey, BLSPubKey},
    traits::{
        metrics::Metrics,
        node_implementation::{NodeImplementation, NodeType},
        states::InstanceState,
    },
};
use serde::{Deserialize, Serialize};
use snafu::Snafu;
use std::net::Ipv4Addr;
use std::time::Duration;
use std::{fmt::Debug, sync::Arc};
use std::{marker::PhantomData, net::IpAddr};

use persistence::SequencerPersistence;

pub use block::payload::Payload;
pub use chain_variables::ChainVariables;
pub use header::Header;
use hotshot_types::traits::states::StateDelta;
pub use l1_client::L1BlockInfo;
pub use options::Options;
pub use state::ValidatedState;
pub use transaction::{NamespaceId, Transaction};
pub mod network {
    use hotshot_types::message::Message;

    use super::*;

    pub trait Type: 'static {
        type DAChannel: ConnectedNetwork<Message<SeqTypes>, PubKey> + Debug;
        type QuorumChannel: ConnectedNetwork<Message<SeqTypes>, PubKey> + Debug;
    }

    #[derive(Clone, Copy, Debug, Default)]
    pub struct Web;

    impl Type for Web {
        type DAChannel =
            WebServerNetwork<SeqTypes, WEB_SERVER_MAJOR_VERSION, WEB_SERVER_MINOR_VERSION>;
        type QuorumChannel =
            WebServerNetwork<SeqTypes, WEB_SERVER_MAJOR_VERSION, WEB_SERVER_MINOR_VERSION>;
    }

    #[derive(Clone, Copy, Debug, Default)]
    pub struct Memory;

    impl Type for Memory {
        type DAChannel = MemoryNetwork<Message<SeqTypes>, PubKey>;
        type QuorumChannel = MemoryNetwork<Message<SeqTypes>, PubKey>;
    }
}

/// The Sequencer node is generic over the hotshot CommChannel.
#[derive(Derivative, Serialize, Deserialize)]
#[derivative(
    Copy(bound = ""),
    Debug(bound = ""),
    Default(bound = ""),
    PartialEq(bound = ""),
    Eq(bound = ""),
    Hash(bound = "")
)]
pub struct Node<N: network::Type>(PhantomData<fn(&N)>);

// Using derivative to derive Clone triggers the clippy lint
// https://rust-lang.github.io/rust-clippy/master/index.html#/incorrect_clone_impl_on_copy_type
impl<N: network::Type> Clone for Node<N> {
    fn clone(&self) -> Self {
        *self
    }
}

#[derive(
    Clone, Copy, Debug, Default, Hash, Eq, PartialEq, PartialOrd, Ord, Deserialize, Serialize,
)]
pub struct SeqTypes;

pub type Leaf = hotshot_types::data::Leaf<SeqTypes>;
pub type Storage = MemoryStorage<SeqTypes>;
pub type Event = hotshot::types::Event<SeqTypes>;

pub type PubKey = BLSPubKey;
pub type PrivKey = <PubKey as SignatureKey>::PrivateKey;

type ElectionConfig = StaticElectionConfig;

impl<N: network::Type> NodeImplementation<SeqTypes> for Node<N> {
    type Storage = Storage;
    type QuorumNetwork = N::QuorumChannel;
    type CommitteeNetwork = N::DAChannel;
}

#[derive(Clone, Copy, Debug, Default)]
pub struct Delta {}

impl StateDelta for Delta {}

#[derive(Debug, Clone)]
pub struct NodeState {
    l1_client: L1Client,
    peers: Arc<dyn StateCatchup>,
    genesis_state: ValidatedState,
    builder_address: Wallet<SigningKey>,
}

impl NodeState {
    pub fn new(
        l1_client: L1Client,
        builder_address: Wallet<SigningKey>,
        catchup: impl StateCatchup + 'static,
    ) -> Self {
        Self {
            l1_client,
            peers: Arc::new(catchup),
            genesis_state: Default::default(),
            builder_address,
        }
    }

    #[cfg(any(test, feature = "testing"))]
    pub fn mock() -> Self {
        Self::new(
            L1Client::new("http://localhost:3331".parse().unwrap(), Address::default()),
            state::FeeAccount::test_wallet(),
            catchup::mock::MockStateCatchup::default(),
        )
    }

    pub fn with_l1(mut self, l1_client: L1Client) -> Self {
        self.l1_client = l1_client;
        self
    }

    pub fn with_builder(mut self, wallet: Wallet<SigningKey>) -> Self {
        self.builder_address = wallet;
        self
    }

    pub fn with_genesis(mut self, state: ValidatedState) -> Self {
        self.genesis_state = state;
        self
    }

    fn l1_client(&self) -> &L1Client {
        &self.l1_client
    }
}

impl InstanceState for NodeState {}

impl NodeType for SeqTypes {
    type Time = ViewNumber;
    type BlockHeader = Header;
    type BlockPayload = Payload<TxTableEntryWord>;
    type SignatureKey = PubKey;
    type Transaction = Transaction;
    type ElectionConfigType = ElectionConfig;
    type InstanceState = NodeState;
    type ValidatedState = ValidatedState;
    type Membership = GeneralStaticCommittee<Self, PubKey>;
}

#[derive(Clone, Debug, Snafu, Deserialize, Serialize)]
pub enum Error {
    // TODO: Can we nest these errors in a `ValidationError` to group them?

    // Parent state commitment of block doesn't match current state commitment
    IncorrectParent,

    // New view number isn't strictly after current view
    IncorrectView,

    // Genesis block either has zero or more than one transaction
    GenesisWrongSize,

    // Genesis transaction not present in genesis block
    MissingGenesis,

    // Genesis transaction in non-genesis block
    UnexpectedGenesis,

    // Merkle tree error
    MerkleTreeError { error: String },

    BlockBuilding,
}

#[derive(Clone, Debug)]
pub struct NetworkParams {
    pub da_server_url: Url,
    pub consensus_server_url: Url,
    pub orchestrator_url: Url,
    pub state_relay_server_url: Url,
    pub webserver_poll_interval: Duration,
    pub private_staking_key: BLSPrivKey,
    pub private_state_key: StateSignKey,
    pub state_peers: Vec<Url>,
}

#[derive(Clone, Debug)]
pub struct BuilderParams {
    pub mnemonic: String,
    pub eth_account_index: u32,
    pub prefunded_accounts: Vec<Address>,
}

pub struct L1Params {
    pub url: Url,
}

pub async fn init_node<const MAJOR_VERSION: u16, const MINOR_VERSION: u16>(
    network_params: NetworkParams,
    metrics: &dyn Metrics,
    mut persistence: impl SequencerPersistence,
    builder_params: BuilderParams,
    l1_params: L1Params,
    bind_version: StaticVersion<MAJOR_VERSION, MINOR_VERSION>,
) -> anyhow::Result<SequencerContext<network::Web, MAJOR_VERSION, MINOR_VERSION>> {
    // Orchestrator client
    let validator_args = ValidatorArgs {
        url: network_params.orchestrator_url,
        public_ip: None,
        network_config_file: None,
    };
    // This "public" IP only applies to libp2p network configurations, so we can supply any value here
    let public_ip = IpAddr::V4(Ipv4Addr::new(127, 0, 0, 1));
    let orchestrator_client = OrchestratorClient::new(validator_args, public_ip.to_string());
    let state_key_pair = StateKeyPair::from_sign_key(network_params.private_state_key);
    let my_config = ValidatorConfig {
        public_key: BLSPubKey::from_private(&network_params.private_staking_key),
        private_key: network_params.private_staking_key,
        stake_value: 1,
        state_key_pair,
    };

    let (config, wait_for_orchestrator) = match persistence.load_config().await? {
        Some(config) => {
            tracing::info!("loaded network config from storage, rejoining existing network");
            (config, false)
        }
        None => {
            tracing::info!("loading network config from orchestrator");
            let config =
                NetworkConfig::get_complete_config(&orchestrator_client, my_config.clone(), None)
                    .await
                    .0;
            tracing::info!(
                node_id = config.node_index,
                stake_table = ?config.config.known_nodes_with_stake,
                "loaded config",
            );
            persistence.save_config(&config).await?;
            (config, true)
        }
    };
    let node_index = config.node_index;

    // Initialize networking.
    let networks = Networks {
        da_network: Arc::new(WebServerNetwork::create(
            network_params.da_server_url,
            network_params.webserver_poll_interval,
            my_config.public_key,
            true,
        )),
        quorum_network: Arc::new(WebServerNetwork::create(
            network_params.consensus_server_url,
            network_params.webserver_poll_interval,
            my_config.public_key,
            false,
        )),
        _pd: Default::default(),
    };

    // The web server network doesn't have any metrics. By creating and dropping a
    // `NetworkingMetricsValue`, we ensure the networking metrics are created, but just not
    // populated, so that monitoring software built to work with network-related metrics doesn't
    // crash horribly just because we're not using the P2P network yet.
    let _ = NetworkingMetricsValue::new(metrics);

    let wallet = MnemonicBuilder::<English>::default()
        .phrase::<&str>(&builder_params.mnemonic)
        .index(builder_params.eth_account_index)?
        .build()?;
    tracing::info!("Builder account address {:?}", wallet.address());

    let mut genesis_state = ValidatedState::default();
    for address in builder_params.prefunded_accounts {
        tracing::warn!("Prefunding account {:?} for demo", address);
        genesis_state.prefund_account(address.into(), U256::max_value().into());
    }

    let l1_client = L1Client::new(l1_params.url, Address::default());

    let instance_state = NodeState {
        l1_client,
        builder_address: wallet,
        genesis_state,
        peers: Arc::new(StatePeers::from_urls(network_params.state_peers)),
    };

    let mut ctx = SequencerContext::init(
        config.config,
        instance_state,
        persistence,
        networks,
        Some(network_params.state_relay_server_url),
        metrics,
        node_index,
        bind_version,
    )
    .await?;
    if wait_for_orchestrator {
        ctx = ctx.wait_for_orchestrator(orchestrator_client);
    }
    Ok(ctx)
}

#[cfg(any(test, feature = "testing"))]
pub mod testing {
    use super::*;
    use crate::{catchup::mock::MockStateCatchup, persistence::no_storage::NoStorage};
    use commit::Committable;
    use es_version::SEQUENCER_VERSION;
    use ethers::utils::{Anvil, AnvilInstance};
    use futures::{
        future::join_all,
        stream::{Stream, StreamExt},
    };
    use hotshot::traits::{
        implementations::{MasterMap, MemoryNetwork},
        BlockPayload,
    };
    use hotshot::types::{EventType::Decide, Message};
    use hotshot_types::{
        event::LeafInfo,
        light_client::StateKeyPair,
        traits::{block_contents::BlockHeader, metrics::NoMetrics},
        ExecutionType, HotShotConfig, PeerConfig, ValidatorConfig,
    };
    use std::time::Duration;

    #[derive(Clone)]
    pub struct TestConfig {
        config: HotShotConfig<PubKey, ElectionConfig>,
        priv_keys: Vec<BLSPrivKey>,
        state_key_pairs: Vec<StateKeyPair>,
        master_map: Arc<MasterMap<Message<SeqTypes>, PubKey>>,
        anvil: Arc<AnvilInstance>,
    }

    impl Default for TestConfig {
        fn default() -> Self {
            let num_nodes = Self::NUM_NODES;

            // Generate keys for the nodes.
            let priv_keys = (0..num_nodes)
                .map(|_| PrivKey::generate(&mut rand::thread_rng()))
                .collect::<Vec<_>>();
            let pub_keys = priv_keys
                .iter()
                .map(PubKey::from_private)
                .collect::<Vec<_>>();
            let state_key_pairs = (0..num_nodes)
                .map(|_| StateKeyPair::generate())
                .collect::<Vec<_>>();
            let known_nodes_with_stake = pub_keys
                .iter()
                .zip(&state_key_pairs)
                .map(|(pub_key, state_key_pair)| PeerConfig::<PubKey> {
                    stake_table_entry: pub_key.get_stake_table_entry(1),
                    state_ver_key: state_key_pair.ver_key(),
                })
                .collect::<Vec<_>>();

            let master_map = MasterMap::new();

            let config: HotShotConfig<PubKey, ElectionConfig> = HotShotConfig {
                execution_type: ExecutionType::Continuous,
                num_nodes_with_stake: num_nodes.try_into().unwrap(),
                num_nodes_without_stake: 0,
                min_transactions: 1,
                max_transactions: 10000.try_into().unwrap(),
                known_nodes_with_stake,
                known_nodes_without_stake: vec![],
                next_view_timeout: Duration::from_secs(5).as_millis() as u64,
                timeout_ratio: (10, 11),
                round_start_delay: Duration::from_millis(1).as_millis() as u64,
                start_delay: Duration::from_millis(1).as_millis() as u64,
                num_bootstrap: 1usize,
                propose_min_round_time: Duration::from_secs(0),
                propose_max_round_time: Duration::from_secs(1),
                election_config: None,
                da_staked_committee_size: num_nodes,
                da_non_staked_committee_size: 0,
                my_own_validator_config: Default::default(),
            };

            Self {
                config,
                priv_keys,
                state_key_pairs,
                master_map,
                anvil: Arc::new(Anvil::new().spawn()),
            }
        }
    }

    impl TestConfig {
        pub const NUM_NODES: usize = 4;

        pub fn num_nodes(&self) -> usize {
            self.priv_keys.len()
        }

<<<<<<< HEAD
        pub async fn init_nodes(
            &self,
        ) -> Vec<SequencerContext<network::Memory, { es_version::MAJOR }, { es_version::MINOR }>>
        {
            join_all((0..self.num_nodes()).map(|i| async move {
                self.init_node(i, NoStorage, &NoMetrics, SEQUENCER_VERSION)
                    .await
=======
        pub async fn init_nodes(&self) -> Vec<SequencerContext<network::Memory>> {
            join_all((0..self.num_nodes()).map(|i| async move {
                self.init_node(
                    i,
                    ValidatedState::default(),
                    NoStorage,
                    MockStateCatchup::default(),
                    &NoMetrics,
                )
                .await
>>>>>>> f7bd1f4a
            }))
            .await
        }

        pub async fn init_node<const MAJOR_VERSION: u16, const MINOR_VERSION: u16>(
            &self,
            i: usize,
            state: ValidatedState,
            persistence: impl SequencerPersistence,
            catchup: impl StateCatchup + 'static,
            metrics: &dyn Metrics,
            bind_version: StaticVersion<MAJOR_VERSION, MINOR_VERSION>,
        ) -> SequencerContext<network::Memory, MAJOR_VERSION, MINOR_VERSION> {
            let mut config = self.config.clone();
            config.my_own_validator_config = ValidatorConfig {
                public_key: config.known_nodes_with_stake[i].stake_table_entry.stake_key,
                private_key: self.priv_keys[i].clone(),
                stake_value: config.known_nodes_with_stake[i]
                    .stake_table_entry
                    .stake_amount
                    .as_u64(),
                state_key_pair: self.state_key_pairs[i].clone(),
            };

            let network = Arc::new(MemoryNetwork::new(
                config.my_own_validator_config.public_key,
                NetworkingMetricsValue::new(metrics),
                self.master_map.clone(),
                None,
            ));
            let networks = Networks {
                da_network: network.clone(),
                quorum_network: network,
                _pd: Default::default(),
            };

            let wallet = Self::builder_wallet(i);
            tracing::info!("node {i} is builder {:x}", wallet.address());
            let node_state = NodeState::new(
                L1Client::new(self.anvil.endpoint().parse().unwrap(), Address::default()),
                wallet,
                catchup,
            )
            .with_genesis(state);

            SequencerContext::init(
                config,
                node_state,
                persistence,
                networks,
                None,
                metrics,
                i as u64,
                bind_version,
            )
            .await
            .unwrap()
        }

        pub fn builder_wallet(i: usize) -> Wallet<SigningKey> {
            MnemonicBuilder::<English>::default()
                .phrase("test test test test test test test test test test test junk")
                .index(i as u32)
                .unwrap()
                .build()
                .unwrap()
        }
    }

    // Wait for decide event, make sure it matches submitted transaction. Return the block number
    // containing the transaction.
    pub async fn wait_for_decide_on_handle(
        events: &mut (impl Stream<Item = Event> + Unpin),
        submitted_txn: &Transaction,
    ) -> u64 {
        let commitment = submitted_txn.commit();

        // Keep getting events until we see a Decide event
        loop {
            let event = events.next().await.unwrap();
            tracing::info!("Received event from handle: {event:?}");

            if let Decide { leaf_chain, .. } = event.event {
                if let Some(height) = leaf_chain.iter().find_map(|LeafInfo { leaf, .. }| {
                    if leaf
                        .block_payload
                        .as_ref()?
                        .transaction_commitments(leaf.get_block_header().metadata())
                        .contains(&commitment)
                    {
                        Some(leaf.get_block_header().block_number())
                    } else {
                        None
                    }
                }) {
                    return height;
                }
            } else {
                // Keep waiting
            }
        }
    }
}

#[cfg(test)]
mod test {

    use super::*;
    use async_compatibility_layer::logging::{setup_backtrace, setup_logging};

    use futures::StreamExt;
    use hotshot::types::EventType::Decide;

    use hotshot_types::{
        event::LeafInfo,
        traits::block_contents::{
            vid_commitment, BlockHeader, BlockPayload, GENESIS_VID_NUM_STORAGE_NODES,
        },
    };
    use testing::{wait_for_decide_on_handle, TestConfig};

    #[async_std::test]
    async fn test_skeleton_instantiation() {
        setup_logging();
        setup_backtrace();

        // Assign `config` so it isn't dropped early.
        let config = TestConfig::default();
        let handles = config.init_nodes().await;

        let mut events = handles[0].get_event_stream();
        for handle in handles.iter() {
            handle.start_consensus().await;
        }

        // Submit target transaction to handle
        let txn = Transaction::new(Default::default(), vec![1, 2, 3]);
        handles[0]
            .submit_transaction(txn.clone())
            .await
            .expect("Failed to submit transaction");
        tracing::info!("Submitted transaction to handle: {txn:?}");

        wait_for_decide_on_handle(&mut events, &txn).await;
    }

    #[async_std::test]
    async fn test_header_invariants() {
        setup_logging();
        setup_backtrace();

        let success_height = 30;
        // Assign `config` so it isn't dropped early.
        let config = TestConfig::default();
        let handles = config.init_nodes().await;

        let mut events = handles[0].get_event_stream();
        for handle in handles.iter() {
            handle.start_consensus().await;
        }

        let mut parent = {
            // TODO refactor repeated code from other tests
            let (genesis_payload, genesis_ns_table) = Payload::genesis();
            let genesis_commitment = {
                // TODO we should not need to collect payload bytes just to compute vid_commitment
                let payload_bytes = genesis_payload
                    .encode()
                    .expect("unable to encode genesis payload")
                    .collect();
                vid_commitment(&payload_bytes, GENESIS_VID_NUM_STORAGE_NODES)
            };
            let genesis_state = NodeState::mock();
            Header::genesis(&genesis_state, genesis_commitment, genesis_ns_table)
        };

        loop {
            let event = events.next().await.unwrap();
            let Decide { leaf_chain, .. } = event.event else {
                continue;
            };
            tracing::info!("Got decide {leaf_chain:?}");

            // Check that each successive header satisfies invariants relative to its parent: all
            // the fields which should be monotonic are.
            for LeafInfo { leaf, .. } in leaf_chain.iter().rev() {
                let header = leaf.block_header.clone();
                if header.height == 0 {
                    parent = header;
                    continue;
                }
                assert_eq!(header.height, parent.height + 1);
                assert!(header.timestamp >= parent.timestamp);
                assert!(header.l1_head >= parent.l1_head);
                assert!(header.l1_finalized >= parent.l1_finalized);
                parent = header;
            }

            if parent.height >= success_height {
                break;
            }
        }
    }
}<|MERGE_RESOLUTION|>--- conflicted
+++ resolved
@@ -27,57 +27,48 @@
 pub mod persistence;
 mod state;
 pub mod transaction;
+use async_trait::async_trait;
 
 use derivative::Derivative;
 use hotshot::{
     traits::{
         election::static_committee::{GeneralStaticCommittee, StaticElectionConfig},
-        implementations::{MemoryNetwork, MemoryStorage, NetworkingMetricsValue, WebServerNetwork},
+        implementations::{MemoryNetwork, NetworkingMetricsValue, WebServerNetwork},
     },
     types::SignatureKey,
     Networks,
 };
-<<<<<<< HEAD
-use hotshot_types::{traits::network::ConnectedNetwork, ValidatorConfig};
-use jf_primitives::signatures::schnorr;
-use tagged_base64::tagged;
-use versioned_binary_serialization::version::StaticVersion;
-use zeroize::Zeroize;
-=======
-use hotshot_types::{
-    light_client::StateSignKey, traits::network::ConnectedNetwork, ValidatorConfig,
-};
->>>>>>> f7bd1f4a
-
-use hotshot_constants::{WEB_SERVER_MAJOR_VERSION, WEB_SERVER_MINOR_VERSION};
-
 use hotshot_orchestrator::{
     client::{OrchestratorClient, ValidatorArgs},
     config::NetworkConfig,
 };
 use hotshot_types::{
-    data::ViewNumber,
-    light_client::StateKeyPair,
+    constants::WebServerVersion,
+    data::{DAProposal, VidDisperse, ViewNumber},
+    light_client::{StateKeyPair, StateSignKey},
+    message::Proposal,
     signature_key::{BLSPrivKey, BLSPubKey},
     traits::{
         metrics::Metrics,
+        network::ConnectedNetwork,
         node_implementation::{NodeImplementation, NodeType},
-        states::InstanceState,
+        states::{InstanceState, StateDelta},
+        storage::Storage,
     },
+    ValidatorConfig,
 };
+use persistence::SequencerPersistence;
 use serde::{Deserialize, Serialize};
 use snafu::Snafu;
 use std::net::Ipv4Addr;
 use std::time::Duration;
 use std::{fmt::Debug, sync::Arc};
 use std::{marker::PhantomData, net::IpAddr};
-
-use persistence::SequencerPersistence;
+use versioned_binary_serialization::version::StaticVersionType;
 
 pub use block::payload::Payload;
 pub use chain_variables::ChainVariables;
 pub use header::Header;
-use hotshot_types::traits::states::StateDelta;
 pub use l1_client::L1BlockInfo;
 pub use options::Options;
 pub use state::ValidatedState;
@@ -96,10 +87,8 @@
     pub struct Web;
 
     impl Type for Web {
-        type DAChannel =
-            WebServerNetwork<SeqTypes, WEB_SERVER_MAJOR_VERSION, WEB_SERVER_MINOR_VERSION>;
-        type QuorumChannel =
-            WebServerNetwork<SeqTypes, WEB_SERVER_MAJOR_VERSION, WEB_SERVER_MINOR_VERSION>;
+        type DAChannel = WebServerNetwork<SeqTypes, WebServerVersion>;
+        type QuorumChannel = WebServerNetwork<SeqTypes, WebServerVersion>;
     }
 
     #[derive(Clone, Copy, Debug, Default)]
@@ -137,7 +126,6 @@
 pub struct SeqTypes;
 
 pub type Leaf = hotshot_types::data::Leaf<SeqTypes>;
-pub type Storage = MemoryStorage<SeqTypes>;
 pub type Event = hotshot::types::Event<SeqTypes>;
 
 pub type PubKey = BLSPubKey;
@@ -145,13 +133,32 @@
 
 type ElectionConfig = StaticElectionConfig;
 
+#[derive(Clone, Copy, Debug, Default)]
+pub struct SeqDAStorage;
+#[async_trait]
+impl Storage<SeqTypes> for SeqDAStorage {
+    async fn append_vid(
+        &self,
+        _proposal: &Proposal<SeqTypes, VidDisperse<SeqTypes>>,
+    ) -> anyhow::Result<()> {
+        unimplemented!()
+    }
+
+    async fn append_da(
+        &self,
+        _proposal: &Proposal<SeqTypes, DAProposal<SeqTypes>>,
+    ) -> anyhow::Result<()> {
+        unimplemented!()
+    }
+}
+
 impl<N: network::Type> NodeImplementation<SeqTypes> for Node<N> {
-    type Storage = Storage;
     type QuorumNetwork = N::QuorumChannel;
     type CommitteeNetwork = N::DAChannel;
-}
-
-#[derive(Clone, Copy, Debug, Default)]
+    type Storage = SeqDAStorage;
+}
+
+#[derive(Clone, Copy, Debug, Default, Deserialize, Serialize)]
 pub struct Delta {}
 
 impl StateDelta for Delta {}
@@ -269,14 +276,14 @@
     pub url: Url,
 }
 
-pub async fn init_node<const MAJOR_VERSION: u16, const MINOR_VERSION: u16>(
+pub async fn init_node<Ver: StaticVersionType + 'static>(
     network_params: NetworkParams,
     metrics: &dyn Metrics,
     mut persistence: impl SequencerPersistence,
     builder_params: BuilderParams,
     l1_params: L1Params,
-    bind_version: StaticVersion<MAJOR_VERSION, MINOR_VERSION>,
-) -> anyhow::Result<SequencerContext<network::Web, MAJOR_VERSION, MINOR_VERSION>> {
+    bind_version: Ver,
+) -> anyhow::Result<SequencerContext<network::Web, Ver>> {
     // Orchestrator client
     let validator_args = ValidatorArgs {
         url: network_params.orchestrator_url,
@@ -357,7 +364,7 @@
         l1_client,
         builder_address: wallet,
         genesis_state,
-        peers: Arc::new(StatePeers::from_urls(network_params.state_peers)),
+        peers: Arc::new(StatePeers::<Ver>::from_urls(network_params.state_peers)),
     };
 
     let mut ctx = SequencerContext::init(
@@ -382,7 +389,6 @@
     use super::*;
     use crate::{catchup::mock::MockStateCatchup, persistence::no_storage::NoStorage};
     use commit::Committable;
-    use es_version::SEQUENCER_VERSION;
     use ethers::utils::{Anvil, AnvilInstance};
     use futures::{
         future::join_all,
@@ -474,16 +480,10 @@
             self.priv_keys.len()
         }
 
-<<<<<<< HEAD
-        pub async fn init_nodes(
+        pub async fn init_nodes<Ver: StaticVersionType>(
             &self,
-        ) -> Vec<SequencerContext<network::Memory, { es_version::MAJOR }, { es_version::MINOR }>>
-        {
-            join_all((0..self.num_nodes()).map(|i| async move {
-                self.init_node(i, NoStorage, &NoMetrics, SEQUENCER_VERSION)
-                    .await
-=======
-        pub async fn init_nodes(&self) -> Vec<SequencerContext<network::Memory>> {
+            bind_version: Ver,
+        ) -> Vec<SequencerContext<network::Memory, Ver>> {
             join_all((0..self.num_nodes()).map(|i| async move {
                 self.init_node(
                     i,
@@ -491,22 +491,22 @@
                     NoStorage,
                     MockStateCatchup::default(),
                     &NoMetrics,
+                    bind_version,
                 )
                 .await
->>>>>>> f7bd1f4a
             }))
             .await
         }
 
-        pub async fn init_node<const MAJOR_VERSION: u16, const MINOR_VERSION: u16>(
+        pub async fn init_node<Ver: StaticVersionType>(
             &self,
             i: usize,
             state: ValidatedState,
             persistence: impl SequencerPersistence,
             catchup: impl StateCatchup + 'static,
             metrics: &dyn Metrics,
-            bind_version: StaticVersion<MAJOR_VERSION, MINOR_VERSION>,
-        ) -> SequencerContext<network::Memory, MAJOR_VERSION, MINOR_VERSION> {
+            bind_version: Ver,
+        ) -> SequencerContext<network::Memory, Ver> {
             let mut config = self.config.clone();
             config.my_own_validator_config = ValidatorConfig {
                 public_key: config.known_nodes_with_stake[i].stake_table_entry.stake_key,
