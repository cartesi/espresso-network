--- conflicted
+++ resolved
@@ -48,7 +48,6 @@
     light_client::StateKeyPair,
     signature_key::{BLSPrivKey, BLSPubKey},
     traits::{
-        election::Membership,
         metrics::Metrics,
         node_implementation::{NodeImplementation, NodeType},
         states::InstanceState,
@@ -233,51 +232,6 @@
     BlockBuilding,
 }
 
-<<<<<<< HEAD
-=======
-#[allow(clippy::too_many_arguments)]
-async fn init_hotshot<N: network::Type>(
-    node_id: usize,
-    priv_key: PrivKey,
-    networks: Networks<SeqTypes, Node<N>>,
-    config: HotShotConfig<PubKey, ElectionConfig>,
-    metrics: &dyn Metrics,
-    instance_state: NodeState,
-) -> SystemContextHandle<SeqTypes, Node<N>> {
-    let pub_key = config.known_nodes_with_stake[node_id]
-        .stake_table_entry
-        .stake_key;
-    let election_config = GeneralStaticCommittee::<SeqTypes, PubKey>::default_election_config(
-        config.total_nodes.get() as u64,
-    );
-    let membership = GeneralStaticCommittee::create_election(
-        config.known_nodes_with_stake.clone(),
-        election_config,
-    );
-    let memberships = Memberships {
-        quorum_membership: membership.clone(),
-        da_membership: membership.clone(),
-        vid_membership: membership.clone(),
-        view_sync_membership: membership,
-    };
-
-    SystemContext::init(
-        pub_key,
-        priv_key,
-        node_id as u64,
-        config,
-        Storage::empty(),
-        memberships,
-        networks,
-        HotShotInitializer::from_genesis(instance_state).unwrap(),
-        ConsensusMetricsValue::new(metrics),
-    )
-    .await
-    .unwrap()
-    .0
-}
-
->>>>>>> d6afa24c
 #[derive(Clone, Debug)]
 pub struct NetworkParams {
     pub da_server_url: Url,
@@ -335,36 +289,19 @@
         }
     };
     let node_index = config.node_index;
-<<<<<<< HEAD
-    let num_nodes = config.config.total_nodes.get();
-
-    // TODO: fetch from orchestrator?
-    let state_ver_keys = (0..num_nodes)
-        .map(|i| StateKeyPair::generate_from_seed_indexed(config.seed, i as u64).ver_key())
-        .collect::<Vec<_>>();
-=======
->>>>>>> d6afa24c
 
     // Initialize networking.
     let networks = Networks {
         da_network: Arc::new(WebServerNetwork::create(
             network_params.da_server_url,
             network_params.webserver_poll_interval,
-<<<<<<< HEAD
-            public_staking_key,
-=======
             my_config.public_key,
->>>>>>> d6afa24c
             true,
         )),
         quorum_network: Arc::new(WebServerNetwork::create(
             network_params.consensus_server_url,
             network_params.webserver_poll_interval,
-<<<<<<< HEAD
-            public_staking_key,
-=======
             my_config.public_key,
->>>>>>> d6afa24c
             false,
         )),
         _pd: Default::default(),
@@ -392,37 +329,15 @@
         builder_address: wallet,
         genesis_state,
     };
-<<<<<<< HEAD
 
     let mut ctx = SequencerContext::init(
-=======
-    let stake_table_comm =
-        static_stake_table_commitment(&config.config.known_nodes_with_stake, STAKE_TABLE_CAPACITY);
-
-    let hotshot = init_hotshot(
-        node_index as usize,
-        my_config.private_key,
-        networks,
->>>>>>> d6afa24c
         config.config,
         instance_state,
-        &state_ver_keys,
         persistence,
         networks,
         Some(network_params.state_relay_server_url),
         metrics,
-<<<<<<< HEAD
         node_index,
-=======
-        instance_state,
-    )
-    .await;
-    let mut ctx = SequencerContext::new(
-        hotshot,
-        node_index,
-        my_config.state_key_pair,
-        stake_table_comm,
->>>>>>> d6afa24c
     )
     .await?;
     if wait_for_orchestrator {
@@ -436,7 +351,6 @@
     use super::*;
     use crate::persistence::no_storage::NoStorage;
     use commit::Committable;
-<<<<<<< HEAD
     use futures::{
         future::join_all,
         stream::{Stream, StreamExt},
@@ -446,20 +360,10 @@
         BlockPayload,
     };
     use hotshot::types::{EventType::Decide, Message};
-=======
-    use futures::{Stream, StreamExt};
-    use hotshot::traits::implementations::{MasterMap, MemoryNetwork};
-    use hotshot::types::EventType::Decide;
-    use hotshot_types::{
-        traits::block_contents::{BlockHeader, BlockPayload},
-        PeerConfig,
-    };
->>>>>>> d6afa24c
-
     use hotshot_types::{
         light_client::StateKeyPair,
         traits::{block_contents::BlockHeader, metrics::NoMetrics},
-        ExecutionType, ValidatorConfig,
+        ExecutionType, PeerConfig, ValidatorConfig,
     };
     use std::time::Duration;
 
@@ -479,12 +383,20 @@
             let priv_keys = (0..num_nodes)
                 .map(|_| PrivKey::generate(&mut rand::thread_rng()))
                 .collect::<Vec<_>>();
-            let known_nodes_with_stake: Vec<<PubKey as SignatureKey>::StakeTableEntry> = (0
-                ..num_nodes)
-                .map(|id| PubKey::from_private(&priv_keys[id]).get_stake_table_entry(1u64))
-                .collect();
+            let pub_keys = priv_keys
+                .iter()
+                .map(PubKey::from_private)
+                .collect::<Vec<_>>();
             let state_key_pairs = (0..num_nodes)
                 .map(|_| StateKeyPair::generate())
+                .collect::<Vec<_>>();
+            let known_nodes_with_stake = pub_keys
+                .iter()
+                .zip(&state_key_pairs)
+                .map(|(pub_key, state_key_pair)| PeerConfig::<PubKey> {
+                    stake_table_entry: pub_key.get_stake_table_entry(1),
+                    state_ver_key: state_key_pair.ver_key(),
+                })
                 .collect::<Vec<_>>();
 
             let master_map = MasterMap::new();
@@ -507,7 +419,6 @@
                 my_own_validator_config: Default::default(),
             };
 
-<<<<<<< HEAD
             Self {
                 config,
                 priv_keys,
@@ -540,69 +451,13 @@
         ) -> SequencerContext<network::Memory> {
             let mut config = self.config.clone();
             config.my_own_validator_config = ValidatorConfig {
-                public_key: config.known_nodes_with_stake[i].stake_key,
+                public_key: config.known_nodes_with_stake[i].stake_table_entry.stake_key,
                 private_key: self.priv_keys[i].clone(),
-                stake_value: config.known_nodes_with_stake[i].stake_amount.as_u64(),
-                state_key_pair: self.state_key_pairs[i].clone(),
-=======
-        let num_nodes = 5;
-
-        // Generate keys for the nodes.
-        let priv_keys = (0..num_nodes)
-            .map(|_| PrivKey::generate(&mut rand::thread_rng()))
-            .collect::<Vec<_>>();
-        let pub_keys = priv_keys
-            .iter()
-            .map(PubKey::from_private)
-            .collect::<Vec<_>>();
-        let state_key_pairs = (0..num_nodes)
-            .map(|_| StateKeyPair::generate())
-            .collect::<Vec<_>>();
-        let known_nodes_with_stake = pub_keys
-            .iter()
-            .zip(&state_key_pairs)
-            .map(|(pub_key, state_key_pair)| PeerConfig::<PubKey> {
-                stake_table_entry: pub_key.get_stake_table_entry(1),
-                state_ver_key: state_key_pair.ver_key(),
-            })
-            .collect::<Vec<_>>();
-
-        let mut handles = vec![];
-
-        let master_map = MasterMap::new();
-
-        let config: HotShotConfig<_, _> = HotShotConfig {
-            execution_type: ExecutionType::Continuous,
-            total_nodes: num_nodes.try_into().unwrap(),
-            min_transactions: 1,
-            max_transactions: 10000.try_into().unwrap(),
-            known_nodes_with_stake,
-            next_view_timeout: Duration::from_secs(5).as_millis() as u64,
-            timeout_ratio: (10, 11),
-            round_start_delay: Duration::from_millis(1).as_millis() as u64,
-            start_delay: Duration::from_millis(1).as_millis() as u64,
-            num_bootstrap: 1usize,
-            propose_min_round_time: Duration::from_secs(0),
-            propose_max_round_time: Duration::from_secs(1),
-            election_config: None,
-            da_committee_size: num_nodes,
-            my_own_validator_config: Default::default(),
-        };
-
-        // Create HotShot instances.
-        for node_id in 0..num_nodes {
-            let metrics = if node_id == 0 { metrics } else { &NoMetrics };
-
-            let mut config = config.clone();
-            config.my_own_validator_config = ValidatorConfig {
-                public_key: pub_keys[node_id],
-                private_key: priv_keys[node_id].clone(),
-                stake_value: config.known_nodes_with_stake[node_id]
+                stake_value: config.known_nodes_with_stake[i]
                     .stake_table_entry
                     .stake_amount
                     .as_u64(),
-                state_key_pair: state_key_pairs[node_id].clone(),
->>>>>>> d6afa24c
+                state_key_pair: self.state_key_pairs[i].clone(),
             };
 
             let network = Arc::new(MemoryNetwork::new(
@@ -616,23 +471,9 @@
                 quorum_network: network,
                 _pd: Default::default(),
             };
-<<<<<<< HEAD
-            let state_ver_keys = self
-                .state_key_pairs
-                .iter()
-                .map(|pair| pair.ver_key())
-                .collect::<Vec<_>>();
             SequencerContext::init(
-=======
-            let instance_state = NodeState::default();
-            let handle = init_hotshot(
-                node_id,
-                priv_keys[node_id].clone(),
-                networks,
->>>>>>> d6afa24c
                 config,
                 NodeState::default(),
-                &state_ver_keys,
                 persistence,
                 networks,
                 None,
