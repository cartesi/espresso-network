use async_compatibility_layer::logging::{setup_backtrace, setup_logging};
use clap::Parser;
use es_version::SEQUENCER_VERSION;
use futures::future::FutureExt;
use hotshot_types::traits::metrics::NoMetrics;
use sequencer::{
    api::{self, data_source::DataSourceOptions},
    init_node,
    options::{Modules, Options},
    persistence, BuilderParams, L1Params, NetworkParams,
};
use versioned_binary_serialization::version::StaticVersionType;

#[async_std::main]
async fn main() -> anyhow::Result<()> {
    setup_logging();
    setup_backtrace();

    tracing::info!("sequencer starting up");
    let opt = Options::parse();
    let mut modules = opt.modules();
    tracing::info!("modules: {:?}", modules);

    if let Some(storage) = modules.storage_fs.take() {
        init_with_storage(modules, opt, storage, SEQUENCER_VERSION).await
    } else if let Some(storage) = modules.storage_sql.take() {
        init_with_storage(modules, opt, storage, SEQUENCER_VERSION).await
    } else {
        // Persistence is required. If none is provided, just use the local file system.
        init_with_storage(
            modules,
            opt,
            persistence::fs::Options::default(),
            SEQUENCER_VERSION,
        )
        .await
    }
}

async fn init_with_storage<S, Ver: StaticVersionType + 'static>(
    modules: Modules,
    opt: Options,
    storage_opt: S,
    bind_version: Ver,
<<<<<<< HEAD
) -> anyhow::Result<SequencerContext<network::Combined, Ver>>
=======
) -> anyhow::Result<()>
>>>>>>> 1df71725
where
    S: DataSourceOptions,
{
    let (private_staking_key, private_state_key) = opt.private_keys()?;
    let l1_params = L1Params {
        url: opt.l1_provider_url,
    };
    let builder_params = BuilderParams {
        mnemonic: opt.eth_mnemonic,
        prefunded_accounts: opt.prefunded_builder_accounts,
        eth_account_index: opt.eth_account_index,
    };
    let network_params = NetworkParams {
        cdn_endpoint: opt.cdn_endpoint,
        libp2p_advertise_address: opt.libp2p_advertise_address,
        libp2p_bind_address: opt.libp2p_bind_address,
        orchestrator_url: opt.orchestrator_url,
        state_relay_server_url: opt.state_relay_server_url,
        private_staking_key,
        private_state_key,
        state_peers: opt.state_peers,
    };

    // Inititialize HotShot. If the user requested the HTTP module, we must initialize the handle in
    // a special way, in order to populate the API with consensus metrics. Otherwise, we initialize
    // the handle directly, with no metrics.
    let ctx = match modules.http {
        Some(opt) => {
            // Add optional API modules as requested.
            let mut opt = api::Options::from(opt);
            if let Some(query) = modules.query {
                opt = storage_opt.enable_query_module(opt, query);
            }
            if let Some(submit) = modules.submit {
                opt = opt.submit(submit);
            }
            if let Some(status) = modules.status {
                opt = opt.status(status);
            }
            if let Some(state) = modules.state {
                opt = opt.state(state);
            }
            if let Some(catchup) = modules.catchup {
                opt = opt.catchup(catchup);
            }
            if let Some(hotshot_events) = modules.hotshot_events {
                opt = opt.hotshot_events(hotshot_events);
            }

            let storage = storage_opt.create().await?;
            opt.serve(
                move |metrics| {
                    async move {
                        init_node(
                            network_params,
                            &*metrics,
                            storage,
                            builder_params,
                            l1_params,
                            bind_version,
                        )
                        .await
                        .unwrap()
                    }
                    .boxed()
                },
                bind_version,
            )
            .await?
        }
        None => {
            init_node(
                network_params,
                &NoMetrics,
                storage_opt.create().await?,
                builder_params,
                l1_params,
                bind_version,
            )
            .await?
        }
    };

    // Start doing consensus.
    ctx.start_consensus().await;
    ctx.join().await;

    Ok(())
}<|MERGE_RESOLUTION|>--- conflicted
+++ resolved
@@ -42,11 +42,7 @@
     opt: Options,
     storage_opt: S,
     bind_version: Ver,
-<<<<<<< HEAD
-) -> anyhow::Result<SequencerContext<network::Combined, Ver>>
-=======
 ) -> anyhow::Result<()>
->>>>>>> 1df71725
 where
     S: DataSourceOptions,
 {
