--- conflicted
+++ resolved
@@ -1,385 +1,4 @@
-<<<<<<< HEAD
-use std::sync::Arc;
-
-use clap::Parser;
-use espresso_types::{
-    traits::NullEventConsumer, EpochVersion, FeeVersion, SequencerVersions,
-    SolverAuctionResultsProvider, V0_0,
-};
-use futures::future::FutureExt;
-use hotshot::MarketplaceConfig;
-use hotshot_types::traits::{metrics::NoMetrics, node_implementation::Versions};
-use sequencer::{
-    api::{self, data_source::DataSourceOptions},
-    context::SequencerContext,
-    init_node, network,
-    options::{Modules, Options},
-    persistence, Genesis, L1Params, NetworkParams,
-};
-use vbs::version::StaticVersionType;
-
-#[tokio::main]
-async fn main() -> anyhow::Result<()> {
-    let opt = Options::parse();
-    opt.logging.init();
-
-    let modules = opt.modules();
-    tracing::warn!(?modules, "sequencer starting up");
-
-    let genesis = Genesis::from_file(&opt.genesis_file)?;
-
-    // validate that the fee contract is a proxy and panic otherwise
-    genesis
-        .validate_fee_contract(opt.l1_provider_url.to_string())
-        .await
-        .unwrap();
-
-    tracing::info!(?genesis, "genesis");
-
-    let base = genesis.base_version;
-    let upgrade = genesis.upgrade_version;
-
-    match (base, upgrade) {
-        (FeeVersion::VERSION, EpochVersion::VERSION) => {
-            run(
-                genesis,
-                modules,
-                opt,
-                SequencerVersions::<FeeVersion, EpochVersion>::new(),
-            )
-            .await
-        }
-        (FeeVersion::VERSION, _) => {
-            run(
-                genesis,
-                modules,
-                opt,
-                SequencerVersions::<FeeVersion, V0_0>::new(),
-            )
-            .await
-        }
-        (EpochVersion::VERSION, _) => {
-            run(
-                genesis,
-                modules,
-                opt,
-                SequencerVersions::<EpochVersion, V0_0>::new(),
-            )
-            .await
-        }
-        _ => panic!(
-            "Invalid base ({base}) and upgrade ({upgrade}) versions specified in the toml file."
-        ),
-    }
-}
-
-async fn run<V>(
-    genesis: Genesis,
-    mut modules: Modules,
-    opt: Options,
-    versions: V,
-) -> anyhow::Result<()>
-where
-    V: Versions,
-{
-    if let Some(storage) = modules.storage_fs.take() {
-        run_with_storage(genesis, modules, opt, storage, versions).await
-    } else if let Some(storage) = modules.storage_sql.take() {
-        run_with_storage(genesis, modules, opt, storage, versions).await
-    } else {
-        // Persistence is required. If none is provided, just use the local file system.
-        run_with_storage(
-            genesis,
-            modules,
-            opt,
-            persistence::fs::Options::default(),
-            versions,
-        )
-        .await
-    }
-}
-
-async fn run_with_storage<S, V>(
-    genesis: Genesis,
-    modules: Modules,
-    opt: Options,
-    storage_opt: S,
-    versions: V,
-) -> anyhow::Result<()>
-where
-    S: DataSourceOptions,
-    V: Versions,
-{
-    let ctx = init_with_storage(genesis, modules, opt, storage_opt, versions).await?;
-
-    // Start doing consensus.
-    ctx.start_consensus().await;
-    ctx.join().await;
-
-    Ok(())
-}
-
-async fn init_with_storage<S, V>(
-    genesis: Genesis,
-    modules: Modules,
-    opt: Options,
-    storage_opt: S,
-    versions: V,
-) -> anyhow::Result<SequencerContext<network::Production, S::Persistence, V>>
-where
-    S: DataSourceOptions,
-    V: Versions,
-{
-    let (private_staking_key, private_state_key) = opt.private_keys()?;
-    let l1_params = L1Params {
-        url: opt.l1_provider_url,
-        options: opt.l1_options,
-    };
-
-    let network_params = NetworkParams {
-        cdn_endpoint: opt.cdn_endpoint,
-        libp2p_advertise_address: opt.libp2p_advertise_address,
-        libp2p_bind_address: opt.libp2p_bind_address,
-        libp2p_bootstrap_nodes: opt.libp2p_bootstrap_nodes,
-        orchestrator_url: opt.orchestrator_url,
-        state_relay_server_url: opt.state_relay_server_url,
-        public_api_url: opt.public_api_url,
-        private_staking_key,
-        private_state_key,
-        state_peers: opt.state_peers,
-        config_peers: opt.config_peers,
-        catchup_backoff: opt.catchup_backoff,
-        libp2p_history_gossip: opt.libp2p_history_gossip,
-        libp2p_history_length: opt.libp2p_history_length,
-        libp2p_max_ihave_length: opt.libp2p_max_ihave_length,
-        libp2p_max_ihave_messages: opt.libp2p_max_ihave_messages,
-        libp2p_max_gossip_transmit_size: opt.libp2p_max_gossip_transmit_size,
-        libp2p_max_direct_transmit_size: opt.libp2p_max_direct_transmit_size,
-        libp2p_mesh_outbound_min: opt.libp2p_mesh_outbound_min,
-        libp2p_mesh_n: opt.libp2p_mesh_n,
-        libp2p_mesh_n_high: opt.libp2p_mesh_n_high,
-        libp2p_heartbeat_interval: opt.libp2p_heartbeat_interval,
-        libp2p_mesh_n_low: opt.libp2p_mesh_n_low,
-        libp2p_published_message_ids_cache_time: opt.libp2p_published_message_ids_cache_time,
-        libp2p_iwant_followup_time: opt.libp2p_iwant_followup_time,
-        libp2p_max_messages_per_rpc: opt.libp2p_max_messages_per_rpc,
-        libp2p_gossip_retransmission: opt.libp2p_gossip_retransmission,
-        libp2p_flood_publish: opt.libp2p_flood_publish,
-        libp2p_duplicate_cache_time: opt.libp2p_duplicate_cache_time,
-        libp2p_fanout_ttl: opt.libp2p_fanout_ttl,
-        libp2p_heartbeat_initial_delay: opt.libp2p_heartbeat_initial_delay,
-        libp2p_gossip_factor: opt.libp2p_gossip_factor,
-        libp2p_gossip_lazy: opt.libp2p_gossip_lazy,
-    };
-
-    let marketplace_config = MarketplaceConfig {
-        auction_results_provider: Arc::new(SolverAuctionResultsProvider {
-            url: opt.auction_results_solver_url,
-            marketplace_path: opt.marketplace_solver_path,
-            results_path: opt.auction_results_path,
-        }),
-        fallback_builder_url: opt.fallback_builder_url,
-    };
-    let proposal_fetcher_config = opt.proposal_fetcher_config;
-
-    // Initialize HotShot. If the user requested the HTTP module, we must initialize the handle in
-    // a special way, in order to populate the API with consensus metrics. Otherwise, we initialize
-    // the handle directly, with no metrics.
-    let ctx = match modules.http {
-        Some(http_opt) => {
-            // Add optional API modules as requested.
-            let mut http_opt = api::Options::from(http_opt);
-            if let Some(query) = modules.query {
-                http_opt = storage_opt.enable_query_module(http_opt, query);
-            }
-            if let Some(submit) = modules.submit {
-                http_opt = http_opt.submit(submit);
-            }
-            if let Some(status) = modules.status {
-                http_opt = http_opt.status(status);
-            }
-            if let Some(state) = modules.state {
-                http_opt = http_opt.state(state);
-            }
-            if let Some(catchup) = modules.catchup {
-                http_opt = http_opt.catchup(catchup);
-            }
-
-            if let Some(hotshot_events) = modules.hotshot_events {
-                http_opt = http_opt.hotshot_events(hotshot_events);
-            }
-            if let Some(explorer) = modules.explorer {
-                http_opt = http_opt.explorer(explorer);
-            }
-            if let Some(config) = modules.config {
-                http_opt = http_opt.config(config);
-            }
-
-            http_opt
-                .serve(move |metrics, consumer| {
-                    async move {
-                        init_node(
-                            genesis,
-                            network_params,
-                            &*metrics,
-                            storage_opt,
-                            l1_params,
-                            versions,
-                            consumer,
-                            opt.is_da,
-                            opt.identity,
-                            marketplace_config,
-                            proposal_fetcher_config,
-                        )
-                        .await
-                    }
-                    .boxed()
-                })
-                .await?
-        }
-        None => {
-            init_node(
-                genesis,
-                network_params,
-                &NoMetrics,
-                storage_opt,
-                l1_params,
-                versions,
-                NullEventConsumer,
-                opt.is_da,
-                opt.identity,
-                marketplace_config,
-                proposal_fetcher_config,
-            )
-            .await?
-        }
-    };
-
-    Ok(ctx)
-}
-
-mod restart_tests;
-
-#[cfg(test)]
-mod test {
-    use std::time::Duration;
-
-    use tokio::spawn;
-
-    use espresso_types::{MockSequencerVersions, PubKey};
-    use hotshot_types::{light_client::StateKeyPair, traits::signature_key::SignatureKey};
-    use portpicker::pick_unused_port;
-    use sequencer::{
-        api::options::{Http, Status},
-        genesis::{L1Finalized, StakeTableConfig},
-        persistence::fs,
-        SequencerApiVersion,
-    };
-    use sequencer_utils::test_utils::setup_test;
-    use surf_disco::{error::ClientError, Client, Url};
-    use tempfile::TempDir;
-    use vbs::version::Version;
-
-    use super::*;
-
-    #[tokio::test(flavor = "multi_thread")]
-    async fn test_startup_before_orchestrator() {
-        setup_test();
-
-        let (pub_key, priv_key) = PubKey::generated_from_seed_indexed([0; 32], 0);
-        let state_key = StateKeyPair::generate_from_seed_indexed([0; 32], 0);
-
-        let port = pick_unused_port().unwrap();
-        let tmp = TempDir::new().unwrap();
-
-        let genesis_file = tmp.path().join("genesis.toml");
-        let genesis = Genesis {
-            chain_config: Default::default(),
-            stake_table: StakeTableConfig { capacity: 10 },
-            accounts: Default::default(),
-            l1_finalized: L1Finalized::Number { number: 0 },
-            header: Default::default(),
-            upgrades: Default::default(),
-            base_version: Version { major: 0, minor: 1 },
-            upgrade_version: Version { major: 0, minor: 2 },
-        };
-        genesis.to_file(&genesis_file).unwrap();
-
-        let modules = Modules {
-            http: Some(Http::with_port(port)),
-            status: Some(Status),
-            ..Default::default()
-        };
-        let opt = Options::parse_from([
-            "sequencer",
-            "--private-staking-key",
-            &priv_key.to_tagged_base64().expect("valid key").to_string(),
-            "--private-state-key",
-            &state_key
-                .sign_key_ref()
-                .to_tagged_base64()
-                .expect("valid key")
-                .to_string(),
-            "--genesis-file",
-            &genesis_file.display().to_string(),
-        ]);
-
-        // Start the sequencer in a background task. This process will not complete, because it will
-        // be waiting for the orchestrator, but it should at least start up the API server and
-        // populate some metrics.
-        tracing::info!(port, "starting sequencer");
-        let task = spawn(async move {
-            if let Err(err) = init_with_storage(
-                genesis,
-                modules,
-                opt,
-                fs::Options::new(tmp.path().into()),
-                MockSequencerVersions::new(),
-            )
-            .await
-            {
-                tracing::error!("failed to start sequencer: {err:#}");
-            }
-        });
-
-        // The healthcheck should eventually come up even though the node is waiting for the
-        // orchestrator.
-        tracing::info!("waiting for API to start");
-        let url: Url = format!("http://localhost:{port}").parse().unwrap();
-        let client = Client::<ClientError, SequencerApiVersion>::new(url.clone());
-        assert!(client.connect(Some(Duration::from_secs(60))).await);
-        client.get::<()>("healthcheck").send().await.unwrap();
-
-        // The metrics should include information about the node and software version. surf-disco
-        // doesn't currently support fetching a plaintext file, so we use a raw reqwest client.
-        let res = reqwest::get(url.join("/status/metrics").unwrap())
-            .await
-            .unwrap();
-        assert!(res.status().is_success(), "{}", res.status());
-        let metrics = res.text().await.unwrap();
-        let lines = metrics.lines().collect::<Vec<_>>();
-        assert!(
-            lines.contains(&format!("consensus_node{{key=\"{pub_key}\"}} 1").as_str()),
-            "{lines:#?}"
-        );
-        assert!(
-            lines.contains(
-                &format!(
-                    "consensus_version{{desc=\"{}\",rev=\"{}\",timestamp=\"{}\"}} 1",
-                    env!("VERGEN_GIT_DESCRIBE"),
-                    env!("VERGEN_GIT_SHA"),
-                    env!("VERGEN_GIT_COMMIT_TIMESTAMP"),
-                )
-                .as_str()
-            ),
-            "{lines:#?}"
-        );
-
-        task.abort();
-    }
-=======
 #[tokio::main]
 pub async fn main() -> anyhow::Result<()> {
     sequencer::main().await
->>>>>>> d6a7a181
 }