--- conflicted
+++ resolved
@@ -9,6 +9,7 @@
 use sequencer_utils::{
     deployer::{deploy, ContractGroup, Contracts, DeployedContracts},
     logging,
+    stake_table::PermissionedStakeTableConfig,
 };
 use url::Url;
 
@@ -121,8 +122,6 @@
     /// If the light client contract is not being deployed, this option is ignored.
     #[clap(long, env = "ESPRESSO_SEQUENCER_PERMISSIONED_PROVER")]
     permissioned_prover: Option<Address>,
-<<<<<<< HEAD
-=======
 
     /// A toml file with the initial stake table.
     ///
@@ -148,7 +147,6 @@
     #[clap(long, env = "ESPRESSO_SEQUENCER_STAKE_TABLE_EXIT_ESCROW_PERIOD", value_parser = parse_duration)]
     exit_escrow_period: Option<Duration>,
 
->>>>>>> 0dbc0958
     #[clap(flatten)]
     logging: logging::Config,
 }
@@ -163,6 +161,13 @@
     let sequencer_url = opt.sequencer_url.clone();
 
     let genesis = light_client_genesis(&sequencer_url, opt.stake_table_capacity).boxed();
+
+    let initial_stake_table = if let Some(path) = opt.initial_stake_table_path {
+        tracing::info!("Loading initial stake table from {:?}", path);
+        Some(PermissionedStakeTableConfig::from_toml_file(&path)?.into())
+    } else {
+        None
+    };
 
     let contracts = deploy(
         opt.rpc_url,
@@ -175,11 +180,8 @@
         genesis,
         opt.permissioned_prover,
         contracts,
-<<<<<<< HEAD
-=======
         initial_stake_table,
         opt.exit_escrow_period,
->>>>>>> 0dbc0958
     )
     .await?;
 
