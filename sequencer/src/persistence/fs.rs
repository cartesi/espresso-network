--- conflicted
+++ resolved
@@ -5,6 +5,9 @@
 use espresso_types::{
     v0::traits::{EventConsumer, PersistenceOptions, SequencerPersistence},
     Leaf, Leaf2, NetworkConfig, Payload, SeqTypes,
+};
+use hotshot_libp2p_networking::network::behaviours::dht::store::persistent::{
+    DhtPersistentStorage, SerializableRecord,
 };
 use hotshot_query_service::VidCommitment;
 use hotshot_types::{
@@ -25,13 +28,6 @@
     utils::View,
     vote::HasViewNumber,
 };
-<<<<<<< HEAD
-use jf_vid::VidScheme;
-use libp2p_networking::network::behaviours::dht::store::persistent::{
-    DhtPersistentStorage, SerializableRecord,
-};
-=======
->>>>>>> d17974e7
 use std::sync::Arc;
 use std::{
     collections::BTreeMap,
