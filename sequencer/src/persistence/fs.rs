--- conflicted
+++ resolved
@@ -17,14 +17,10 @@
     v0_3::{IndexedStake, Validator},
     Leaf, Leaf2, NetworkConfig, Payload, SeqTypes,
 };
-<<<<<<< HEAD
+use hotshot::{types::BLSPubKey, InitializerEpochInfo};
 use hotshot_libp2p_networking::network::behaviours::dht::store::persistent::{
     DhtPersistentStorage, SerializableRecord,
 };
-use hotshot_query_service::VidCommitment;
-=======
-use hotshot::{types::BLSPubKey, InitializerEpochInfo};
->>>>>>> 05f31ca7
 use hotshot_types::{
     data::{
         vid_disperse::{ADVZDisperseShare, VidDisperseShare2},
@@ -208,10 +204,9 @@
         self.path.join("next_epoch_quorum_certificate")
     }
 
-<<<<<<< HEAD
     fn libp2p_dht_path(&self) -> PathBuf {
         self.path.join("libp2p_dht")
-=======
+    }
     fn epoch_drb_result_dir_path(&self) -> PathBuf {
         self.path.join("epoch_drb_result")
     }
@@ -236,7 +231,6 @@
                 Ok(())
             },
         )
->>>>>>> 05f31ca7
     }
 
     /// Overwrite a file if a condition is met.
