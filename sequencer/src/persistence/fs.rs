use anyhow::{anyhow, Context};
use async_lock::RwLock;
use async_trait::async_trait;
use clap::Parser;
use espresso_types::{
    v0::traits::{EventConsumer, PersistenceOptions, SequencerPersistence},
    Leaf, Leaf2, NetworkConfig, Payload, SeqTypes,
};
use hotshot_types::{
    consensus::CommitmentMap,
<<<<<<< HEAD
    data::{
        DaProposal, DaProposal2, QuorumProposal, QuorumProposal2, VidDisperseShare,
        VidDisperseShare2,
    },
=======
    data::{DaProposal, QuorumProposal, QuorumProposal2, QuorumProposalWrapper, VidDisperseShare},
>>>>>>> b9a4eafc
    event::{Event, EventType, HotShotAction, LeafInfo},
    message::{convert_proposal, Proposal},
    simple_certificate::{
        NextEpochQuorumCertificate2, QuorumCertificate, QuorumCertificate2, UpgradeCertificate,
    },
    traits::{
        block_contents::{BlockHeader, BlockPayload},
        node_implementation::ConsensusTime,
    },
    utils::View,
    vid::VidSchemeType,
    vote::HasViewNumber,
};
use jf_vid::VidScheme;
use std::sync::Arc;
use std::{
    collections::{BTreeMap, HashSet},
    fs::{self, File, OpenOptions},
    io::{Read, Seek, SeekFrom, Write},
    ops::RangeInclusive,
    path::{Path, PathBuf},
};

use crate::ViewNumber;

use espresso_types::upgrade_commitment_map;

/// Options for file system backed persistence.
#[derive(Parser, Clone, Debug)]
pub struct Options {
    /// Storage path for persistent data.
    #[clap(long, env = "ESPRESSO_SEQUENCER_STORAGE_PATH")]
    path: PathBuf,

    #[clap(long, env = "ESPRESSO_SEQUENCER_STORE_UNDECIDED_STATE", hide = true)]
    store_undecided_state: bool,

    /// Number of views to retain in consensus storage before data that hasn't been archived is
    /// garbage collected.
    ///
    /// The longer this is, the more certain that all data will eventually be archived, even if
    /// there are temporary problems with archive storage or partially missing data. This can be set
    /// very large, as most data is garbage collected as soon as it is finalized by consensus. This
    /// setting only applies to views which never get decided (ie forks in consensus) and views for
    /// which this node is partially offline. These should be exceptionally rare.
    ///
    /// The default of 130000 views equates to approximately 3 days (259200 seconds) at an average
    /// view time of 2s.
    #[clap(
        long,
        env = "ESPRESSO_SEQUENCER_CONSENSUS_VIEW_RETENTION",
        default_value = "130000"
    )]
    pub(crate) consensus_view_retention: u64,
}

impl Default for Options {
    fn default() -> Self {
        Self::parse_from(std::iter::empty::<String>())
    }
}

impl Options {
    pub fn new(path: PathBuf) -> Self {
        Self {
            path,
            store_undecided_state: false,
            consensus_view_retention: 130000,
        }
    }

    pub(crate) fn path(&self) -> &Path {
        &self.path
    }
}

#[async_trait]
impl PersistenceOptions for Options {
    type Persistence = Persistence;

    fn set_view_retention(&mut self, view_retention: u64) {
        self.consensus_view_retention = view_retention;
    }

    async fn create(&mut self) -> anyhow::Result<Self::Persistence> {
        let path = self.path.clone();
        let store_undecided_state = self.store_undecided_state;
        let view_retention = self.consensus_view_retention;

        let migration_path = path.join("migration");
        let migrated = if migration_path.is_file() {
            let bytes = fs::read(&path)
                .context(format!("unable to read migration from {}", path.display()))?;
            bincode::deserialize(&bytes).context("malformed migration file")?
        } else {
            HashSet::new()
        };

        Ok(Persistence {
            store_undecided_state,
            inner: Arc::new(RwLock::new(Inner {
                path,
                migrated,
                view_retention,
            })),
        })
    }

    async fn reset(self) -> anyhow::Result<()> {
        todo!()
    }
}

/// File system backed persistence.
#[derive(Clone, Debug)]
pub struct Persistence {
    store_undecided_state: bool,

    // We enforce mutual exclusion on access to the data source, as the current file system
    // implementation does not support transaction isolation for concurrent reads and writes. We can
    // improve this in the future by switching to a SQLite-based file system implementation.
    inner: Arc<RwLock<Inner>>,
}

#[derive(Debug)]
struct Inner {
    path: PathBuf,
    view_retention: u64,
    migrated: HashSet<String>,
}

impl Inner {
    fn config_path(&self) -> PathBuf {
        self.path.join("hotshot.cfg")
    }

    fn migration(&self) -> PathBuf {
        self.path.join("migration")
    }

    fn voted_view_path(&self) -> PathBuf {
        self.path.join("highest_voted_view")
    }

    /// Path to a directory containing decided leaves.
    fn decided_leaf_path(&self) -> PathBuf {
        self.path.join("decided_leaves")
    }

    fn decided_leaf2_path(&self) -> PathBuf {
        self.path.join("decided_leaves2")
    }

    /// The path from previous versions where there was only a single file for anchor leaves.
    fn legacy_anchor_leaf_path(&self) -> PathBuf {
        self.path.join("anchor_leaf")
    }

    fn vid_dir_path(&self) -> PathBuf {
        self.path.join("vid")
    }

    fn vid2_dir_path(&self) -> PathBuf {
        self.path.join("vid2")
    }

    fn da_dir_path(&self) -> PathBuf {
        self.path.join("da")
    }

    fn da2_dir_path(&self) -> PathBuf {
        self.path.join("da2")
    }

    fn undecided_state_path(&self) -> PathBuf {
        self.path.join("undecided_state")
    }

    fn undecided2_state_path(&self) -> PathBuf {
        self.path.join("undecided_state2")
    }

    fn quorum_proposals_dir_path(&self) -> PathBuf {
        self.path.join("quorum_proposals")
    }

    fn quorum_proposals2_dir_path(&self) -> PathBuf {
        self.path.join("quorum_proposals2")
    }

    fn upgrade_certificate_dir_path(&self) -> PathBuf {
        self.path.join("upgrade_certificate")
    }

    fn next_epoch_qc(&self) -> PathBuf {
        self.path.join("next_epoch_quorum_certificate")
    }

    fn update_migration(&mut self) -> anyhow::Result<()> {
        let path = self.migration();
        let bytes = bincode::serialize(&self.migrated)?;

        self.replace(
            &path,
            |_| Ok(true),
            |mut file| {
                file.write_all(&bytes)?;
                Ok(())
            },
        )
    }

    /// Overwrite a file if a condition is met.
    ///
    /// The file at `path`, if it exists, is opened in read mode and passed to `pred`. If `pred`
    /// returns `true`, or if there was no existing file, then `write` is called to update the
    /// contents of the file. `write` receives a truncated file open in write mode and sets the
    /// contents of the file.
    ///
    /// The final replacement of the original file is atomic; that is, `path` will be modified only
    /// if the entire update succeeds.
    fn replace(
        &mut self,
        path: &Path,
        pred: impl FnOnce(File) -> anyhow::Result<bool>,
        write: impl FnOnce(File) -> anyhow::Result<()>,
    ) -> anyhow::Result<()> {
        if path.is_file() {
            // If there is an existing file, check if it is suitable to replace. Note that this
            // check is not atomic with respect to the subsequent write at the file system level,
            // but this object is the only one which writes to this file, and we have a mutable
            // reference, so this should be safe.
            if !pred(File::open(path)?)? {
                // If we are not overwriting the file, we are done and consider the whole operation
                // successful.
                return Ok(());
            }
        }

        // Either there is no existing file or we have decided to overwrite the file. Write the new
        // contents into a temporary file so we can update `path` atomically using `rename`.
        let mut swap_path = path.to_owned();
        swap_path.set_extension("swp");
        let swap = OpenOptions::new()
            .write(true)
            .truncate(true)
            .create(true)
            .open(&swap_path)?;
        write(swap)?;

        // Now we can replace the original file.
        fs::rename(swap_path, path)?;

        Ok(())
    }

    fn collect_garbage(
        &mut self,
        view: ViewNumber,
        intervals: &[RangeInclusive<u64>],
    ) -> anyhow::Result<()> {
        let view_number = view.u64();
        let prune_view = view.saturating_sub(self.view_retention);

        let delete_files =
            |intervals: &[RangeInclusive<u64>], keep, dir_path: PathBuf| -> anyhow::Result<()> {
                if !dir_path.is_dir() {
                    return Ok(());
                }

                for entry in fs::read_dir(dir_path)? {
                    let entry = entry?;
                    let path = entry.path();

                    if let Some(file) = path.file_stem().and_then(|n| n.to_str()) {
                        if let Ok(v) = file.parse::<u64>() {
                            // If the view is the anchor view, keep it no matter what.
                            if let Some(keep) = keep {
                                if keep == v {
                                    continue;
                                }
                            }
                            // Otherwise, delete it if it is time to prune this view _or_ if the
                            // given intervals, which we've already successfully processed, contain
                            // the view; in this case we simply don't need it anymore.
                            if v < prune_view || intervals.iter().any(|i| i.contains(&v)) {
                                fs::remove_file(&path)?;
                            }
                        }
                    }
                }

                Ok(())
            };

        delete_files(intervals, None, self.da2_dir_path())?;
        delete_files(intervals, None, self.vid2_dir_path())?;
        delete_files(intervals, None, self.quorum_proposals2_dir_path())?;

        // Save the most recent leaf as it will be our anchor point if the node restarts.
        delete_files(intervals, Some(view_number), self.decided_leaf2_path())?;

        Ok(())
    }

    /// Generate events based on persisted decided leaves.
    ///
    /// Returns a list of closed intervals of views which can be safely deleted, as all leaves
    /// within these view ranges have been processed by the event consumer.
    async fn generate_decide_events(
        &self,
        view: ViewNumber,
        consumer: &impl EventConsumer,
    ) -> anyhow::Result<Vec<RangeInclusive<u64>>> {
        // Generate a decide event for each leaf, to be processed by the event consumer. We make a
        // separate event for each leaf because it is possible we have non-consecutive leaves in our
        // storage, which would not be valid as a single decide with a single leaf chain.
        let mut leaves = BTreeMap::new();
        for entry in fs::read_dir(self.decided_leaf2_path())? {
            let entry = entry?;
            let path = entry.path();

            let Some(file) = path.file_stem().and_then(|n| n.to_str()) else {
                continue;
            };
            let Ok(v) = file.parse::<u64>() else {
                continue;
            };
            if v > view.u64() {
                continue;
            }

            let bytes =
                fs::read(&path).context(format!("reading decided leaf {}", path.display()))?;
            let (mut leaf, qc) =
                bincode::deserialize::<(Leaf2, QuorumCertificate2<SeqTypes>)>(&bytes)
                    .context(format!("parsing decided leaf {}", path.display()))?;

            // Include the VID share if available.
            let vid_share = self
                .load_vid_share(ViewNumber::new(v))?
                .map(|proposal| proposal.data);
            if vid_share.is_none() {
                tracing::debug!(view = v, "VID share not available at decide");
            }

            // Fill in the full block payload using the DA proposals we had persisted.
            if let Some(proposal) = self.load_da_proposal(ViewNumber::new(v))? {
                let payload = Payload::from_bytes(
                    &proposal.data.encoded_transactions,
                    &proposal.data.metadata,
                );
                leaf.fill_block_payload_unchecked(payload);
            } else {
                tracing::debug!(view = v, "DA proposal not available at decide");
            }

            let info = LeafInfo {
                leaf,
                vid_share: vid_share.map(Into::into),

                // Note: the following fields are not used in Decide event processing, and should be
                // removed. For now, we just default them.
                state: Default::default(),
                delta: Default::default(),
            };

            leaves.insert(v, (info, qc));
        }

        // The invariant is that the oldest existing leaf in the `anchor_leaf` table -- if there is
        // one -- was always included in the _previous_ decide event...but not removed from the
        // database, because we always persist the most recent anchor leaf.
        if let Some((oldest_view, _)) = leaves.first_key_value() {
            // The only exception is when the oldest leaf is the genesis leaf; then there was no
            // previous decide event.
            if *oldest_view > 0 {
                leaves.pop_first();
            }
        }

        let mut intervals = vec![];
        let mut current_interval = None;
        for (view, (leaf, qc)) in leaves {
            let height = leaf.leaf.block_header().block_number();
            consumer
                .handle_event(&Event {
                    view_number: ViewNumber::new(view),
                    event: EventType::Decide {
                        qc: Arc::new(qc),
                        leaf_chain: Arc::new(vec![leaf]),
                        block_size: None,
                    },
                })
                .await?;
            if let Some((start, end, current_height)) = current_interval.as_mut() {
                if height == *current_height + 1 {
                    // If we have a chain of consecutive leaves, extend the current interval of
                    // views which are safe to delete.
                    *current_height += 1;
                    *end = view;
                } else {
                    // Otherwise, end the current interval and start a new one.
                    intervals.push(*start..=*end);
                    current_interval = Some((view, view, height));
                }
            } else {
                // Start a new interval.
                current_interval = Some((view, view, height));
            }
        }
        if let Some((start, end, _)) = current_interval {
            intervals.push(start..=end);
        }

        Ok(intervals)
    }

    fn load_da_proposal(
        &self,
        view: ViewNumber,
    ) -> anyhow::Result<Option<Proposal<SeqTypes, DaProposal2<SeqTypes>>>> {
        let dir_path = self.da2_dir_path();

        let file_path = dir_path.join(view.u64().to_string()).with_extension("txt");

        if !file_path.exists() {
            return Ok(None);
        }

        let da_bytes = fs::read(file_path)?;

        let da_proposal: Proposal<SeqTypes, DaProposal2<SeqTypes>> =
            bincode::deserialize(&da_bytes)?;
        Ok(Some(da_proposal))
    }

    fn load_vid_share(
        &self,
        view: ViewNumber,
    ) -> anyhow::Result<Option<Proposal<SeqTypes, VidDisperseShare2<SeqTypes>>>> {
        let dir_path = self.vid2_dir_path();

        let file_path = dir_path.join(view.u64().to_string()).with_extension("txt");

        if !file_path.exists() {
            return Ok(None);
        }

        let vid_share_bytes = fs::read(file_path)?;
        let vid_share: Proposal<SeqTypes, VidDisperseShare2<SeqTypes>> =
            bincode::deserialize(&vid_share_bytes)?;
        Ok(Some(vid_share))
    }

    fn load_anchor_leaf(&self) -> anyhow::Result<Option<(Leaf2, QuorumCertificate2<SeqTypes>)>> {
        if self.decided_leaf2_path().is_dir() {
            let mut anchor: Option<(Leaf2, QuorumCertificate2<SeqTypes>)> = None;

            // Return the latest decided leaf.
            for entry in fs::read_dir(self.decided_leaf2_path())
                .context("opening decided leaf2 directory")?
            {
                let file = entry.context("reading decided leaf directory")?.path();
                let bytes =
                    fs::read(&file).context(format!("reading decided leaf {}", file.display()))?;
                let (leaf2, qc2) =
                    bincode::deserialize::<(Leaf2, QuorumCertificate2<SeqTypes>)>(&bytes)
                        .context(format!("parsing decided leaf {}", file.display()))?;
                if let Some((anchor_leaf, _)) = &anchor {
                    if leaf2.view_number() > anchor_leaf.view_number() {
                        anchor = Some((leaf2, qc2));
                    }
                } else {
                    anchor = Some((leaf2, qc2));
                }
            }

            return Ok(anchor);
        }

        if self.legacy_anchor_leaf_path().is_file() {
            // We may have an old version of storage, where there is just a single file for the
            // anchor leaf. Read it and return the contents.
            let mut file = File::open(self.legacy_anchor_leaf_path())?;

            // The first 8 bytes just contain the height of the leaf. We can skip this.
            file.seek(SeekFrom::Start(8)).context("seek")?;
            let bytes = file
                .bytes()
                .collect::<Result<Vec<_>, _>>()
                .context("read")?;
            return Ok(Some(bincode::deserialize(&bytes).context("deserialize")?));
        }

        Ok(None)
    }
}

#[async_trait]
impl SequencerPersistence for Persistence {
    async fn load_config(&self) -> anyhow::Result<Option<NetworkConfig>> {
        let inner = self.inner.read().await;
        let path = inner.config_path();
        if !path.is_file() {
            tracing::info!("config not found at {}", path.display());
            return Ok(None);
        }
        tracing::info!("loading config from {}", path.display());

        let bytes =
            fs::read(&path).context(format!("unable to read config from {}", path.display()))?;
        let json = serde_json::from_slice(&bytes).context("config file is not valid JSON")?;
        let json = migrate_network_config(json).context("migration of network config failed")?;
        let config = serde_json::from_value(json).context("malformed config file")?;
        Ok(Some(config))
    }

    async fn save_config(&self, cfg: &NetworkConfig) -> anyhow::Result<()> {
        let inner = self.inner.write().await;
        let path = inner.config_path();
        tracing::info!("saving config to {}", path.display());
        Ok(cfg.to_file(path.display().to_string())?)
    }

    async fn load_latest_acted_view(&self) -> anyhow::Result<Option<ViewNumber>> {
        let inner = self.inner.read().await;
        let path = inner.voted_view_path();
        if !path.is_file() {
            return Ok(None);
        }
        let bytes = fs::read(inner.voted_view_path())?
            .try_into()
            .map_err(|bytes| anyhow!("malformed voted view file: {bytes:?}"))?;
        Ok(Some(ViewNumber::new(u64::from_le_bytes(bytes))))
    }

    async fn append_decided_leaves(
        &self,
        view: ViewNumber,
        leaf_chain: impl IntoIterator<Item = (&LeafInfo<SeqTypes>, QuorumCertificate2<SeqTypes>)> + Send,
        consumer: &impl EventConsumer,
    ) -> anyhow::Result<()> {
        let mut inner = self.inner.write().await;
        let path = inner.decided_leaf2_path();

        // Ensure the anchor leaf directory exists.
        fs::create_dir_all(&path).context("creating anchor leaf directory")?;

        // Earlier versions stored only a single decided leaf in a regular file. If our storage is
        // still on this version, migrate to a directory structure storing (possibly) many leaves.
        let legacy_path = inner.legacy_anchor_leaf_path();
        if !path.is_dir() && legacy_path.is_file() {
            tracing::info!("migrating to multi-leaf storage");

            // Move the existing data into the new directory.
            let (leaf, qc) = inner
                .load_anchor_leaf()?
                .context("anchor leaf file exists but unable to load contents")?;
            let view = leaf.view_number().u64();
            let bytes = bincode::serialize(&(leaf, qc))?;
            let new_file = path.join(view.to_string()).with_extension("txt");
            fs::write(new_file, bytes).context(format!("writing anchor leaf file {view}"))?;

            // Now we can remove the old file.
            fs::remove_file(&legacy_path).context("removing legacy anchor leaf file")?;
        }

        for (info, qc2) in leaf_chain {
            let view = info.leaf.view_number().u64();
            let file_path = path.join(view.to_string()).with_extension("txt");
            inner.replace(
                &file_path,
                |_| {
                    // Don't overwrite an existing leaf, but warn about it as this is likely not
                    // intended behavior from HotShot.
                    tracing::warn!(view, "duplicate decided leaf");
                    Ok(false)
                },
                |mut file| {
                    let bytes = bincode::serialize(&(&info.leaf.clone(), qc2))?;
                    file.write_all(&bytes)?;
                    Ok(())
                },
            )?;
        }

        match inner.generate_decide_events(view, consumer).await {
            Err(err) => {
                // Event processing failure is not an error, since by this point we have at least
                // managed to persist the decided leaves successfully, and the event processing will
                // just run again at the next decide.
                tracing::warn!(?view, "event processing failed: {err:#}");
            }
            Ok(intervals) => {
                if let Err(err) = inner.collect_garbage(view, &intervals) {
                    // Similarly, garbage collection is not an error. We have done everything we
                    // strictly needed to do, and GC will run again at the next decide. Log the
                    // error but do not return it.
                    tracing::warn!(?view, "GC failed: {err:#}");
                }
            }
        }

        Ok(())
    }

    async fn load_anchor_leaf(
        &self,
    ) -> anyhow::Result<Option<(Leaf2, QuorumCertificate2<SeqTypes>)>> {
        self.inner.read().await.load_anchor_leaf()
    }

    async fn load_undecided_state(
        &self,
    ) -> anyhow::Result<Option<(CommitmentMap<Leaf2>, BTreeMap<ViewNumber, View<SeqTypes>>)>> {
        let inner = self.inner.read().await;
        let path = inner.undecided2_state_path();
        if !path.is_file() {
            return Ok(None);
        }
        let bytes = fs::read(&path).context("read")?;
        let value: (CommitmentMap<Leaf2>, _) =
            bincode::deserialize(&bytes).context("deserialize")?;
        Ok(Some((value.0, value.1)))
    }

    async fn load_da_proposal(
        &self,
        view: ViewNumber,
    ) -> anyhow::Result<Option<Proposal<SeqTypes, DaProposal2<SeqTypes>>>> {
        self.inner.read().await.load_da_proposal(view)
    }

    async fn load_vid_share(
        &self,
        view: ViewNumber,
    ) -> anyhow::Result<Option<Proposal<SeqTypes, VidDisperseShare2<SeqTypes>>>> {
        self.inner.read().await.load_vid_share(view)
    }

    async fn append_vid(
        &self,
        proposal: &Proposal<SeqTypes, VidDisperseShare<SeqTypes>>,
    ) -> anyhow::Result<()> {
        let mut inner = self.inner.write().await;
        let view_number = proposal.data.view_number().u64();
        let dir_path = inner.vid_dir_path();

        fs::create_dir_all(dir_path.clone()).context("failed to create vid dir")?;

        let file_path = dir_path.join(view_number.to_string()).with_extension("txt");
        inner.replace(
            &file_path,
            |_| {
                // Don't overwrite an existing share, but warn about it as this is likely not intended
                // behavior from HotShot.
                tracing::warn!(view_number, "duplicate VID share");
                Ok(false)
            },
            |mut file| {
                let proposal_bytes = bincode::serialize(&proposal).context("serialize proposal")?;
                file.write_all(&proposal_bytes)?;
                Ok(())
            },
        )
    }
    async fn append_da(
        &self,
        proposal: &Proposal<SeqTypes, DaProposal<SeqTypes>>,
        _vid_commit: <VidSchemeType as VidScheme>::Commit,
    ) -> anyhow::Result<()> {
        let mut inner = self.inner.write().await;
        let view_number = proposal.data.view_number().u64();
        let dir_path = inner.da_dir_path();

        fs::create_dir_all(dir_path.clone()).context("failed to create da dir")?;

        let file_path = dir_path.join(view_number.to_string()).with_extension("txt");
        inner.replace(
            &file_path,
            |_| {
                // Don't overwrite an existing proposal, but warn about it as this is likely not
                // intended behavior from HotShot.
                tracing::warn!(view_number, "duplicate DA proposal");
                Ok(false)
            },
            |mut file| {
                let proposal_bytes = bincode::serialize(&proposal).context("serialize proposal")?;
                file.write_all(&proposal_bytes)?;
                Ok(())
            },
        )
    }
    async fn record_action(&self, view: ViewNumber, action: HotShotAction) -> anyhow::Result<()> {
        // Todo Remove this after https://github.com/EspressoSystems/espresso-sequencer/issues/1931
        if !matches!(action, HotShotAction::Propose | HotShotAction::Vote) {
            return Ok(());
        }
        let mut inner = self.inner.write().await;
        let path = &inner.voted_view_path();
        inner.replace(
            path,
            |mut file| {
                let mut bytes = vec![];
                file.read_to_end(&mut bytes)?;
                let bytes = bytes
                    .try_into()
                    .map_err(|bytes| anyhow!("malformed voted view file: {bytes:?}"))?;
                let saved_view = ViewNumber::new(u64::from_le_bytes(bytes));

                // Overwrite the file if the saved view is older than the new view.
                Ok(saved_view < view)
            },
            |mut file| {
                file.write_all(&view.u64().to_le_bytes())?;
                Ok(())
            },
        )
    }
    async fn update_undecided_state2(
        &self,
        leaves: CommitmentMap<Leaf2>,
        state: BTreeMap<ViewNumber, View<SeqTypes>>,
    ) -> anyhow::Result<()> {
        if !self.store_undecided_state {
            return Ok(());
        }

        let mut inner = self.inner.write().await;
        let path = &inner.undecided2_state_path();
        inner.replace(
            path,
            |_| {
                // Always overwrite the previous file.
                Ok(true)
            },
            |mut file| {
                let bytes =
                    bincode::serialize(&(leaves, state)).context("serializing undecided state")?;
                file.write_all(&bytes)?;
                Ok(())
            },
        )
    }
    async fn append_quorum_proposal2(
        &self,
        proposal: &Proposal<SeqTypes, QuorumProposalWrapper<SeqTypes>>,
    ) -> anyhow::Result<()> {
        let mut inner = self.inner.write().await;
        let view_number = proposal.data.view_number().u64();
        let dir_path = inner.quorum_proposals2_dir_path();

        fs::create_dir_all(dir_path.clone()).context("failed to create proposals dir")?;

        let file_path = dir_path.join(view_number.to_string()).with_extension("txt");
        inner.replace(
            &file_path,
            |_| {
                // Always overwrite the previous file
                Ok(true)
            },
            |mut file| {
                let proposal_bytes = bincode::serialize(&proposal).context("serialize proposal")?;

                file.write_all(&proposal_bytes)?;
                Ok(())
            },
        )
    }
    async fn load_quorum_proposals(
        &self,
    ) -> anyhow::Result<BTreeMap<ViewNumber, Proposal<SeqTypes, QuorumProposalWrapper<SeqTypes>>>>
    {
        let inner = self.inner.read().await;

        // First, get the proposal directory.
        let dir_path = inner.quorum_proposals2_dir_path();
        if !dir_path.is_dir() {
            return Ok(Default::default());
        }

        // Then, we want to get the entries in this directory since they'll be the
        // key/value pairs for our map.
        let files = fs::read_dir(dir_path.clone())?.filter_map(|entry| {
            let entry = entry.ok()?;
            if entry.file_type().ok()?.is_file() && entry.path().extension()? == "txt" {
                Some(entry.path())
            } else {
                None
            }
        });

        let mut map = BTreeMap::new();
        for file in files {
            // Parse each file into a proposal if possible. We ignore files we don't recognize or
            // can't parse, as sometimes we can end up with random extra files (e.g. swap files) in
            // the directory.
            //
            // Get the stem to remove the ".txt" from the end.
            let Some(file_name) = file.file_stem() else {
                continue;
            };

            // Parse the filename (which corresponds to the view)
            let file_name = file_name.to_string_lossy();
            let Ok(view_number) = file_name.parse::<u64>() else {
                tracing::info!(
                    %file_name,
                    "ignoring extraneous file in quorum proposals directory"
                );
                continue;
            };

<<<<<<< HEAD
                // Then, deserialize.
                let proposal2: Proposal<SeqTypes, QuorumProposal2<SeqTypes>> =
                    bincode::deserialize(&proposal_bytes)?;
=======
            // Now, we'll try and load the proposal associated with this function. In this case we
            // do propagate errors: errors from the file system are more likely to be some transient
            // issue (e.g. failure to connect to a network-mounted file system) than an issue with
            // the file itself (like a swap file being left over in the directory). Thus, this file
            // likely does have good data even if we can't read it, so we do want to propagate the
            // error and eventually retry.
            let proposal_bytes = fs::read(file)?;

            // Then, deserialize.
            let proposal: Proposal<SeqTypes, QuorumProposal<SeqTypes>> =
                match bincode::deserialize(&proposal_bytes) {
                    Ok(proposal) => proposal,
                    Err(err) => {
                        // At this point, if the file contents are invalid, it is most likely an
                        // error rather than a miscellaneous file somehow ending up in the
                        // directory. However, we continue on, because it is better to collect as
                        // many proposals as we can rather than letting one bad proposal cause the
                        // entire operation to fail, and it is still possible that this was just
                        // some unintended file whose name happened to match the naming convention.
                        tracing::warn!(
                            view_number,
                            "ignoring malformed quorum proposal file: {err:#}"
                        );
                        continue;
                    }
                };
            let proposal2 = convert_proposal(proposal);
>>>>>>> b9a4eafc

            // Push to the map and we're done.
            map.insert(ViewNumber::new(view_number), proposal2);
        }

        Ok(map)
    }

    async fn load_quorum_proposal(
        &self,
        view: ViewNumber,
    ) -> anyhow::Result<Proposal<SeqTypes, QuorumProposalWrapper<SeqTypes>>> {
        let inner = self.inner.read().await;
        let dir_path = inner.quorum_proposals2_dir_path();
        let file_path = dir_path.join(view.to_string()).with_extension("txt");
        let bytes = fs::read(file_path)?;
<<<<<<< HEAD
        let proposal2: Proposal<SeqTypes, QuorumProposal2<SeqTypes>> =
            bincode::deserialize(&bytes)?;
        Ok(proposal2)
=======
        let proposal: Proposal<SeqTypes, QuorumProposal<SeqTypes>> = bincode::deserialize(&bytes)?;
        // TODO: rather than converting, we should store the value of QuorumProposalWrapper::with_epoch
        let proposal_wrapper = convert_proposal(proposal);
        Ok(proposal_wrapper)
>>>>>>> b9a4eafc
    }

    async fn load_upgrade_certificate(
        &self,
    ) -> anyhow::Result<Option<UpgradeCertificate<SeqTypes>>> {
        let inner = self.inner.read().await;
        let path = inner.upgrade_certificate_dir_path();
        if !path.is_file() {
            return Ok(None);
        }
        let bytes = fs::read(&path).context("read")?;
        Ok(Some(
            bincode::deserialize(&bytes).context("deserialize upgrade certificate")?,
        ))
    }

    async fn store_upgrade_certificate(
        &self,
        decided_upgrade_certificate: Option<UpgradeCertificate<SeqTypes>>,
    ) -> anyhow::Result<()> {
        let mut inner = self.inner.write().await;
        let path = &inner.upgrade_certificate_dir_path();
        let certificate = match decided_upgrade_certificate {
            Some(cert) => cert,
            None => return Ok(()),
        };
        inner.replace(
            path,
            |_| {
                // Always overwrite the previous file.
                Ok(true)
            },
            |mut file| {
                let bytes =
                    bincode::serialize(&certificate).context("serializing upgrade certificate")?;
                file.write_all(&bytes)?;
                Ok(())
            },
        )
    }

    async fn store_next_epoch_quorum_certificate(
        &self,
        high_qc: NextEpochQuorumCertificate2<SeqTypes>,
    ) -> anyhow::Result<()> {
        let mut inner = self.inner.write().await;
        let path = &inner.next_epoch_qc();

        inner.replace(
            path,
            |_| {
                // Always overwrite the previous file.
                Ok(true)
            },
            |mut file| {
                let bytes = bincode::serialize(&high_qc).context("serializing next epoch qc")?;
                file.write_all(&bytes)?;
                Ok(())
            },
        )
    }

    async fn load_next_epoch_quorum_certificate(
        &self,
    ) -> anyhow::Result<Option<NextEpochQuorumCertificate2<SeqTypes>>> {
        let inner = self.inner.read().await;
        let path = inner.next_epoch_qc();
        if !path.is_file() {
            return Ok(None);
        }
        let bytes = fs::read(&path).context("read")?;
        Ok(Some(
            bincode::deserialize(&bytes).context("deserialize next epoch qc")?,
        ))
    }

    async fn append_vid2(
        &self,
        proposal: &Proposal<SeqTypes, VidDisperseShare2<SeqTypes>>,
    ) -> anyhow::Result<()> {
        let mut inner = self.inner.write().await;
        let view_number = proposal.data.view_number().u64();
        let dir_path = inner.vid2_dir_path();

        fs::create_dir_all(dir_path.clone()).context("failed to create vid2 dir")?;

        let file_path = dir_path.join(view_number.to_string()).with_extension("txt");
        inner.replace(
            &file_path,
            |_| {
                // Don't overwrite an existing share, but warn about it as this is likely not intended
                // behavior from HotShot.
                tracing::warn!(view_number, "duplicate VID share");
                Ok(false)
            },
            |mut file| {
                let proposal_bytes = bincode::serialize(&proposal).context("serialize proposal")?;
                file.write_all(&proposal_bytes)?;
                Ok(())
            },
        )
    }

    async fn append_da2(
        &self,
        proposal: &Proposal<SeqTypes, DaProposal2<SeqTypes>>,
        _vid_commit: <VidSchemeType as VidScheme>::Commit,
    ) -> anyhow::Result<()> {
        let mut inner = self.inner.write().await;
        let view_number = proposal.data.view_number().u64();
        let dir_path = inner.da2_dir_path();

        fs::create_dir_all(dir_path.clone()).context("failed to create da dir")?;

        let file_path = dir_path.join(view_number.to_string()).with_extension("txt");
        inner.replace(
            &file_path,
            |_| {
                // Don't overwrite an existing proposal, but warn about it as this is likely not
                // intended behavior from HotShot.
                tracing::warn!(view_number, "duplicate DA proposal");
                Ok(false)
            },
            |mut file| {
                let proposal_bytes = bincode::serialize(&proposal).context("serialize proposal")?;
                file.write_all(&proposal_bytes)?;
                Ok(())
            },
        )
    }

    async fn append_proposal2(
        &self,
        proposal: &Proposal<SeqTypes, QuorumProposal2<SeqTypes>>,
    ) -> anyhow::Result<()> {
        self.append_quorum_proposal2(proposal).await
    }

    async fn migrate_anchor_leaf(&self) -> anyhow::Result<()> {
        let mut inner = self.inner.write().await;

        if inner.migrated.contains("anchor_leaf") {
            return Ok(());
        }

        let decided_leaf2_path = inner.decided_leaf2_path();

        fs::create_dir_all(decided_leaf2_path.clone())
            .context("failed to create anchor leaf 2  dir")?;

        let decided_leaf_path = inner.decided_leaf_path();
        if !decided_leaf_path.is_dir() {
            return Ok(());
        }

        for entry in fs::read_dir(decided_leaf_path)? {
            let entry = entry?;
            let path = entry.path();

            let Some(file) = path.file_stem().and_then(|n| n.to_str()) else {
                continue;
            };
            let Ok(view) = file.parse::<u64>() else {
                continue;
            };

            let bytes =
                fs::read(&path).context(format!("reading decided leaf {}", path.display()))?;
            let (leaf, qc) = bincode::deserialize::<(Leaf, QuorumCertificate<SeqTypes>)>(&bytes)
                .context(format!("parsing decided leaf {}", path.display()))?;

            let leaf2: Leaf2 = leaf.into();
            let qc2 = qc.to_qc2();

            let file_path = decided_leaf2_path
                .join(view.to_string())
                .with_extension("txt");

            inner.replace(
                &file_path,
                |_| {
                    tracing::warn!(view, "duplicate decided leaf");
                    Ok(false)
                },
                |mut file| {
                    let bytes = bincode::serialize(&(&leaf2.clone(), qc2))?;
                    file.write_all(&bytes)?;
                    Ok(())
                },
            )?;
        }

        inner.migrated.insert("anchor_leaf".to_string());
        inner.update_migration()?;

        Ok(())
    }
    async fn migrate_da_proposals(&self) -> anyhow::Result<()> {
        let mut inner = self.inner.write().await;

        if inner.migrated.contains("da_proposal") {
            return Ok(());
        }

        let da2_path = inner.da2_dir_path();

        fs::create_dir_all(da2_path.clone()).context("failed to create da proposals 2 dir")?;

        let da_dir = inner.da_dir_path();
        if !da_dir.is_dir() {
            return Ok(());
        }

        for entry in fs::read_dir(da_dir)? {
            let entry = entry?;
            let path = entry.path();

            let Some(file) = path.file_stem().and_then(|n| n.to_str()) else {
                continue;
            };
            let Ok(view) = file.parse::<u64>() else {
                continue;
            };

            let bytes =
                fs::read(&path).context(format!("reading da proposal {}", path.display()))?;
            let proposal = bincode::deserialize::<Proposal<SeqTypes, DaProposal<SeqTypes>>>(&bytes)
                .context(format!("parsing da proposal {}", path.display()))?;

            let file_path = da2_path.join(view.to_string()).with_extension("txt");

            let proposal2: Proposal<SeqTypes, DaProposal2<SeqTypes>> = convert_proposal(proposal);

            inner.replace(
                &file_path,
                |_| {
                    tracing::warn!(view, "duplicate DA proposal 2");
                    Ok(false)
                },
                |mut file| {
                    let bytes = bincode::serialize(&proposal2)?;
                    file.write_all(&bytes)?;
                    Ok(())
                },
            )?;
        }

        inner.migrated.insert("da_proposal".to_string());
        inner.update_migration()
    }
    async fn migrate_vid_shares(&self) -> anyhow::Result<()> {
        let mut inner = self.inner.write().await;

        if inner.migrated.contains("vid_share") {
            return Ok(());
        }

        let vid2_path = inner.vid2_dir_path();

        fs::create_dir_all(vid2_path.clone()).context("failed to create vid shares 2 dir")?;

        let vid_dir = inner.vid_dir_path();
        if !vid_dir.is_dir() {
            return Ok(());
        }

        for entry in fs::read_dir(vid_dir)? {
            let entry = entry?;
            let path = entry.path();

            let Some(file) = path.file_stem().and_then(|n| n.to_str()) else {
                continue;
            };
            let Ok(view) = file.parse::<u64>() else {
                continue;
            };

            let bytes = fs::read(&path).context(format!("reading vid share {}", path.display()))?;
            let proposal =
                bincode::deserialize::<Proposal<SeqTypes, VidDisperseShare<SeqTypes>>>(&bytes)
                    .context(format!("parsing vid share {}", path.display()))?;

            let file_path = vid2_path.join(view.to_string()).with_extension("txt");

            let proposal2: Proposal<SeqTypes, VidDisperseShare2<SeqTypes>> =
                convert_proposal(proposal);

            inner.replace(
                &file_path,
                |_| {
                    tracing::warn!(view, "duplicate VID share ");
                    Ok(false)
                },
                |mut file| {
                    let bytes = bincode::serialize(&proposal2)?;
                    file.write_all(&bytes)?;
                    Ok(())
                },
            )?;
        }

        inner.migrated.insert("vid_share".to_string());
        inner.update_migration()
    }
    async fn migrate_undecided_state(&self) -> anyhow::Result<()> {
        let mut inner = self.inner.write().await;
        if inner.migrated.contains("undecided_state") {
            return Ok(());
        }

        let undecided_state2_path = &inner.undecided2_state_path();

        let undecided_state_path = inner.undecided_state_path();

        if !undecided_state_path.is_file() {
            return Ok(());
        }

        let bytes = fs::read(&undecided_state_path).context("read")?;
        let (leaves, state): (CommitmentMap<Leaf>, QuorumCertificate<SeqTypes>) =
            bincode::deserialize(&bytes).context("deserialize")?;

        let leaves2 = upgrade_commitment_map(leaves);
        let state2 = state.to_qc2();

        inner.replace(
            undecided_state2_path,
            |_| {
                // Always overwrite the previous file.
                Ok(true)
            },
            |mut file| {
                let bytes = bincode::serialize(&(leaves2, state2))
                    .context("serializing undecided state2")?;
                file.write_all(&bytes)?;
                Ok(())
            },
        )
    }
    async fn migrate_quorum_proposals(&self) -> anyhow::Result<()> {
        let mut inner = self.inner.write().await;

        if inner.migrated.contains("quorum_proposals") {
            return Ok(());
        }

        let qp2_path = inner.quorum_proposals2_dir_path();

        fs::create_dir_all(qp2_path.clone()).context("failed to create quorum proposals 2 dir")?;

        let qp_dir = inner.quorum_proposals_dir_path();
        if !qp_dir.is_dir() {
            return Ok(());
        }

        for entry in fs::read_dir(qp_dir)? {
            let entry = entry?;
            let path = entry.path();

            let Some(file) = path.file_stem().and_then(|n| n.to_str()) else {
                continue;
            };
            let Ok(view) = file.parse::<u64>() else {
                continue;
            };

            let bytes =
                fs::read(&path).context(format!("reading quorum proposal {}", path.display()))?;
            let proposal =
                bincode::deserialize::<Proposal<SeqTypes, QuorumProposal<SeqTypes>>>(&bytes)
                    .context(format!("parsing quorum proposal {}", path.display()))?;

            let file_path = qp2_path.join(view.to_string()).with_extension("txt");

            let proposal2: Proposal<SeqTypes, QuorumProposal2<SeqTypes>> =
                convert_proposal(proposal);

            inner.replace(
                &file_path,
                |_| {
                    tracing::warn!(view, "duplicate Quorum proposal2 ");
                    Ok(false)
                },
                |mut file| {
                    let bytes = bincode::serialize(&proposal2)?;
                    file.write_all(&bytes)?;
                    Ok(())
                },
            )?;
        }

        inner.migrated.insert("quorum_proposals".to_string());
        inner.update_migration()
    }
    async fn migrate_quorum_certificates(&self) -> anyhow::Result<()> {
        Ok(())
    }
}

/// Update a `NetworkConfig` that may have originally been persisted with an old version.
fn migrate_network_config(
    mut network_config: serde_json::Value,
) -> anyhow::Result<serde_json::Value> {
    let config = network_config
        .get_mut("config")
        .context("missing field `config`")?
        .as_object_mut()
        .context("`config` must be an object")?;

    if !config.contains_key("builder_urls") {
        // When multi-builder support was added, the configuration field `builder_url: Url` was
        // replaced by an array `builder_urls: Vec<Url>`. If the saved config has no `builder_urls`
        // field, it is older than this change. Populate `builder_urls` with a singleton array
        // formed from the old value of `builder_url`, and delete the no longer used `builder_url`.
        let url = config
            .remove("builder_url")
            .context("missing field `builder_url`")?;
        config.insert("builder_urls".into(), vec![url].into());
    }

    // HotShotConfig was upgraded to include parameters for proposing and voting on upgrades.
    // Configs which were persisted before this upgrade may be missing these parameters. This
    // migration initializes them with a default. By default, we use JS MAX_SAFE_INTEGER for the
    // start parameters so that nodes will never do an upgrade, unless explicitly configured
    // otherwise.
    if !config.contains_key("start_proposing_view") {
        config.insert("start_proposing_view".into(), 9007199254740991u64.into());
    }
    if !config.contains_key("stop_proposing_view") {
        config.insert("stop_proposing_view".into(), 0.into());
    }
    if !config.contains_key("start_voting_view") {
        config.insert("start_voting_view".into(), 9007199254740991u64.into());
    }
    if !config.contains_key("stop_voting_view") {
        config.insert("stop_voting_view".into(), 0.into());
    }
    if !config.contains_key("start_proposing_time") {
        config.insert("start_proposing_time".into(), 9007199254740991u64.into());
    }
    if !config.contains_key("stop_proposing_time") {
        config.insert("stop_proposing_time".into(), 0.into());
    }
    if !config.contains_key("start_voting_time") {
        config.insert("start_voting_time".into(), 9007199254740991u64.into());
    }
    if !config.contains_key("stop_voting_time") {
        config.insert("stop_voting_time".into(), 0.into());
    }

    // HotShotConfig was upgraded to include an `epoch_height` parameter. Initialize with a default
    // if missing.
    if !config.contains_key("epoch_height") {
        config.insert("epoch_height".into(), 0.into());
    }

    Ok(network_config)
}

#[cfg(test)]
mod testing {
    use tempfile::TempDir;

    use super::{super::testing::TestablePersistence, *};

    #[async_trait]
    impl TestablePersistence for Persistence {
        type Storage = TempDir;

        async fn tmp_storage() -> Self::Storage {
            TempDir::new().unwrap()
        }

        fn options(storage: &Self::Storage) -> impl PersistenceOptions<Persistence = Self> {
            Options::new(storage.path().into())
        }
    }
}

#[cfg(test)]
mod generic_tests {
    use super::{super::persistence_tests, Persistence};
    // For some reason this is the only way to import the macro defined in another module of this
    // crate.
    use crate::*;

    instantiate_persistence_tests!(Persistence);
}

#[cfg(test)]
mod test {
<<<<<<< HEAD
=======
    use espresso_types::{NodeState, PubKey};
    use hotshot::types::SignatureKey;
    use hotshot_example_types::node_types::TestVersions;
>>>>>>> b9a4eafc
    use sequencer_utils::test_utils::setup_test;
    use serde_json::json;
    use std::marker::PhantomData;

    use super::*;
    use crate::persistence::testing::TestablePersistence;

    use crate::{persistence::testing::TestablePersistence, BLSPubKey};
    use committable::Committable;
    use committable::{Commitment, CommitmentBoundsArkless};
    use espresso_types::{Header, Leaf, NodeState, ValidatedState};

    use hotshot_types::{
        simple_certificate::QuorumCertificate,
        simple_vote::QuorumData,
        traits::{block_contents::vid_commitment, signature_key::SignatureKey, EncodeBytes},
        vid::vid_scheme,
    };
    use jf_vid::VidScheme;

    #[test]
    fn test_config_migrations_add_builder_urls() {
        let before = json!({
            "config": {
                "builder_url": "https://test:8080",
                "start_proposing_view": 1,
                "stop_proposing_view": 2,
                "start_voting_view": 1,
                "stop_voting_view": 2,
                "start_proposing_time": 1,
                "stop_proposing_time": 2,
                "start_voting_time": 1,
                "stop_voting_time": 2
            }
        });
        let after = json!({
            "config": {
                "builder_urls": ["https://test:8080"],
                "start_proposing_view": 1,
                "stop_proposing_view": 2,
                "start_voting_view": 1,
                "stop_voting_view": 2,
                "start_proposing_time": 1,
                "stop_proposing_time": 2,
                "start_voting_time": 1,
                "stop_voting_time": 2,
                "epoch_height": 0
            }
        });

        assert_eq!(migrate_network_config(before).unwrap(), after);
    }

    #[test]
    fn test_config_migrations_existing_builder_urls() {
        let before = json!({
            "config": {
                "builder_urls": ["https://test:8080", "https://test:8081"],
                "start_proposing_view": 1,
                "stop_proposing_view": 2,
                "start_voting_view": 1,
                "stop_voting_view": 2,
                "start_proposing_time": 1,
                "stop_proposing_time": 2,
                "start_voting_time": 1,
                "stop_voting_time": 2,
                "epoch_height": 0
            }
        });

        assert_eq!(migrate_network_config(before.clone()).unwrap(), before);
    }

    #[test]
    fn test_config_migrations_add_upgrade_params() {
        let before = json!({
            "config": {
                "builder_urls": ["https://test:8080", "https://test:8081"]
            }
        });
        let after = json!({
            "config": {
                "builder_urls": ["https://test:8080", "https://test:8081"],
                "start_proposing_view": 9007199254740991u64,
                "stop_proposing_view": 0,
                "start_voting_view": 9007199254740991u64,
                "stop_voting_view": 0,
                "start_proposing_time": 9007199254740991u64,
                "stop_proposing_time": 0,
                "start_voting_time": 9007199254740991u64,
                "stop_voting_time": 0,
                "epoch_height": 0
            }
        });

        assert_eq!(migrate_network_config(before).unwrap(), after);
    }

    #[test]
    fn test_config_migrations_existing_upgrade_params() {
        let before = json!({
            "config": {
                "builder_urls": ["https://test:8080", "https://test:8081"],
                "start_proposing_view": 1,
                "stop_proposing_view": 2,
                "start_voting_view": 1,
                "stop_voting_view": 2,
                "start_proposing_time": 1,
                "stop_proposing_time": 2,
                "start_voting_time": 1,
                "stop_voting_time": 2,
                "epoch_height": 0
            }
        });

        assert_eq!(migrate_network_config(before.clone()).unwrap(), before);
    }

    #[tokio::test(flavor = "multi_thread")]
<<<<<<< HEAD
    pub async fn test_consensus_migration() {
        setup_test();
        let rows = 300;
        let tmp = Persistence::tmp_storage().await;
        let mut opt = Persistence::options(&tmp);
        let storage = opt.create().await.unwrap();

        let inner = storage.inner.read().await;

        let decided_leaves_path = inner.decided_leaf_path();
        fs::create_dir_all(decided_leaves_path.clone()).expect("failed to create proposals dir");

        let qp_dir_path = inner.quorum_proposals_dir_path();
        fs::create_dir_all(qp_dir_path.clone()).expect("failed to create proposals dir");
        drop(inner);

        for i in 0..rows {
            let view = ViewNumber::new(i);
            let validated_state = ValidatedState::default();
            let instance_state = NodeState::default();

            let (pubkey, privkey) = BLSPubKey::generated_from_seed_indexed([0; 32], i);
            let (payload, metadata) =
                Payload::from_transactions([], &validated_state, &instance_state)
                    .await
                    .unwrap();
            let builder_commitment = payload.builder_commitment(&metadata);
            let payload_bytes = payload.encode();

            let payload_commitment = vid_commitment(&payload_bytes, 4);

            let block_header = Header::genesis(
                &instance_state,
                payload_commitment,
                builder_commitment,
                metadata,
            );

            let null_quorum_data = QuorumData {
                leaf_commit: Commitment::<Leaf>::default_commitment_no_preimage(),
            };

            let justify_qc = QuorumCertificate::new(
                null_quorum_data.clone(),
                null_quorum_data.commit(),
                view,
                None,
                PhantomData,
            );

            let quorum_proposal = QuorumProposal {
                block_header,
                view_number: view,
                justify_qc: justify_qc.clone(),
                upgrade_certificate: None,
                proposal_certificate: None,
            };

            let quorum_proposal_signature =
                BLSPubKey::sign(&privkey, &bincode::serialize(&quorum_proposal).unwrap())
                    .expect("Failed to sign quorum proposal");

            let proposal = Proposal {
                data: quorum_proposal.clone(),
                signature: quorum_proposal_signature,
                _pd: PhantomData,
            };

            let mut leaf = Leaf::from_quorum_proposal(&quorum_proposal);
            leaf.fill_block_payload(payload, 4).unwrap();

            let mut inner = storage.inner.write().await;

            tracing::debug!("inserting decided leaves");
            let file_path = decided_leaves_path
                .join(view.to_string())
                .with_extension("txt");

            tracing::debug!("inserting decided leaves");

            inner
                .replace(
                    &file_path,
                    |_| Ok(true),
                    |mut file| {
                        let bytes = bincode::serialize(&(&leaf.clone(), justify_qc))?;
                        file.write_all(&bytes)?;
                        Ok(())
                    },
                )
                .expect("replace decided leaves");

            let file_path = qp_dir_path.join(view.to_string()).with_extension("txt");

            tracing::debug!("inserting qc for {view}");

            inner
                .replace(
                    &file_path,
                    |_| Ok(true),
                    |mut file| {
                        let proposal_bytes =
                            bincode::serialize(&proposal).context("serialize proposal")?;

                        file.write_all(&proposal_bytes)?;
                        Ok(())
                    },
                )
                .unwrap();

            drop(inner);
            let disperse = vid_scheme(4).disperse(payload_bytes.clone()).unwrap();

            let vid = VidDisperseShare::<SeqTypes> {
                view_number: ViewNumber::new(i),
                payload_commitment: Default::default(),
                share: disperse.shares[0].clone(),
                common: disperse.common,
                recipient_key: pubkey,
            };

            let (payload, metadata) =
                Payload::from_transactions([], &ValidatedState::default(), &NodeState::default())
                    .await
                    .unwrap();

            let da = DaProposal::<SeqTypes> {
                encoded_transactions: payload.encode(),
                metadata,
                view_number: ViewNumber::new(i),
            };

            let block_payload_signature =
                BLSPubKey::sign(&privkey, &payload_bytes).expect("Failed to sign block payload");

            let da_proposal = Proposal {
                data: da,
                signature: block_payload_signature,
                _pd: Default::default(),
            };

            tracing::debug!("inserting vid for {view}");
            storage
                .append_vid(&vid.to_proposal(&privkey).unwrap())
                .await
                .unwrap();

            tracing::debug!("inserting da for {view}");
            storage
                .append_da(&da_proposal, disperse.commit)
                .await
                .unwrap();
        }

        let qp_fn = |v: Proposal<SeqTypes, QuorumProposal<SeqTypes>>| {
            let qc = v.data;

            let qc2 = qc.into();

            Proposal {
                data: qc2,
                signature: v.signature,
                _pd: PhantomData,
            }
        };

        storage.migrate_consensus(Leaf2::from, qp_fn).await.unwrap();
        let inner = storage.inner.read().await;
        let decided_leaves = fs::read_dir(inner.decided_leaf2_path()).unwrap();
        let decided_leaves_count = decided_leaves
            .filter_map(Result::ok)
            .filter(|e| e.path().is_file())
            .count();
        assert_eq!(
            decided_leaves_count, rows as usize,
            "decided leaves count does not match",
        );

        let da_proposals = fs::read_dir(inner.da2_dir_path()).unwrap();
        let da_proposals_count = da_proposals
            .filter_map(Result::ok)
            .filter(|e| e.path().is_file())
            .count();
        assert_eq!(
            da_proposals_count, rows as usize,
            "da proposals does not match",
        );

        let vids = fs::read_dir(inner.vid2_dir_path()).unwrap();
        let vids_count = vids
            .filter_map(Result::ok)
            .filter(|e| e.path().is_file())
            .count();
        assert_eq!(vids_count, rows as usize, "vid shares count does not match",);

        let qps = fs::read_dir(inner.quorum_proposals2_dir_path()).unwrap();
        let qps_count = qps
            .filter_map(Result::ok)
            .filter(|e| e.path().is_file())
            .count();
        assert_eq!(
            qps_count, rows as usize,
            "quorum proposals count does not match",
=======
    async fn test_load_quorum_proposals_invalid_extension() {
        setup_test();

        let tmp = Persistence::tmp_storage().await;
        let storage = Persistence::connect(&tmp).await;

        // Generate a couple of valid quorum proposals.
        let leaf: Leaf2 = Leaf::genesis(&Default::default(), &NodeState::mock())
            .await
            .into();
        let privkey = PubKey::generated_from_seed_indexed([0; 32], 1).1;
        let signature = PubKey::sign(&privkey, &[]).unwrap();
        let mut quorum_proposal = Proposal {
            data: QuorumProposalWrapper::<SeqTypes> {
                proposal: QuorumProposal2::<SeqTypes> {
                    block_header: leaf.block_header().clone(),
                    view_number: ViewNumber::genesis(),
                    justify_qc: QuorumCertificate::genesis::<TestVersions>(
                        &Default::default(),
                        &NodeState::mock(),
                    )
                    .await
                    .to_qc2(),
                    upgrade_certificate: None,
                    view_change_evidence: None,
                    next_drb_result: None,
                    next_epoch_justify_qc: None,
                },
                with_epoch: false,
            },
            signature,
            _pd: Default::default(),
        };

        // Store quorum proposals.
        let quorum_proposal1 = quorum_proposal.clone();
        storage
            .append_quorum_proposal(&quorum_proposal1)
            .await
            .unwrap();
        quorum_proposal.data.proposal.view_number = ViewNumber::new(1);
        let quorum_proposal2 = quorum_proposal.clone();
        storage
            .append_quorum_proposal(&quorum_proposal2)
            .await
            .unwrap();

        // Change one of the file extensions. It can happen that we end up with files with the wrong
        // extension if, for example, the node is killed before cleaning up a swap file.
        fs::rename(
            tmp.path().join("quorum_proposals/1.txt"),
            tmp.path().join("quorum_proposals/1.swp"),
        )
        .unwrap();

        // Loading should simply ignore the unrecognized extension.
        assert_eq!(
            storage.load_quorum_proposals().await.unwrap(),
            [(ViewNumber::genesis(), quorum_proposal1)]
                .into_iter()
                .collect::<BTreeMap<_, _>>()
        );
    }

    #[tokio::test(flavor = "multi_thread")]
    async fn test_load_quorum_proposals_malformed_data() {
        setup_test();

        let tmp = Persistence::tmp_storage().await;
        let storage = Persistence::connect(&tmp).await;

        // Generate a valid quorum proposal.
        let leaf: Leaf2 = Leaf::genesis(&Default::default(), &NodeState::mock())
            .await
            .into();
        let privkey = PubKey::generated_from_seed_indexed([0; 32], 1).1;
        let signature = PubKey::sign(&privkey, &[]).unwrap();
        let quorum_proposal = Proposal {
            data: QuorumProposalWrapper::<SeqTypes> {
                proposal: QuorumProposal2::<SeqTypes> {
                    block_header: leaf.block_header().clone(),
                    view_number: ViewNumber::new(1),
                    justify_qc: QuorumCertificate::genesis::<TestVersions>(
                        &Default::default(),
                        &NodeState::mock(),
                    )
                    .await
                    .to_qc2(),
                    upgrade_certificate: None,
                    view_change_evidence: None,
                    next_drb_result: None,
                    next_epoch_justify_qc: None,
                },
                with_epoch: false,
            },
            signature,
            _pd: Default::default(),
        };

        // First store an invalid quorum proposal.
        fs::create_dir_all(tmp.path().join("quorum_proposals")).unwrap();
        fs::write(
            tmp.path().join("quorum_proposals/0.txt"),
            "invalid data".as_bytes(),
        )
        .unwrap();

        // Store valid quorum proposal.
        storage
            .append_quorum_proposal(&quorum_proposal)
            .await
            .unwrap();

        // Loading should ignore the invalid data and return the valid proposal.
        assert_eq!(
            storage.load_quorum_proposals().await.unwrap(),
            [(ViewNumber::new(1), quorum_proposal)]
                .into_iter()
                .collect::<BTreeMap<_, _>>()
>>>>>>> b9a4eafc
        );
    }
}<|MERGE_RESOLUTION|>--- conflicted
+++ resolved
@@ -8,14 +8,7 @@
 };
 use hotshot_types::{
     consensus::CommitmentMap,
-<<<<<<< HEAD
-    data::{
-        DaProposal, DaProposal2, QuorumProposal, QuorumProposal2, VidDisperseShare,
-        VidDisperseShare2,
-    },
-=======
     data::{DaProposal, QuorumProposal, QuorumProposal2, QuorumProposalWrapper, VidDisperseShare},
->>>>>>> b9a4eafc
     event::{Event, EventType, HotShotAction, LeafInfo},
     message::{convert_proposal, Proposal},
     simple_certificate::{
@@ -830,11 +823,6 @@
                 continue;
             };
 
-<<<<<<< HEAD
-                // Then, deserialize.
-                let proposal2: Proposal<SeqTypes, QuorumProposal2<SeqTypes>> =
-                    bincode::deserialize(&proposal_bytes)?;
-=======
             // Now, we'll try and load the proposal associated with this function. In this case we
             // do propagate errors: errors from the file system are more likely to be some transient
             // issue (e.g. failure to connect to a network-mounted file system) than an issue with
@@ -862,7 +850,6 @@
                     }
                 };
             let proposal2 = convert_proposal(proposal);
->>>>>>> b9a4eafc
 
             // Push to the map and we're done.
             map.insert(ViewNumber::new(view_number), proposal2);
@@ -879,16 +866,10 @@
         let dir_path = inner.quorum_proposals2_dir_path();
         let file_path = dir_path.join(view.to_string()).with_extension("txt");
         let bytes = fs::read(file_path)?;
-<<<<<<< HEAD
-        let proposal2: Proposal<SeqTypes, QuorumProposal2<SeqTypes>> =
-            bincode::deserialize(&bytes)?;
-        Ok(proposal2)
-=======
         let proposal: Proposal<SeqTypes, QuorumProposal<SeqTypes>> = bincode::deserialize(&bytes)?;
         // TODO: rather than converting, we should store the value of QuorumProposalWrapper::with_epoch
         let proposal_wrapper = convert_proposal(proposal);
         Ok(proposal_wrapper)
->>>>>>> b9a4eafc
     }
 
     async fn load_upgrade_certificate(
@@ -1380,12 +1361,9 @@
 
 #[cfg(test)]
 mod test {
-<<<<<<< HEAD
-=======
     use espresso_types::{NodeState, PubKey};
     use hotshot::types::SignatureKey;
     use hotshot_example_types::node_types::TestVersions;
->>>>>>> b9a4eafc
     use sequencer_utils::test_utils::setup_test;
     use serde_json::json;
     use std::marker::PhantomData;
@@ -1505,7 +1483,6 @@
     }
 
     #[tokio::test(flavor = "multi_thread")]
-<<<<<<< HEAD
     pub async fn test_consensus_migration() {
         setup_test();
         let rows = 300;
@@ -1709,7 +1686,8 @@
         assert_eq!(
             qps_count, rows as usize,
             "quorum proposals count does not match",
-=======
+        );
+    }
     async fn test_load_quorum_proposals_invalid_extension() {
         setup_test();
 
@@ -1829,7 +1807,6 @@
             [(ViewNumber::new(1), quorum_proposal)]
                 .into_iter()
                 .collect::<BTreeMap<_, _>>()
->>>>>>> b9a4eafc
         );
     }
 }