--- conflicted
+++ resolved
@@ -9,11 +9,7 @@
 };
 use hotshot_types::{
     consensus::CommitmentMap,
-<<<<<<< HEAD
-    data::{DaProposal, DaProposal2, QuorumProposal2, VidDisperseShare, VidDisperseShare2},
-=======
     data::{DaProposal, QuorumProposal, QuorumProposal2, QuorumProposalWrapper, VidDisperseShare},
->>>>>>> b9a4eafc
     event::{Event, EventType, HotShotAction, LeafInfo},
     message::Proposal,
     simple_certificate::{NextEpochQuorumCertificate2, QuorumCertificate2, UpgradeCertificate},
