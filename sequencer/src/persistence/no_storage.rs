--- conflicted
+++ resolved
@@ -9,14 +9,7 @@
 };
 use hotshot_types::{
     consensus::CommitmentMap,
-<<<<<<< HEAD
     data::{DaProposal, DaProposal2, QuorumProposalWrapper, VidDisperseShare, VidDisperseShare2},
-=======
-    data::{
-        vid_disperse::ADVZDisperseShare, DaProposal, EpochNumber, QuorumProposal, QuorumProposal2,
-        QuorumProposalWrapper,
-    },
->>>>>>> 1c74e888
     event::{Event, EventType, HotShotAction, LeafInfo},
     message::Proposal,
     simple_certificate::{NextEpochQuorumCertificate2, QuorumCertificate2, UpgradeCertificate},
@@ -111,11 +104,7 @@
     async fn load_vid_share(
         &self,
         _view: ViewNumber,
-<<<<<<< HEAD
     ) -> anyhow::Result<Option<Proposal<SeqTypes, VidDisperseShare2<SeqTypes>>>> {
-=======
-    ) -> anyhow::Result<Option<Proposal<SeqTypes, ADVZDisperseShare<SeqTypes>>>> {
->>>>>>> 1c74e888
         Ok(None)
     }
 
