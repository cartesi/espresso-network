--- conflicted
+++ resolved
@@ -10,14 +10,9 @@
 use hotshot_types::{
     consensus::CommitmentMap,
     data::{
-<<<<<<< HEAD
-        vid_disperse::ADVZDisperseShare, DaProposal, DaProposal2, EpochNumber,
-        QuorumProposalWrapper, VidDisperseShare,
-=======
         vid_disperse::{ADVZDisperseShare, VidDisperseShare2},
         DaProposal, DaProposal2, EpochNumber, QuorumProposalWrapper, VidCommitment,
         VidDisperseShare,
->>>>>>> 3019354f
     },
     event::{Event, EventType, HotShotAction, LeafInfo},
     message::Proposal,
@@ -193,24 +188,10 @@
         Ok(None)
     }
 
-<<<<<<< HEAD
-    async fn append_vid2(
-        &self,
-        _proposal: &Proposal<SeqTypes, VidDisperseShare<SeqTypes>>,
-    ) -> anyhow::Result<()> {
-        Ok(())
-    }
-
-    async fn append_da2(
-        &self,
-        _proposal: &Proposal<SeqTypes, DaProposal2<SeqTypes>>,
-        _vid_commit: <VidSchemeType as VidScheme>::Commit,
-=======
     async fn append_da2(
         &self,
         _proposal: &Proposal<SeqTypes, DaProposal2<SeqTypes>>,
         _vid_commit: VidCommitment,
->>>>>>> 3019354f
     ) -> anyhow::Result<()> {
         Ok(())
     }
