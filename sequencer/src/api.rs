--- conflicted
+++ resolved
@@ -1104,16 +1104,9 @@
     use hotshot_query_service::availability::{
         AvailabilityDataSource, BlockQueryData, VidCommonQueryData,
     };
-<<<<<<< HEAD
-    use hotshot_types::data::{DaProposal2, EpochNumber, VidDisperseShare2};
-    use hotshot_types::simple_certificate::QuorumCertificate2;
-    use hotshot_types::{
-        data::QuorumProposal2,
-=======
 
     use hotshot_types::{
         data::{DaProposal, QuorumProposal2, QuorumProposalWrapper, VidDisperseShare},
->>>>>>> b9a4eafc
         event::LeafInfo,
         message::Proposal,
         simple_certificate::QuorumCertificate,
@@ -1298,20 +1291,6 @@
         let payload_bytes_arc = payload.encode();
         let disperse = vid_scheme(2).disperse(payload_bytes_arc.clone()).unwrap();
         let payload_commitment = disperse.commit;
-<<<<<<< HEAD
-        let mut quorum_proposal = QuorumProposal2::<SeqTypes> {
-            block_header: genesis.block_header().clone(),
-            view_number: ViewNumber::genesis(),
-            justify_qc: QuorumCertificate2::genesis::<MockSequencerVersions>(
-                &ValidatedState::default(),
-                &NodeState::mock(),
-            )
-            .await,
-            upgrade_certificate: None,
-            view_change_evidence: None,
-            next_drb_result: None,
-            next_epoch_justify_qc: None,
-=======
         let mut quorum_proposal = QuorumProposalWrapper::<SeqTypes> {
             proposal: QuorumProposal2::<SeqTypes> {
                 block_header: genesis.block_header().clone(),
@@ -1328,7 +1307,6 @@
                 next_epoch_justify_qc: None,
             },
             with_epoch: false,
->>>>>>> b9a4eafc
         };
         let mut qc = QuorumCertificate2::genesis::<MockSequencerVersions>(
             &ValidatedState::default(),
