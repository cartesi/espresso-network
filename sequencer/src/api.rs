use crate::{
    transaction::{SequencerTransaction, Transaction},
    Leaf, SeqTypes,
};
use async_std::{
    sync::RwLock,
    task::{spawn, JoinHandle},
};
use futures::{future::BoxFuture, FutureExt};
use hotshot::types::HotShotHandle;
use hotshot::{traits::NodeImplementation, types::Event};
use hotshot_query_service::{
    availability::{self, AvailabilityDataSource},
    data_source::{QueryData, UpdateDataSource},
    status::{self, StatusDataSource},
    Error,
};
use hotshot_types::traits::{metrics::Metrics, node_implementation::NodeTypes};
use std::{io, sync::Arc};
use tide_disco::{Api, App};

type NodeIndex = u64;

pub struct SequencerNode<SeqTypes: NodeTypes, I: NodeImplementation<SeqTypes>> {
    pub handle: HotShotHandle<SeqTypes, I>,
    pub update_task: JoinHandle<io::Result<()>>,
    pub node_index: NodeIndex,
}

pub type HandleFromMetrics<I> = Box<
    dyn FnOnce(Box<dyn Metrics>) -> BoxFuture<'static, (HotShotHandle<SeqTypes, I>, NodeIndex)>,
>;

struct AppState<I: NodeImplementation<SeqTypes>> {
    pub submit_state: HotShotHandle<SeqTypes, I>,
    pub query_state: QueryData<SeqTypes, I, ()>,
}

impl<I: NodeImplementation<SeqTypes, Leaf = Leaf>> AppState<I> {
    pub async fn update(
        &mut self,
        event: &Event<SeqTypes, Leaf>,
    ) -> Result<(), <QueryData<SeqTypes, I, ()> as UpdateDataSource<SeqTypes, I>>::Error> {
        self.query_state.update(event)?;
        self.query_state.commit_version().await?;
        Ok(())
    }
}

impl<I: NodeImplementation<SeqTypes>> AvailabilityDataSource<SeqTypes, I> for AppState<I> {
    type Error = <QueryData<SeqTypes, I, ()> as AvailabilityDataSource<SeqTypes, I>>::Error;

    type LeafIterType<'a> =
        <QueryData<SeqTypes, I, ()> as AvailabilityDataSource<SeqTypes, I>>::LeafIterType<'a>;

    type BlockIterType<'a> =
        <QueryData<SeqTypes, I, ()> as AvailabilityDataSource<SeqTypes, I>>::BlockIterType<'a>;

    type LeafStreamType =
        <QueryData<SeqTypes, I, ()> as AvailabilityDataSource<SeqTypes, I>>::LeafStreamType;
    type BlockStreamType =
        <QueryData<SeqTypes, I, ()> as AvailabilityDataSource<SeqTypes, I>>::BlockStreamType;

    fn get_nth_leaf_iter(&self, n: usize) -> Self::LeafIterType<'_> {
        self.query_state.get_nth_leaf_iter(n)
    }

    fn get_nth_block_iter(&self, n: usize) -> Self::BlockIterType<'_> {
        self.query_state.get_nth_block_iter(n)
    }

    fn get_leaf_index_by_hash(
        &self,
        hash: hotshot_query_service::availability::LeafHash<SeqTypes, I>,
    ) -> Option<u64> {
        self.query_state.get_leaf_index_by_hash(hash)
    }

    fn get_block_index_by_hash(
        &self,
        hash: hotshot_query_service::availability::BlockHash<SeqTypes>,
    ) -> Option<u64> {
        self.query_state.get_block_index_by_hash(hash)
    }

    fn get_txn_index_by_hash(
        &self,
        hash: hotshot_query_service::availability::TransactionHash<SeqTypes>,
    ) -> Option<(u64, u64)> {
        self.query_state.get_txn_index_by_hash(hash)
    }

    fn get_block_ids_by_proposer_id(
        &self,
        id: &hotshot_types::traits::signature_key::EncodedPublicKey,
    ) -> Vec<u64> {
        self.query_state.get_block_ids_by_proposer_id(id)
    }

    fn subscribe_leaves(&self, height: usize) -> Result<Self::LeafStreamType, Self::Error> {
        self.query_state.subscribe_leaves(height)
    }

    fn subscribe_blocks(&self, height: usize) -> Result<Self::BlockStreamType, Self::Error> {
        self.query_state.subscribe_blocks(height)
    }
}

impl<I: NodeImplementation<SeqTypes>> StatusDataSource for AppState<I> {
    type Error = <QueryData<SeqTypes, I, ()> as StatusDataSource>::Error;

    fn block_height(&self) -> Result<usize, Self::Error> {
        self.query_state.block_height()
    }

    fn mempool_info(&self) -> Result<hotshot_query_service::status::MempoolQueryData, Self::Error> {
        self.query_state.mempool_info()
    }

    fn success_rate(&self) -> Result<f64, Self::Error> {
        self.query_state.success_rate()
    }

    fn export_metrics(&self) -> Result<String, Self::Error> {
        self.query_state.export_metrics()
    }
}

pub async fn serve<I: NodeImplementation<SeqTypes, Leaf = Leaf>>(
    query_state: QueryData<SeqTypes, I, ()>,
    init_handle: HandleFromMetrics<I>,
    port: u16,
) -> io::Result<SequencerNode<SeqTypes, I>> {
    type StateType<I> = Arc<RwLock<AppState<I>>>;

    let metrics: Box<dyn Metrics> = query_state.metrics();

    // Start up handle
    let (handle, node_index) = init_handle(metrics).await;
    handle.start().await;

    let mut watch_handle = handle.clone();

    let state = Arc::new(RwLock::new(AppState::<I> {
        submit_state: handle.clone(),
        query_state,
    }));

    let mut app = App::<StateType<I>, hotshot_query_service::Error>::with_state(state.clone());

    // Include API specification in binary
    let toml = toml::from_str::<toml::value::Value>(include_str!("api.toml"))
        .map_err(|err| io::Error::new(io::ErrorKind::Other, err))?;

    // Initialize submit API
    let mut submit_api = Api::<StateType<I>, hotshot_query_service::Error>::new(toml)
        .map_err(|err| io::Error::new(io::ErrorKind::Other, err))?;

    // Define submit route for submit API
    submit_api
        .post("submit", |req, state| {
            async move {
                state
                    .submit_state
                    .submit_transaction(SequencerTransaction::Wrapped(
                        req.body_auto::<Transaction>()
                            .map_err(|err| Error::internal(err.to_string()))?,
                    ))
                    .await
                    .map_err(|err| Error::internal(err.to_string()))
            }
            .boxed()
        })
        .map_err(|err| io::Error::new(io::ErrorKind::Other, err))?;

    // Initialize availability and status APIs
    let availability_api =
        availability::define_api::<StateType<I>, SeqTypes, I>(&Default::default())
            .map_err(|err| io::Error::new(io::ErrorKind::Other, err))?;
    let status_api = status::define_api::<StateType<I>>(&Default::default())
        .map_err(|err| io::Error::new(io::ErrorKind::Other, err))?;

    // Register modules in app
    app.register_module("submit", submit_api)
        .map_err(|err| io::Error::new(io::ErrorKind::Other, err))?
        .register_module("availability", availability_api)
        .map_err(|err| io::Error::new(io::ErrorKind::Other, Error::internal(err)))?
        .register_module("status", status_api)
        .map_err(|err| io::Error::new(io::ErrorKind::Other, Error::internal(err)))?;

    let update_task = spawn(async move {
        futures::join!(app.serve(format!("0.0.0.0:{port}")), async move {
            tracing::debug!("waiting for event");
            while let Ok(event) = watch_handle.next_event().await {
                tracing::debug!("got event {:?}", event);
                // If update results in an error, program state is unrecoverable
                if let Err(err) = state.write().await.update(&event).await {
                    tracing::error!(
                        "failed to update event {:?}: {}; updater task will exit",
                        event,
                        err
                    );
                    panic!();
                }
            }
            tracing::warn!("end of HotShot event stream, updater task will exit");
        })
        .0
    });
    Ok(SequencerNode {
        handle,
        update_task,
        node_index,
    })
}

#[cfg(test)]
mod test {
    use crate::{
        api::serve,
        testing::{init_hotshot_handles, wait_for_decide_on_handle},
        transaction::{SequencerTransaction, Transaction},
        vm::VmId,
    };
    use futures::FutureExt;
    use hotshot_query_service::data_source::QueryData;
    use hotshot_types::traits::metrics::Metrics;
    use portpicker::pick_unused_port;
    use std::path::Path;
    use surf_disco::Client;

    use tempfile::TempDir;
    use tide_disco::error::ServerError;

<<<<<<< HEAD
=======
    use super::{HandleFromMetrics, SequencerNode};

>>>>>>> dd79e880
    #[async_std::test]
    async fn submit_test() {
        let txn = Transaction::new(VmId(0), vec![1, 2, 3, 4]);

        let port = pick_unused_port().expect("No ports free");

        let url = format!("http://localhost:{port}").parse().unwrap();
        let client: Client<ServerError> = Client::new(url);

        // Get list of HotShot handles, take the first one, and submit a transaction to it
        let handles = init_hotshot_handles().await;
        for handle in handles.iter() {
            handle.start().await;
        }

<<<<<<< HEAD
        let init_handle = Box::new(|_: Box<dyn Metrics>| async move { handles[0].clone() }.boxed());
=======
        let init_handle: HandleFromMetrics<Node<MemoryNetwork<SeqTypes>>> =
            Box::new(|_: Box<dyn Metrics>| Box::pin(async move { (handles[0].clone(), 0) }));
>>>>>>> dd79e880

        let tmp_dir = TempDir::new().unwrap();
        let storage_path: &Path = &(tmp_dir.path().join("tmp_storage"));

        let query_data = QueryData::create(storage_path, ()).unwrap();

        let SequencerNode { handle, .. } = serve(query_data, init_handle, port).await.unwrap();

        client.connect(None).await;

        client
            .post::<()>("submit/submit")
            .body_json(&txn)
            .unwrap()
            .send()
            .await
            .unwrap();

        // Wait for a Decide event containing transaction matching the one we sent
        wait_for_decide_on_handle(handle.clone(), SequencerTransaction::Wrapped(txn))
            .await
            .unwrap()
    }
}<|MERGE_RESOLUTION|>--- conflicted
+++ resolved
@@ -15,13 +15,13 @@
     status::{self, StatusDataSource},
     Error,
 };
-use hotshot_types::traits::{metrics::Metrics, node_implementation::NodeTypes};
+use hotshot_types::traits::metrics::Metrics;
 use std::{io, sync::Arc};
 use tide_disco::{Api, App};
 
 type NodeIndex = u64;
 
-pub struct SequencerNode<SeqTypes: NodeTypes, I: NodeImplementation<SeqTypes>> {
+pub struct SequencerNode<I: NodeImplementation<SeqTypes>> {
     pub handle: HotShotHandle<SeqTypes, I>,
     pub update_task: JoinHandle<io::Result<()>>,
     pub node_index: NodeIndex,
@@ -130,7 +130,7 @@
     query_state: QueryData<SeqTypes, I, ()>,
     init_handle: HandleFromMetrics<I>,
     port: u16,
-) -> io::Result<SequencerNode<SeqTypes, I>> {
+) -> io::Result<SequencerNode<I>> {
     type StateType<I> = Arc<RwLock<AppState<I>>>;
 
     let metrics: Box<dyn Metrics> = query_state.metrics();
@@ -232,11 +232,8 @@
     use tempfile::TempDir;
     use tide_disco::error::ServerError;
 
-<<<<<<< HEAD
-=======
-    use super::{HandleFromMetrics, SequencerNode};
-
->>>>>>> dd79e880
+    use super::SequencerNode;
+
     #[async_std::test]
     async fn submit_test() {
         let txn = Transaction::new(VmId(0), vec![1, 2, 3, 4]);
@@ -252,12 +249,8 @@
             handle.start().await;
         }
 
-<<<<<<< HEAD
-        let init_handle = Box::new(|_: Box<dyn Metrics>| async move { handles[0].clone() }.boxed());
-=======
-        let init_handle: HandleFromMetrics<Node<MemoryNetwork<SeqTypes>>> =
-            Box::new(|_: Box<dyn Metrics>| Box::pin(async move { (handles[0].clone(), 0) }));
->>>>>>> dd79e880
+        let init_handle =
+            Box::new(|_: Box<dyn Metrics>| async move { (handles[0].clone(), 0) }.boxed());
 
         let tmp_dir = TempDir::new().unwrap();
         let storage_path: &Path = &(tmp_dir.path().join("tmp_storage"));
