--- conflicted
+++ resolved
@@ -78,16 +78,7 @@
             Err(_) => return false,
         };
 
-<<<<<<< HEAD
-        todo_by!(
-            "2029-5-5",
-            "Only accept the namespaced message once everyone has upgraded"
-        );
-        public_key.0.validate(&signature, message)
-            || public_key.0.validate(&signature, &namespaced_message)
-=======
         public_key.0.validate(&signature, &namespaced_message)
->>>>>>> 56c04e8c
     }
 }
 
@@ -114,13 +105,6 @@
     type Topic = Topic;
 }
 
-<<<<<<< HEAD
-todo_by!(
-    "2029-5-5",
-    "Remove this, switching to TCP+TLS singularly when everyone has updated"
-);
-=======
->>>>>>> 56c04e8c
 /// The user definition for the Push CDN.
 /// Uses the Quic protocol and untrusted middleware.
 /// RM TODO: Remove this, switching to TCP+TLS singularly when everyone has updated
