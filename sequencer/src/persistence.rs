//! Sequencer node persistence.
//!
//! This module implements the persistence required for a sequencer node to rejoin the network and
//! resume participating in consensus, in the event that its process crashes or is killed and loses
//! all in-memory state.
//!
//! This is distinct from the query service persistent storage found in the `api` module, which is
//! an extension that node operators can opt into. This module defines the minimum level of
//! persistence which is _required_ to run a node.

use async_trait::async_trait;
use espresso_types::v0_99::ChainConfig;

pub mod fs;
pub mod no_storage;
pub mod sql;

#[async_trait]
pub trait ChainConfigPersistence: Sized + Send + Sync {
    async fn insert_chain_config(&mut self, chain_config: ChainConfig) -> anyhow::Result<()>;
}

#[cfg(any(test, feature = "testing"))]
mod testing {

    use espresso_types::v0::traits::{PersistenceOptions, SequencerPersistence};

    use super::*;
    #[allow(dead_code)]
    #[async_trait]
    pub trait TestablePersistence: SequencerPersistence {
        type Storage: Sync;

        async fn tmp_storage() -> Self::Storage;
        fn options(storage: &Self::Storage) -> impl PersistenceOptions<Persistence = Self>;

        async fn connect(storage: &Self::Storage) -> Self {
            Self::options(storage).create().await.unwrap()
        }
    }
}

#[cfg(test)]
#[espresso_macros::generic_tests]
mod persistence_tests {
    use std::{collections::BTreeMap, marker::PhantomData};

    use anyhow::bail;
    use async_lock::RwLock;
    use committable::{Commitment, Committable};
    use espresso_types::{
        traits::{EventConsumer, NullEventConsumer, PersistenceOptions},
        Event, Leaf, Leaf2, NodeState, PubKey, SeqTypes, ValidatedState,
    };
    use hotshot::types::{BLSPubKey, SignatureKey};
    use hotshot_example_types::node_types::TestVersions;
    use hotshot_types::{
<<<<<<< HEAD
        data::{DaProposal2, EpochNumber, QuorumProposal2, VidDisperseShare2, ViewNumber},
=======
        data::{
            DaProposal, EpochNumber, QuorumProposal2, QuorumProposalWrapper, VidDisperseShare,
            ViewNumber,
        },
>>>>>>> b9a4eafc
        event::{EventType, HotShotAction, LeafInfo},
        message::{Proposal, UpgradeLock},
        simple_certificate::{
            NextEpochQuorumCertificate2, QuorumCertificate, QuorumCertificate2, UpgradeCertificate,
        },
        simple_vote::{NextEpochQuorumData2, QuorumData2, UpgradeProposalData, VersionedVoteData},
        traits::{block_contents::vid_commitment, node_implementation::ConsensusTime, EncodeBytes},
        vid::vid_scheme,
    };
    use jf_vid::VidScheme;
    use sequencer_utils::test_utils::setup_test;
    use std::sync::Arc;
    use testing::TestablePersistence;
    use vbs::version::Version;

    use super::*;

    #[derive(Clone, Debug, Default)]
    struct EventCollector {
        events: Arc<RwLock<Vec<Event>>>,
    }

    impl EventCollector {
        async fn leaf_chain(&self) -> Vec<LeafInfo<SeqTypes>> {
            self.events
                .read()
                .await
                .iter()
                .flat_map(|event| {
                    let EventType::Decide { leaf_chain, .. } = &event.event else {
                        panic!("expected decide event, got {event:?}");
                    };
                    leaf_chain.iter().cloned().rev()
                })
                .collect::<Vec<_>>()
        }
    }

    #[async_trait]
    impl EventConsumer for EventCollector {
        async fn handle_event(&self, event: &Event) -> anyhow::Result<()> {
            self.events.write().await.push(event.clone());
            Ok(())
        }
    }

    #[tokio::test(flavor = "multi_thread")]
    pub async fn test_voted_view<P: TestablePersistence>() {
        setup_test();

        let tmp = P::tmp_storage().await;
        let storage = P::connect(&tmp).await;

        // Initially, there is no saved view.
        assert_eq!(storage.load_latest_acted_view().await.unwrap(), None);

        // Store a view.
        let view1 = ViewNumber::genesis();
        storage
            .record_action(view1, HotShotAction::Vote)
            .await
            .unwrap();
        assert_eq!(
            storage.load_latest_acted_view().await.unwrap().unwrap(),
            view1
        );

        // Store a newer view, make sure storage gets updated.
        let view2 = view1 + 1;
        storage
            .record_action(view2, HotShotAction::Vote)
            .await
            .unwrap();
        assert_eq!(
            storage.load_latest_acted_view().await.unwrap().unwrap(),
            view2
        );

        // Store an old view, make sure storage is unchanged.
        storage
            .record_action(view1, HotShotAction::Vote)
            .await
            .unwrap();
        assert_eq!(
            storage.load_latest_acted_view().await.unwrap().unwrap(),
            view2
        );
    }

    fn leaf_info(leaf: Leaf2) -> LeafInfo<SeqTypes> {
        LeafInfo {
            leaf,
            vid_share: None,
            state: Default::default(),
            delta: None,
        }
    }

    #[tokio::test(flavor = "multi_thread")]
    pub async fn test_append_and_decide<P: TestablePersistence>() {
        setup_test();

        let tmp = P::tmp_storage().await;
        let storage = P::connect(&tmp).await;

        // Test append VID
        assert_eq!(
            storage.load_vid_share(ViewNumber::new(0)).await.unwrap(),
            None
        );

        let leaf: Leaf2 = Leaf2::genesis(&ValidatedState::default(), &NodeState::mock()).await;
        let leaf_payload = leaf.block_payload().unwrap();
        let leaf_payload_bytes_arc = leaf_payload.encode();
        let disperse = vid_scheme(2)
            .disperse(leaf_payload_bytes_arc.clone())
            .unwrap();
        let (pubkey, privkey) = BLSPubKey::generated_from_seed_indexed([0; 32], 1);
        let signature = PubKey::sign(&privkey, &[]).unwrap();
        let mut vid = VidDisperseShare2::<SeqTypes> {
            view_number: ViewNumber::new(0),
            payload_commitment: Default::default(),
            share: disperse.shares[0].clone(),
            common: disperse.common,
            recipient_key: pubkey,
            epoch: EpochNumber::new(0),
            target_epoch: EpochNumber::new(0),
            data_epoch_payload_commitment: None,
        };
        let mut quorum_proposal = Proposal {
<<<<<<< HEAD
            data: QuorumProposal2::<SeqTypes> {
                block_header: leaf.block_header().clone(),
                view_number: ViewNumber::genesis(),
                justify_qc: QuorumCertificate2::genesis::<TestVersions>(
                    &ValidatedState::default(),
                    &NodeState::mock(),
                )
                .await,
                upgrade_certificate: None,
                view_change_evidence: None,
                next_drb_result: None,
                next_epoch_justify_qc: None,
=======
            data: QuorumProposalWrapper::<SeqTypes> {
                proposal: QuorumProposal2::<SeqTypes> {
                    block_header: leaf.block_header().clone(),
                    view_number: ViewNumber::genesis(),
                    justify_qc: QuorumCertificate::genesis::<TestVersions>(
                        &ValidatedState::default(),
                        &NodeState::mock(),
                    )
                    .await
                    .to_qc2(),
                    upgrade_certificate: None,
                    view_change_evidence: None,
                    next_drb_result: None,
                    next_epoch_justify_qc: None,
                },
                with_epoch: false,
>>>>>>> b9a4eafc
            },
            signature,
            _pd: Default::default(),
        };

        let vid_share0 = vid.clone().to_proposal(&privkey).unwrap().clone();

        storage.append_vid2(&vid_share0).await.unwrap();

        assert_eq!(
            storage.load_vid_share(ViewNumber::new(0)).await.unwrap(),
            Some(vid_share0.clone())
        );

        vid.view_number = ViewNumber::new(1);

        let vid_share1 = vid.clone().to_proposal(&privkey).unwrap().clone();
        storage.append_vid2(&vid_share1).await.unwrap();

        assert_eq!(
            storage.load_vid_share(vid.view_number).await.unwrap(),
            Some(vid_share1.clone())
        );

        vid.view_number = ViewNumber::new(2);

        let vid_share2 = vid.clone().to_proposal(&privkey).unwrap().clone();
        storage.append_vid2(&vid_share2).await.unwrap();

        assert_eq!(
            storage.load_vid_share(vid.view_number).await.unwrap(),
            Some(vid_share2.clone())
        );

        vid.view_number = ViewNumber::new(3);

        let vid_share3 = vid.clone().to_proposal(&privkey).unwrap().clone();
        storage.append_vid2(&vid_share3).await.unwrap();

        assert_eq!(
            storage.load_vid_share(vid.view_number).await.unwrap(),
            Some(vid_share3.clone())
        );

        let block_payload_signature = BLSPubKey::sign(&privkey, &leaf_payload_bytes_arc)
            .expect("Failed to sign block payload");

        let da_proposal_inner = DaProposal2::<SeqTypes> {
            encoded_transactions: leaf_payload_bytes_arc.clone(),
            metadata: leaf_payload.ns_table().clone(),
            view_number: ViewNumber::new(0),
            epoch: EpochNumber::new(0),
        };

        let da_proposal = Proposal {
            data: da_proposal_inner,
            signature: block_payload_signature,
            _pd: Default::default(),
        };

        let vid_commitment = vid_commitment(&leaf_payload_bytes_arc, 2);

        storage
            .append_da2(&da_proposal, vid_commitment)
            .await
            .unwrap();

        assert_eq!(
            storage.load_da_proposal(ViewNumber::new(0)).await.unwrap(),
            Some(da_proposal.clone())
        );

        let mut da_proposal1 = da_proposal.clone();
        da_proposal1.data.view_number = ViewNumber::new(1);
        storage
            .append_da2(&da_proposal1.clone(), vid_commitment)
            .await
            .unwrap();

        assert_eq!(
            storage
                .load_da_proposal(da_proposal1.data.view_number)
                .await
                .unwrap(),
            Some(da_proposal1.clone())
        );

        let mut da_proposal2 = da_proposal1.clone();
        da_proposal2.data.view_number = ViewNumber::new(2);
        storage
            .append_da2(&da_proposal2.clone(), vid_commitment)
            .await
            .unwrap();

        assert_eq!(
            storage
                .load_da_proposal(da_proposal2.data.view_number)
                .await
                .unwrap(),
            Some(da_proposal2.clone())
        );

        let mut da_proposal3 = da_proposal2.clone();
        da_proposal3.data.view_number = ViewNumber::new(3);
        storage
            .append_da2(&da_proposal3.clone(), vid_commitment)
            .await
            .unwrap();

        assert_eq!(
            storage
                .load_da_proposal(da_proposal3.data.view_number)
                .await
                .unwrap(),
            Some(da_proposal3.clone())
        );

        let quorum_proposal1 = quorum_proposal.clone();
        storage
            .append_quorum_proposal2(&quorum_proposal1)
            .await
            .unwrap();

        assert_eq!(
            storage.load_quorum_proposals().await.unwrap(),
            BTreeMap::from_iter([(ViewNumber::genesis(), quorum_proposal1.clone())])
        );

        quorum_proposal.data.proposal.view_number = ViewNumber::new(1);
        let quorum_proposal2 = quorum_proposal.clone();
        storage
            .append_quorum_proposal2(&quorum_proposal2)
            .await
            .unwrap();

        assert_eq!(
            storage.load_quorum_proposals().await.unwrap(),
            BTreeMap::from_iter([
                (ViewNumber::genesis(), quorum_proposal1.clone()),
                (ViewNumber::new(1), quorum_proposal2.clone())
            ])
        );

        quorum_proposal.data.proposal.view_number = ViewNumber::new(2);
        quorum_proposal.data.proposal.justify_qc.view_number = ViewNumber::new(1);
        let quorum_proposal3 = quorum_proposal.clone();
        storage
            .append_quorum_proposal2(&quorum_proposal3)
            .await
            .unwrap();

        assert_eq!(
            storage.load_quorum_proposals().await.unwrap(),
            BTreeMap::from_iter([
                (ViewNumber::genesis(), quorum_proposal1.clone()),
                (ViewNumber::new(1), quorum_proposal2.clone()),
                (ViewNumber::new(2), quorum_proposal3.clone())
            ])
        );

        quorum_proposal.data.proposal.view_number = ViewNumber::new(3);
        quorum_proposal.data.proposal.justify_qc.view_number = ViewNumber::new(2);

        // This one should stick around after GC runs.
        let quorum_proposal4 = quorum_proposal.clone();
        storage
            .append_quorum_proposal2(&quorum_proposal4)
            .await
            .unwrap();

        assert_eq!(
            storage.load_quorum_proposals().await.unwrap(),
            BTreeMap::from_iter([
                (ViewNumber::genesis(), quorum_proposal1.clone()),
                (ViewNumber::new(1), quorum_proposal2.clone()),
                (ViewNumber::new(2), quorum_proposal3.clone()),
                (ViewNumber::new(3), quorum_proposal4.clone())
            ])
        );

        // Test decide and garbage collection. Pass in a leaf chain with no VID shares or payloads,
        // so we have to fetch the missing data from storage.
        let leaves = [
            Leaf2::from_quorum_proposal(&quorum_proposal1.data),
            Leaf2::from_quorum_proposal(&quorum_proposal2.data),
            Leaf2::from_quorum_proposal(&quorum_proposal3.data),
            Leaf2::from_quorum_proposal(&quorum_proposal4.data),
        ];
        let mut final_qc = leaves[3].justify_qc();
        final_qc.view_number += 1;
        final_qc.data.leaf_commit = Committable::commit(&leaf);
        let qcs = [
            leaves[1].justify_qc(),
            leaves[2].justify_qc(),
            leaves[3].justify_qc(),
            final_qc,
        ];

        assert_eq!(
            storage.load_anchor_view().await.unwrap(),
            ViewNumber::genesis()
        );

        let consumer = EventCollector::default();
        let leaf_chain = leaves
            .iter()
            .take(3)
            .map(|leaf| leaf_info(leaf.clone()))
            .zip(&qcs)
            .collect::<Vec<_>>();
        tracing::info!(?leaf_chain, "decide view 2");
        storage
            .append_decided_leaves(
                ViewNumber::new(2),
                leaf_chain.iter().map(|(leaf, qc)| (leaf, (*qc).clone())),
                &consumer,
            )
            .await
            .unwrap();
        assert_eq!(
            storage.load_anchor_view().await.unwrap(),
            ViewNumber::new(2)
        );

        for i in 0..=2 {
            assert_eq!(
                storage.load_da_proposal(ViewNumber::new(i)).await.unwrap(),
                None
            );

            assert_eq!(
                storage.load_vid_share(ViewNumber::new(i)).await.unwrap(),
                None
            );
        }

        assert_eq!(
            storage.load_da_proposal(ViewNumber::new(3)).await.unwrap(),
            Some(da_proposal3)
        );

        assert_eq!(
            storage.load_vid_share(ViewNumber::new(3)).await.unwrap(),
            Some(vid_share3.clone())
        );

        let proposals = storage.load_quorum_proposals().await.unwrap();
        assert_eq!(
            proposals,
            BTreeMap::from_iter([(ViewNumber::new(3), quorum_proposal4)])
        );

        // A decide event should have been processed.
        for (leaf, info) in leaves.iter().zip(consumer.leaf_chain().await.iter()) {
            assert_eq!(info.leaf, *leaf);
            let decided_vid_share = info.vid_share.as_ref().unwrap();
            assert_eq!(decided_vid_share.view_number, leaf.view_number());
        }

        // The decided leaf should not have been garbage collected.
        assert_eq!(
            storage.load_anchor_leaf().await.unwrap(),
            Some((leaves[2].clone(), qcs[2].clone()))
        );
        assert_eq!(
            storage.load_anchor_view().await.unwrap(),
            leaves[2].view_number()
        );

        // Process a second decide event.
        let consumer = EventCollector::default();
        tracing::info!(leaf = ?leaves[3], qc = ?qcs[3], "decide view 3");
        storage
            .append_decided_leaves(
                ViewNumber::new(3),
                vec![(&leaf_info(leaves[3].clone()), qcs[3].clone())],
                &consumer,
            )
            .await
            .unwrap();
        assert_eq!(
            storage.load_anchor_view().await.unwrap(),
            ViewNumber::new(3)
        );

        // A decide event should have been processed.
        let events = consumer.events.read().await;
        assert_eq!(events.len(), 1);
        assert_eq!(events[0].view_number, ViewNumber::new(3));
        let EventType::Decide { qc, leaf_chain, .. } = &events[0].event else {
            panic!("expected decide event, got {:?}", events[0]);
        };
        assert_eq!(**qc, qcs[3]);
        assert_eq!(leaf_chain.len(), 1);
        let info = &leaf_chain[0];
        assert_eq!(info.leaf, leaves[3]);

        // The remaining data should have been GCed.
        assert_eq!(
            storage.load_da_proposal(ViewNumber::new(3)).await.unwrap(),
            None
        );

        assert_eq!(
            storage.load_vid_share(ViewNumber::new(3)).await.unwrap(),
            None
        );
        assert_eq!(
            storage.load_quorum_proposals().await.unwrap(),
            BTreeMap::new()
        );
    }

    #[tokio::test(flavor = "multi_thread")]
    pub async fn test_upgrade_certificate<P: TestablePersistence>() {
        setup_test();

        let tmp = P::tmp_storage().await;
        let storage = P::connect(&tmp).await;

        // Test get upgrade certificate
        assert_eq!(storage.load_upgrade_certificate().await.unwrap(), None);

        let upgrade_data = UpgradeProposalData {
            old_version: Version { major: 0, minor: 1 },
            new_version: Version { major: 1, minor: 0 },
            decide_by: ViewNumber::genesis(),
            new_version_hash: Default::default(),
            old_version_last_view: ViewNumber::genesis(),
            new_version_first_view: ViewNumber::genesis(),
        };

        let decide_upgrade_certificate = UpgradeCertificate::<SeqTypes>::new(
            upgrade_data.clone(),
            upgrade_data.commit(),
            ViewNumber::genesis(),
            Default::default(),
            Default::default(),
        );
        let res = storage
            .store_upgrade_certificate(Some(decide_upgrade_certificate.clone()))
            .await;
        assert!(res.is_ok());

        let res = storage.load_upgrade_certificate().await.unwrap();
        let view_number = res.unwrap().view_number;
        assert_eq!(view_number, ViewNumber::genesis());

        let new_view_number_for_certificate = ViewNumber::new(50);
        let mut new_upgrade_certificate = decide_upgrade_certificate.clone();
        new_upgrade_certificate.view_number = new_view_number_for_certificate;

        let res = storage
            .store_upgrade_certificate(Some(new_upgrade_certificate.clone()))
            .await;
        assert!(res.is_ok());

        let res = storage.load_upgrade_certificate().await.unwrap();
        let view_number = res.unwrap().view_number;
        assert_eq!(view_number, new_view_number_for_certificate);
    }

    #[tokio::test(flavor = "multi_thread")]
    pub async fn test_next_epoch_quorum_certificate<P: TestablePersistence>() {
        setup_test();

        let tmp = P::tmp_storage().await;
        let storage = P::connect(&tmp).await;

        //  test that next epoch qc2 does not exist
        assert_eq!(
            storage.load_next_epoch_quorum_certificate().await.unwrap(),
            None
        );

        let upgrade_lock = UpgradeLock::<SeqTypes, TestVersions>::new();

        let genesis_view = ViewNumber::genesis();

        let data: NextEpochQuorumData2<SeqTypes> = QuorumData2 {
            leaf_commit: Leaf2::genesis::<TestVersions>(
                &ValidatedState::default(),
                &NodeState::default(),
            )
            .await
            .commit(),
            epoch: Some(EpochNumber::new(1)),
        }
        .into();

        let versioned_data =
            VersionedVoteData::new_infallible(data.clone(), genesis_view, &upgrade_lock).await;

        let bytes: [u8; 32] = versioned_data.commit().into();

        let next_epoch_qc = NextEpochQuorumCertificate2::new(
            data,
            Commitment::from_raw(bytes),
            genesis_view,
            None,
            PhantomData,
        );

        let res = storage
            .store_next_epoch_quorum_certificate(next_epoch_qc.clone())
            .await;
        assert!(res.is_ok());

        let res = storage.load_next_epoch_quorum_certificate().await.unwrap();
        let view_number = res.unwrap().view_number;
        assert_eq!(view_number, ViewNumber::genesis());

        let new_view_number_for_qc = ViewNumber::new(50);
        let mut new_qc = next_epoch_qc.clone();
        new_qc.view_number = new_view_number_for_qc;

        let res = storage
            .store_next_epoch_quorum_certificate(new_qc.clone())
            .await;
        assert!(res.is_ok());

        let res = storage.load_next_epoch_quorum_certificate().await.unwrap();
        let view_number = res.unwrap().view_number;
        assert_eq!(view_number, new_view_number_for_qc);
    }

    #[tokio::test(flavor = "multi_thread")]
    pub async fn test_decide_with_failing_event_consumer<P: TestablePersistence>() {
        #[derive(Clone, Copy, Debug)]
        struct FailConsumer;

        #[async_trait]
        impl EventConsumer for FailConsumer {
            async fn handle_event(&self, _: &Event) -> anyhow::Result<()> {
                bail!("mock error injection");
            }
        }

        setup_test();

        let tmp = P::tmp_storage().await;
        let storage = P::connect(&tmp).await;

        // Create a short blockchain.
        let mut chain = vec![];

        let leaf: Leaf2 = Leaf::genesis(&ValidatedState::default(), &NodeState::mock())
            .await
            .into();
        let leaf_payload = leaf.block_payload().unwrap();
        let leaf_payload_bytes_arc = leaf_payload.encode();
        let disperse = vid_scheme(2)
            .disperse(leaf_payload_bytes_arc.clone())
            .unwrap();
        let (pubkey, privkey) = BLSPubKey::generated_from_seed_indexed([0; 32], 1);
        let mut vid = VidDisperseShare2::<SeqTypes> {
            view_number: ViewNumber::new(0),
            payload_commitment: Default::default(),
            share: disperse.shares[0].clone(),
            common: disperse.common,
            recipient_key: pubkey,
            epoch: EpochNumber::new(0),
            target_epoch: EpochNumber::new(0),
            data_epoch_payload_commitment: None,
        }
        .to_proposal(&privkey)
        .unwrap()
        .clone();
<<<<<<< HEAD
        let mut quorum_proposal = QuorumProposal2::<SeqTypes> {
            block_header: leaf.block_header().clone(),
            view_number: ViewNumber::genesis(),
            justify_qc: QuorumCertificate2::genesis::<TestVersions>(
                &ValidatedState::default(),
                &NodeState::mock(),
            )
            .await,
            upgrade_certificate: None,
            view_change_evidence: None,
            next_drb_result: None,
            next_epoch_justify_qc: None,
=======
        let mut quorum_proposal = QuorumProposalWrapper::<SeqTypes> {
            proposal: QuorumProposal2::<SeqTypes> {
                block_header: leaf.block_header().clone(),
                view_number: ViewNumber::genesis(),
                justify_qc: QuorumCertificate::genesis::<TestVersions>(
                    &ValidatedState::default(),
                    &NodeState::mock(),
                )
                .await
                .to_qc2(),
                upgrade_certificate: None,
                view_change_evidence: None,
                next_drb_result: None,
                next_epoch_justify_qc: None,
            },
            with_epoch: false,
>>>>>>> b9a4eafc
        };
        let mut qc = QuorumCertificate2::genesis::<TestVersions>(
            &ValidatedState::default(),
            &NodeState::mock(),
        )
        .await;

        let block_payload_signature = BLSPubKey::sign(&privkey, &leaf_payload_bytes_arc)
            .expect("Failed to sign block payload");
        let mut da_proposal = Proposal {
            data: DaProposal2::<SeqTypes> {
                encoded_transactions: leaf_payload_bytes_arc.clone(),
                metadata: leaf_payload.ns_table().clone(),
                view_number: ViewNumber::new(0),
                epoch: EpochNumber::new(0),
            },
            signature: block_payload_signature,
            _pd: Default::default(),
        };

        let vid_commitment = vid_commitment(&leaf_payload_bytes_arc, 2);

        for i in 0..4 {
            quorum_proposal.proposal.view_number = ViewNumber::new(i);
            let leaf = Leaf2::from_quorum_proposal(&quorum_proposal);
            qc.view_number = leaf.view_number();
            qc.data.leaf_commit = Committable::commit(&leaf);
            vid.data.view_number = leaf.view_number();
            da_proposal.data.view_number = leaf.view_number();
            chain.push((leaf.clone(), qc.clone(), vid.clone(), da_proposal.clone()));
        }

        // Add proposals.
        for (_, _, vid, da) in &chain {
            tracing::info!(?da, ?vid, "insert proposal");
            storage.append_da2(da, vid_commitment).await.unwrap();
            storage.append_vid2(vid).await.unwrap();
        }

        // Decide 2 leaves, but fail in event processing.
        let leaf_chain = chain
            .iter()
            .take(2)
            .map(|(leaf, qc, _, _)| (leaf_info(leaf.clone()), qc.clone()))
            .collect::<Vec<_>>();
        tracing::info!("decide with event handling failure");
        storage
            .append_decided_leaves(
                ViewNumber::new(1),
                leaf_chain.iter().map(|(leaf, qc)| (leaf, qc.clone())),
                &FailConsumer,
            )
            .await
            .unwrap();
        // No garbage collection should have run.
        for i in 0..4 {
            tracing::info!(i, "check proposal availability");
            assert!(storage
                .load_vid_share(ViewNumber::new(i))
                .await
                .unwrap()
                .is_some());
            assert!(storage
                .load_da_proposal(ViewNumber::new(i))
                .await
                .unwrap()
                .is_some());
        }
        tracing::info!("check anchor leaf updated");
        assert_eq!(
            storage
                .load_anchor_leaf()
                .await
                .unwrap()
                .unwrap()
                .0
                .view_number(),
            ViewNumber::new(1)
        );
        assert_eq!(
            storage.load_anchor_view().await.unwrap(),
            ViewNumber::new(1)
        );

        // Now decide remaining leaves successfully. We should now garbage collect and process a
        // decide event for all the leaves.
        let consumer = EventCollector::default();
        let leaf_chain = chain
            .iter()
            .skip(2)
            .map(|(leaf, qc, _, _)| (leaf_info(leaf.clone()), qc.clone()))
            .collect::<Vec<_>>();
        tracing::info!("decide successfully");
        storage
            .append_decided_leaves(
                ViewNumber::new(3),
                leaf_chain.iter().map(|(leaf, qc)| (leaf, qc.clone())),
                &consumer,
            )
            .await
            .unwrap();
        // Garbage collection should have run.
        for i in 0..4 {
            tracing::info!(i, "check proposal garbage collected");
            assert!(storage
                .load_vid_share(ViewNumber::new(i))
                .await
                .unwrap()
                .is_none());
            assert!(storage
                .load_da_proposal(ViewNumber::new(i))
                .await
                .unwrap()
                .is_none());
        }
        tracing::info!("check anchor leaf updated");
        assert_eq!(
            storage
                .load_anchor_leaf()
                .await
                .unwrap()
                .unwrap()
                .0
                .view_number(),
            ViewNumber::new(3)
        );
        assert_eq!(
            storage.load_anchor_view().await.unwrap(),
            ViewNumber::new(3)
        );

        // Check decide event.
        tracing::info!("check decide event");
        let leaf_chain = consumer.leaf_chain().await;
        assert_eq!(leaf_chain.len(), 4, "{leaf_chain:#?}");
        for ((leaf, _, _, _), info) in chain.iter().zip(leaf_chain.iter()) {
            assert_eq!(info.leaf, *leaf);
            let decided_vid_share = info.vid_share.as_ref().unwrap();
            assert_eq!(decided_vid_share.view_number, leaf.view_number());
            assert!(info.leaf.block_payload().is_some());
        }
    }

    #[tokio::test(flavor = "multi_thread")]
    pub async fn test_pruning<P: TestablePersistence>() {
        setup_test();

        let tmp = P::tmp_storage().await;

        let mut options = P::options(&tmp);
        options.set_view_retention(1);
        let storage = options.create().await.unwrap();

        // Add some "old" data, from view 0.
        let leaf = Leaf::genesis(&ValidatedState::default(), &NodeState::mock()).await;
        let leaf_payload = leaf.block_payload().unwrap();
        let leaf_payload_bytes_arc = leaf_payload.encode();
        let disperse = vid_scheme(2)
            .disperse(leaf_payload_bytes_arc.clone())
            .unwrap();
        let payload_commitment = disperse.commit;
        let (pubkey, privkey) = BLSPubKey::generated_from_seed_indexed([0; 32], 1);
        let vid_share = VidDisperseShare2::<SeqTypes> {
            view_number: ViewNumber::new(0),
            payload_commitment,
            share: disperse.shares[0].clone(),
            common: disperse.common,
            recipient_key: pubkey,
            epoch: EpochNumber::new(0),
            target_epoch: EpochNumber::new(0),
            data_epoch_payload_commitment: None,
        }
        .to_proposal(&privkey)
        .unwrap()
        .clone();

        let quorum_proposal = QuorumProposalWrapper::<SeqTypes> {
            proposal: QuorumProposal2::<SeqTypes> {
                block_header: leaf.block_header().clone(),
                view_number: ViewNumber::genesis(),
                justify_qc: QuorumCertificate::genesis::<TestVersions>(
                    &ValidatedState::default(),
                    &NodeState::mock(),
                )
                .await
                .to_qc2(),
                upgrade_certificate: None,
                view_change_evidence: None,
                next_drb_result: None,
                next_epoch_justify_qc: None,
            },
            with_epoch: false,
        };
        let quorum_proposal_signature =
            BLSPubKey::sign(&privkey, &bincode::serialize(&quorum_proposal).unwrap())
                .expect("Failed to sign quorum proposal");
        let quorum_proposal = Proposal {
            data: quorum_proposal,
            signature: quorum_proposal_signature,
            _pd: Default::default(),
        };

        let block_payload_signature = BLSPubKey::sign(&privkey, &leaf_payload_bytes_arc)
            .expect("Failed to sign block payload");
        let da_proposal = Proposal {
            data: DaProposal2::<SeqTypes> {
                encoded_transactions: leaf_payload_bytes_arc,
                metadata: leaf_payload.ns_table().clone(),
                view_number: ViewNumber::new(0),
                epoch: EpochNumber::new(0),
            },
            signature: block_payload_signature,
            _pd: Default::default(),
        };

        storage
            .append_da2(&da_proposal, payload_commitment)
            .await
            .unwrap();
        storage.append_vid2(&vid_share).await.unwrap();
        storage
            .append_quorum_proposal2(&quorum_proposal)
            .await
            .unwrap();

        // Decide a newer view, view 1.
        storage
            .append_decided_leaves(ViewNumber::new(1), [], &NullEventConsumer)
            .await
            .unwrap();

        // The old data is not more than the retention period (1 view) old, so it should not be
        // GCed.
        assert_eq!(
            storage
                .load_da_proposal(ViewNumber::new(0))
                .await
                .unwrap()
                .unwrap(),
            da_proposal
        );
        assert_eq!(
            storage
                .load_vid_share(ViewNumber::new(0))
                .await
                .unwrap()
                .unwrap(),
            vid_share
        );
        assert_eq!(
            storage
                .load_quorum_proposal(ViewNumber::new(0))
                .await
                .unwrap(),
            quorum_proposal
        );

        // Decide an even newer view, triggering GC of the old data.
        storage
            .append_decided_leaves(ViewNumber::new(2), [], &NullEventConsumer)
            .await
            .unwrap();
        assert!(storage
            .load_da_proposal(ViewNumber::new(0))
            .await
            .unwrap()
            .is_none());
        assert!(storage
            .load_vid_share(ViewNumber::new(0))
            .await
            .unwrap()
            .is_none());
        assert!(storage
            .load_quorum_proposal(ViewNumber::new(0))
            .await
            .is_err());
    }
}<|MERGE_RESOLUTION|>--- conflicted
+++ resolved
@@ -55,14 +55,10 @@
     use hotshot::types::{BLSPubKey, SignatureKey};
     use hotshot_example_types::node_types::TestVersions;
     use hotshot_types::{
-<<<<<<< HEAD
-        data::{DaProposal2, EpochNumber, QuorumProposal2, VidDisperseShare2, ViewNumber},
-=======
         data::{
             DaProposal, EpochNumber, QuorumProposal2, QuorumProposalWrapper, VidDisperseShare,
             ViewNumber,
         },
->>>>>>> b9a4eafc
         event::{EventType, HotShotAction, LeafInfo},
         message::{Proposal, UpgradeLock},
         simple_certificate::{
@@ -193,20 +189,6 @@
             data_epoch_payload_commitment: None,
         };
         let mut quorum_proposal = Proposal {
-<<<<<<< HEAD
-            data: QuorumProposal2::<SeqTypes> {
-                block_header: leaf.block_header().clone(),
-                view_number: ViewNumber::genesis(),
-                justify_qc: QuorumCertificate2::genesis::<TestVersions>(
-                    &ValidatedState::default(),
-                    &NodeState::mock(),
-                )
-                .await,
-                upgrade_certificate: None,
-                view_change_evidence: None,
-                next_drb_result: None,
-                next_epoch_justify_qc: None,
-=======
             data: QuorumProposalWrapper::<SeqTypes> {
                 proposal: QuorumProposal2::<SeqTypes> {
                     block_header: leaf.block_header().clone(),
@@ -223,7 +205,6 @@
                     next_epoch_justify_qc: None,
                 },
                 with_epoch: false,
->>>>>>> b9a4eafc
             },
             signature,
             _pd: Default::default(),
@@ -692,20 +673,6 @@
         .to_proposal(&privkey)
         .unwrap()
         .clone();
-<<<<<<< HEAD
-        let mut quorum_proposal = QuorumProposal2::<SeqTypes> {
-            block_header: leaf.block_header().clone(),
-            view_number: ViewNumber::genesis(),
-            justify_qc: QuorumCertificate2::genesis::<TestVersions>(
-                &ValidatedState::default(),
-                &NodeState::mock(),
-            )
-            .await,
-            upgrade_certificate: None,
-            view_change_evidence: None,
-            next_drb_result: None,
-            next_epoch_justify_qc: None,
-=======
         let mut quorum_proposal = QuorumProposalWrapper::<SeqTypes> {
             proposal: QuorumProposal2::<SeqTypes> {
                 block_header: leaf.block_header().clone(),
@@ -722,7 +689,6 @@
                 next_epoch_justify_qc: None,
             },
             with_epoch: false,
->>>>>>> b9a4eafc
         };
         let mut qc = QuorumCertificate2::genesis::<TestVersions>(
             &ValidatedState::default(),
