use crate::{
    block::{entry::TxTableEntryWord, tables::NameSpaceTable, NsTable},
    chain_config::ResolvableChainConfig,
    l1_client::L1Snapshot,
    state::{BlockMerkleCommitment, FeeAccount, FeeInfo, FeeMerkleCommitment},
    ChainConfig, L1BlockInfo, Leaf, NodeState, SeqTypes, ValidatedState,
};
use ark_serialize::CanonicalSerialize;

use committable::{Commitment, Committable, RawCommitmentBuilder};
use ethers::{
    core::k256::ecdsa::SigningKey,
    signers::{Signer as _, Wallet},
    types,
};
use hotshot_query_service::availability::QueryableHeader;
use hotshot_types::{
    traits::{
        block_contents::{BlockHeader, BlockPayload},
        node_implementation::NodeType,
        ValidatedState as HotShotState,
    },
    vid::VidCommitment,
};
use jf_primitives::merkle_tree::prelude::*;

use serde::{Deserialize, Serialize};
use time::OffsetDateTime;

/// A header is like a [`Block`] with the body replaced by a digest.
#[derive(Clone, Debug, Deserialize, Serialize, Hash, PartialEq, Eq)]
pub struct Header {
    /// A commitment to a ChainConfig or a full ChainConfig.
    pub chain_config: ResolvableChainConfig,

    pub height: u64,
    pub timestamp: u64,

    /// The Espresso block header includes a reference to the current head of the L1 chain.
    ///
    /// Rollups can use this to facilitate bridging between the L1 and L2 in a deterministic way.
    /// This field deterministically associates an L2 block with a recent L1 block the instant the
    /// L2 block is sequenced. Rollups can then define the L2 state after this block as the state
    /// obtained by executing all the transactions in this block _plus_ all the L1 deposits up to
    /// the given L1 block number. Since there is no need to wait for the L2 block to be reflected
    /// on the L1, this bridge design retains the low confirmation latency of HotShot.
    ///
    /// This block number indicates the unsafe head of the L1 chain, so it is subject to reorgs. For
    /// this reason, the Espresso header does not include any information that might change in a
    /// reorg, such as the L1 block timestamp or hash. It includes only the L1 block number, which
    /// will always refer to _some_ block after a reorg: if the L1 head at the time this block was
    /// sequenced gets reorged out, the L1 chain will eventually (and probably quickly) grow to the
    /// same height once again, and a different block will exist with the same height. In this way,
    /// Espresso does not have to handle L1 reorgs, and the Espresso blockchain will always be
    /// reflective of the current state of the L1 blockchain. Rollups that use this block number
    /// _do_ have to handle L1 reorgs, but each rollup and each rollup client can decide how many
    /// confirmations they want to wait for on top of this `l1_head` before they consider an L2
    /// block finalized. This offers a tradeoff between low-latency L1-L2 bridges and finality.
    ///
    /// Rollups that want a stronger guarantee of finality, or that want Espresso to attest to data
    /// from the L1 block that might change in reorgs, can instead use the latest L1 _finalized_
    /// block at the time this L2 block was sequenced: `l1_finalized`.
    pub l1_head: u64,

    /// The Espresso block header includes information a bout the latest finalized L1 block.
    ///
    /// Similar to `l1_head`, rollups can use this information to implement a bridge between the L1
    /// and L2 while retaining the finality of low-latency block confirmations from HotShot. Since
    /// this information describes the finalized L1 block, a bridge using this L1 block will have
    /// much higher latency than a bridge using `l1_head`. In exchange, rollups that use the
    /// finalized block do not have to worry about L1 reorgs, and can inject verifiable attestations
    /// to the L1 block metadata (such as its timestamp or hash) into their execution layers, since
    /// Espresso replicas will sign this information for the finalized L1 block.
    ///
    /// This block may be `None` in the rare case where Espresso has started shortly after the
    /// genesis of the L1, and the L1 has yet to finalize a block. In all other cases it will be
    /// `Some`.
    pub l1_finalized: Option<L1BlockInfo>,

    pub payload_commitment: VidCommitment,
    pub ns_table: NameSpaceTable<TxTableEntryWord>,
    /// Root Commitment of Block Merkle Tree
    pub block_merkle_tree_root: BlockMerkleCommitment,
    /// Root Commitment of `FeeMerkleTree`
    pub fee_merkle_tree_root: FeeMerkleCommitment,
    /// Account (etheruem address) of builder
    pub builder_signature: Option<types::Signature>,
    pub fee_info: FeeInfo,
}

impl Committable for Header {
    fn commit(&self) -> Commitment<Self> {
        let mut bmt_bytes = vec![];
        self.block_merkle_tree_root
            .serialize_with_mode(&mut bmt_bytes, ark_serialize::Compress::Yes)
            .unwrap();
        let mut fmt_bytes = vec![];
        self.fee_merkle_tree_root
            .serialize_with_mode(&mut fmt_bytes, ark_serialize::Compress::Yes)
            .unwrap();

        RawCommitmentBuilder::new(&Self::tag())
            .field("chain_config", self.chain_config.commit())
            .u64_field("height", self.height)
            .u64_field("timestamp", self.timestamp)
            .u64_field("l1_head", self.l1_head)
            .optional("l1_finalized", &self.l1_finalized)
            .constant_str("payload_commitment")
            .fixed_size_bytes(self.payload_commitment.as_ref().as_ref())
            .field("ns_table", self.ns_table.commit())
            .var_size_field("block_merkle_tree_root", &bmt_bytes)
            .var_size_field("fee_merkle_tree_root", &fmt_bytes)
            .field("fee_info", self.fee_info.commit())
            .finalize()
    }

    fn tag() -> String {
        "BLOCK".into()
    }
}

impl Committable for NameSpaceTable<TxTableEntryWord> {
    fn commit(&self) -> Commitment<Self> {
        RawCommitmentBuilder::new(&Self::tag())
            .var_size_bytes(self.get_bytes())
            .finalize()
    }

    fn tag() -> String {
        "NSTABLE".into()
    }
}

impl Header {
    #[allow(clippy::too_many_arguments)]
    // TODO pub or merely pub(super)?
    pub fn from_info(
        payload_commitment: VidCommitment,
        ns_table: NsTable,
        parent_leaf: &Leaf,
        mut l1: L1Snapshot,
        l1_deposits: &[FeeInfo],
        mut timestamp: u64,
        parent_state: &ValidatedState,
        builder_address: Wallet<SigningKey>,
        chain_config: ChainConfig,
    ) -> Self {
        // Increment height.
        let parent_header = parent_leaf.get_block_header();
        let height = parent_header.height + 1;

        // Ensure the timestamp does not decrease. We can trust `parent.timestamp` because `parent`
        // has already been voted on by consensus. If our timestamp is behind, either f + 1 nodes
        // are lying about the current time, or our clock is just lagging.
        if timestamp < parent_header.timestamp {
            tracing::warn!(
                "Espresso timestamp {timestamp} behind parent {}, local clock may be out of sync",
                parent_header.timestamp
            );
            timestamp = parent_header.timestamp;
        }

        // Ensure the L1 block references don't decrease. Again, we can trust `parent.l1_*` are
        // accurate.
        if l1.head < parent_header.l1_head {
            tracing::warn!(
                "L1 head {} behind parent {}, L1 client may be lagging",
                l1.head,
                parent_header.l1_head
            );
            l1.head = parent_header.l1_head;
        }
        if l1.finalized < parent_header.l1_finalized {
            tracing::warn!(
                "L1 finalized {:?} behind parent {:?}, L1 client may be lagging",
                l1.finalized,
                parent_header.l1_finalized
            );
            l1.finalized = parent_header.l1_finalized;
        }

        // Enforce that the sequencer block timestamp is not behind the L1 block timestamp. This can
        // only happen if our clock is badly out of sync with L1.
        if let Some(l1_block) = &l1.finalized {
            let l1_timestamp = l1_block.timestamp.as_u64();
            if timestamp < l1_timestamp {
                tracing::warn!("Espresso timestamp {timestamp} behind L1 timestamp {l1_timestamp}, local clock may be out of sync");
                timestamp = l1_timestamp;
            }
        }

        let mut state = parent_state.clone();
        state
            .block_merkle_tree
            .push(parent_header.commit())
            .unwrap();
        let block_merkle_tree_root = state.block_merkle_tree.commitment();

        // Insert the new L1 deposits
        for fee_info in l1_deposits {
            state
                .insert_fee_deposit(*fee_info)
                .expect("fee deposit previously verified");
            // TODO: Check LookupResult
        }

        // TODO Check that we have the fee to pay for the block.
        // We currently can't return an error from Header::new.

        let fee_merkle_tree_root = state.fee_merkle_tree.commitment();

        let header = Self {
            chain_config: chain_config.into(),
            height,
            timestamp,
            l1_head: l1.head,
            l1_finalized: l1.finalized,
            payload_commitment,
            ns_table,
            fee_merkle_tree_root,
            block_merkle_tree_root,
            fee_info: FeeInfo::base_fee(builder_address.address().into()),
            builder_signature: None,
        };

        // Sign our header using its `Commitment` as a prehash.
        let builder_signature = builder_address
            .sign_hash(types::H256(header.commit().into()))
            .unwrap();

        // Finally store the signature on the Header
        Self {
            builder_signature: Some(builder_signature),
            ..header
        }
    }
}

impl BlockHeader<SeqTypes> for Header {
    #[tracing::instrument(
        skip_all,
        fields(view = ?parent_leaf.get_view_number(), height = parent_leaf.get_block_header().height),
    )]
    async fn new(
        parent_state: &ValidatedState,
        instance_state: &NodeState,
        parent_leaf: &Leaf,
        payload_commitment: VidCommitment,
        metadata: <<SeqTypes as NodeType>::BlockPayload as BlockPayload>::Metadata,
    ) -> Self {
        let mut validated_state = parent_state.clone();

        let accounts = std::iter::once(FeeAccount::from(instance_state.builder_address.address()));

        // Fetch the latest L1 snapshot.
        let l1_snapshot = instance_state.l1_client().snapshot().await;
        // Fetch the new L1 deposits between parent and current finalized L1 block.
        let l1_deposits = if let Some(block_info) = l1_snapshot.finalized {
            instance_state
                .l1_client
                .get_finalized_deposits(
                    parent_leaf
                        .get_block_header()
                        .l1_finalized
                        .map(|block_info| block_info.number),
                    block_info.number,
                )
                .await
        } else {
            vec![]
        };
        // Find missing fee state entries
        let missing_accounts = parent_state
            .forgotten_accounts(accounts.chain(l1_deposits.iter().map(|info| info.account())));
        if !missing_accounts.is_empty() {
            tracing::warn!(
                "fetching {} missing accounts from peers",
                missing_accounts.len()
            );

            // Fetch missing fee state entries
            // Unwrapping here is okay as we retry until we get the accounts or until the task is canceled.
            let missing_account_proofs = instance_state
                .peers
                .as_ref()
                .fetch_accounts(
                    parent_leaf.get_view_number(),
                    parent_state.fee_merkle_tree.commitment(),
                    missing_accounts,
                )
                .await
                .unwrap();

            // Insert missing fee state entries
            for account in missing_account_proofs.iter() {
                account
                    .proof
                    .remember(&mut validated_state.fee_merkle_tree)
                    .expect("proof previously verified");
            }
        }

        // Ensure merkle tree has frontier
        if validated_state.need_to_fetch_blocks_mt_frontier() {
            tracing::warn!("fetching block frontier from peers");
            instance_state
                .peers
                .as_ref()
                .remember_blocks_merkle_tree(
                    parent_leaf.get_view_number(),
                    &mut validated_state.block_merkle_tree,
                )
                .await
                .expect("failed to remember proof");
        }

        Self::from_info(
            payload_commitment,
            metadata,
            parent_leaf,
            l1_snapshot,
            &l1_deposits,
            OffsetDateTime::now_utc().unix_timestamp() as u64,
            &validated_state,
            instance_state.builder_address.clone(),
            instance_state.chain_config,
        )
    }

    fn genesis(
        instance_state: &NodeState,
        payload_commitment: VidCommitment,
        ns_table: <<SeqTypes as NodeType>::BlockPayload as BlockPayload>::Metadata,
    ) -> Self {
        let ValidatedState {
            fee_merkle_tree,
            block_merkle_tree,
        } = ValidatedState::genesis(instance_state).0;
        let block_merkle_tree_root = block_merkle_tree.commitment();
        let fee_merkle_tree_root = fee_merkle_tree.commitment();

        Self {
            // The genesis header needs to be completely deterministic, so we can't sample real
            // timestamps or L1 values.
            chain_config: instance_state.chain_config.into(),
            height: 0,
            timestamp: 0,
            l1_head: 0,
            l1_finalized: None,
            payload_commitment,
            ns_table,
            block_merkle_tree_root,
            fee_merkle_tree_root,
            fee_info: FeeInfo::genesis(),
            builder_signature: None,
        }
    }

    fn block_number(&self) -> u64 {
        self.height
    }

    fn payload_commitment(&self) -> VidCommitment {
        self.payload_commitment
    }

    fn metadata(&self) -> &<<SeqTypes as NodeType>::BlockPayload as BlockPayload>::Metadata {
        &self.ns_table
    }

    fn builder_commitment(
        &self,
        _metadata: &<<SeqTypes as NodeType>::BlockPayload as BlockPayload>::Metadata,
    ) -> hotshot_types::utils::BuilderCommitment {
        unimplemented!()
    }
}

impl QueryableHeader<SeqTypes> for Header {
    fn timestamp(&self) -> u64 {
        self.timestamp
    }
}

#[cfg(test)]
mod test_headers {
    use std::sync::Arc;

    use super::*;
    use crate::{
        catchup::mock::MockStateCatchup,
        l1_client::L1Client,
        state::{
            apply_proposal, get_l1_deposits, validate_proposal, BlockMerkleTree, Delta,
            FeeMerkleTree,
        },
        NodeState,
    };
    use async_compatibility_layer::logging::{setup_backtrace, setup_logging};
    use ethers::{
        types::{Address, RecoveryMessage, U256},
        utils::Anvil,
    };

    #[derive(Debug, Default)]
    #[must_use]
    struct TestCase {
        // Parent header info.
        parent_timestamp: u64,
        parent_l1_head: u64,
        parent_l1_finalized: Option<L1BlockInfo>,

        // Environment at the time the new header is created.
        l1_head: u64,
        l1_finalized: Option<L1BlockInfo>,
        timestamp: u64,
        l1_deposits: Vec<FeeInfo>,

        // Expected new header info.
        expected_timestamp: u64,
        expected_l1_head: u64,
        expected_l1_finalized: Option<L1BlockInfo>,
    }

    impl TestCase {
        fn run(self) {
            setup_logging();
            setup_backtrace();

            // Check test case validity.
            assert!(self.expected_timestamp >= self.parent_timestamp);
            assert!(self.expected_l1_head >= self.parent_l1_head);
            assert!(self.expected_l1_finalized >= self.parent_l1_finalized);

            let genesis = GenesisForTest::default();
            let mut parent = genesis.header.clone();
            parent.timestamp = self.parent_timestamp;
            parent.l1_head = self.parent_l1_head;
            parent.l1_finalized = self.parent_l1_finalized;

            let mut parent_leaf = genesis.leaf.clone();
            *parent_leaf.get_block_header_mut() = parent.clone();

            let block_merkle_tree =
                BlockMerkleTree::from_elems(Some(32), Vec::<Commitment<Header>>::new()).unwrap();

            let fee_info = FeeInfo::genesis();
            let fee_merkle_tree = FeeMerkleTree::from_kv_set(
                20,
                Vec::from([(fee_info.account(), fee_info.amount())]),
            )
            .unwrap();
            let mut validated_state = ValidatedState {
                block_merkle_tree: block_merkle_tree.clone(),
                fee_merkle_tree,
            };

            let header = Header::from_info(
                genesis.header.payload_commitment,
                genesis.ns_table,
                &parent_leaf,
                L1Snapshot {
                    head: self.l1_head,
                    finalized: self.l1_finalized,
                },
                &self.l1_deposits,
                self.timestamp,
                &validated_state,
                genesis.instance_state.builder_address,
                genesis.instance_state.chain_config,
            );
            assert_eq!(header.height, parent.height + 1);
            assert_eq!(header.timestamp, self.expected_timestamp);
            assert_eq!(header.l1_head, self.expected_l1_head);
            assert_eq!(header.l1_finalized, self.expected_l1_finalized);

            // Check deposits were inserted before computing the fee merkle tree root.
            for fee_info in self.l1_deposits {
                validated_state.insert_fee_deposit(fee_info).unwrap();
            }
            assert_eq!(
                validated_state.fee_merkle_tree.commitment(),
                header.fee_merkle_tree_root,
            );

            assert_eq!(
                block_merkle_tree,
                BlockMerkleTree::from_elems(Some(32), Vec::<Commitment<Header>>::new()).unwrap()
            );
        }
    }

    fn l1_block(number: u64) -> L1BlockInfo {
        L1BlockInfo {
            number,
            ..Default::default()
        }
    }

    #[test]
    fn test_new_header() {
        // Simplest case: building on genesis, L1 info and timestamp unchanged.
        TestCase::default().run()
    }

    #[test]
    fn test_new_header_advance_timestamp() {
        TestCase {
            timestamp: 1,
            expected_timestamp: 1,
            ..Default::default()
        }
        .run()
    }

    #[test]
    fn test_new_header_advance_l1_block() {
        TestCase {
            parent_l1_head: 0,
            parent_l1_finalized: Some(l1_block(0)),

            l1_head: 1,
            l1_finalized: Some(l1_block(1)),

            expected_l1_head: 1,
            expected_l1_finalized: Some(l1_block(1)),

            ..Default::default()
        }
        .run()
    }

    #[test]
    fn test_new_header_advance_l1_finalized_from_none() {
        TestCase {
            l1_finalized: Some(l1_block(1)),
            expected_l1_finalized: Some(l1_block(1)),
            ..Default::default()
        }
        .run()
    }

    #[test]
    fn test_new_header_timestamp_behind_finalized_l1_block() {
        let l1_finalized = Some(L1BlockInfo {
            number: 1,
            timestamp: 1.into(),
            ..Default::default()
        });
        TestCase {
            l1_head: 1,
            l1_finalized,
            timestamp: 0,

            expected_l1_head: 1,
            expected_l1_finalized: l1_finalized,
            expected_timestamp: 1,

            ..Default::default()
        }
        .run()
    }

    #[test]
    fn test_new_header_timestamp_behind() {
        TestCase {
            parent_timestamp: 1,
            timestamp: 0,
            expected_timestamp: 1,

            ..Default::default()
        }
        .run()
    }

    #[test]
    fn test_new_header_l1_head_behind() {
        TestCase {
            parent_l1_head: 1,
            l1_head: 0,
            expected_l1_head: 1,

            ..Default::default()
        }
        .run()
    }

    #[test]
    fn test_new_header_l1_finalized_behind_some() {
        TestCase {
            parent_l1_finalized: Some(l1_block(1)),
            l1_finalized: Some(l1_block(0)),
            expected_l1_finalized: Some(l1_block(1)),

            ..Default::default()
        }
        .run()
    }

    #[test]
    fn test_new_header_l1_finalized_behind_none() {
        TestCase {
            parent_l1_finalized: Some(l1_block(0)),
            l1_finalized: None,
            expected_l1_finalized: Some(l1_block(0)),

            ..Default::default()
        }
        .run()
    }

    #[test]
    fn test_new_header_deposits_one() {
        TestCase {
            l1_deposits: vec![FeeInfo::new(Address::default(), 1)],
            ..Default::default()
        }
        .run()
    }

    #[test]
    fn test_new_header_deposits_many() {
        TestCase {
            l1_deposits: [
                (Address::default(), 1),
                (Address::default(), 2),
                (Address::random(), 3),
            ]
            .iter()
            .map(|(address, amount)| FeeInfo::new(*address, *amount))
            .collect(),
            ..Default::default()
        }
        .run()
    }

    struct GenesisForTest {
        pub instance_state: NodeState,
        pub validated_state: ValidatedState,
        pub leaf: Leaf,
        pub header: Header,
        pub ns_table: NameSpaceTable<TxTableEntryWord>,
    }

    impl Default for GenesisForTest {
        fn default() -> Self {
            let instance_state = NodeState::mock();
            let validated_state = ValidatedState::genesis(&instance_state).0;
            let leaf = Leaf::genesis(&instance_state);
            let header = leaf.get_block_header().clone();
            let ns_table = leaf.get_block_payload().unwrap().get_ns_table().clone();
            Self {
                instance_state,
                validated_state,
                leaf,
                header,
                ns_table,
            }
        }
    }

    #[test]
    fn test_validate_proposal_error_cases() {
        let genesis = GenesisForTest::default();

        let mut validated_state = ValidatedState::default();
        let mut block_merkle_tree = validated_state.block_merkle_tree.clone();

        let mut parent_header = genesis.header.clone();
        let mut parent_leaf = genesis.leaf.clone();
        *parent_leaf.get_block_header_mut() = parent_header.clone();

        // Populate the tree with an initial `push`.
        block_merkle_tree.push(genesis.header.commit()).unwrap();
        let block_merkle_tree_root = block_merkle_tree.commitment();
        validated_state.block_merkle_tree = block_merkle_tree.clone();
        parent_header.block_merkle_tree_root = block_merkle_tree_root;
        let mut proposal = parent_header.clone();

        // Pass a different chain config to trigger a chain config validation error.
        let result = validate_and_apply_proposal(
            ChainConfig::new(U256::zero(), 0u64, U256::zero()),
            &mut validated_state,
            &mut delta,
            &parent_leaf,
            &proposal,
            vec![],
        )
        .unwrap_err();
        assert!(format!("{}", result.root_cause()).starts_with("Invalid Chain Config:"));

        // Advance `proposal.height` to trigger validation error.
<<<<<<< HEAD
        let mut delta = Delta::default();
        let validated_state = apply_proposal(&validated_state, &mut delta, &parent_leaf, vec![]);
        let result = validate_proposal(&validated_state, &parent_leaf, &proposal).unwrap_err();
=======
        let result = validate_and_apply_proposal(
            genesis.instance_state.chain_config,
            &mut validated_state,
            &mut delta,
            &parent_leaf,
            &proposal,
            vec![],
        )
        .unwrap_err();
>>>>>>> be3ac840
        assert_eq!(
            format!("{}", result.root_cause()),
            "Invalid Height Error: 0, 0"
        );

        // proposed `Header` root should include parent + parent.commit
        proposal.height += 1;
<<<<<<< HEAD
        let result = validate_proposal(&validated_state, &parent_leaf, &proposal).unwrap_err();
=======
        let result = validate_and_apply_proposal(
            genesis.instance_state.chain_config,
            &mut validated_state,
            &mut delta,
            &parent_leaf,
            &proposal,
            vec![],
        )
        .unwrap_err();
>>>>>>> be3ac840
        // Fails b/c `proposal` has not advanced from `parent`
        assert!(format!("{}", result.root_cause()).contains("Invalid Block Root Error"));
    }

    #[async_std::test]
    async fn test_validate_proposal_success() {
        setup_logging();
        setup_backtrace();

        let anvil = Anvil::new().block_time(1u32).spawn();
        let mut genesis_state = NodeState::mock().with_l1(L1Client::new(
            anvil.endpoint().parse().unwrap(),
            Address::default(),
        ));

        let genesis = GenesisForTest::default();

        let mut parent_state = genesis.validated_state.clone();

        let mut block_merkle_tree = parent_state.block_merkle_tree.clone();
        let fee_merkle_tree = parent_state.fee_merkle_tree.clone();

        // Populate the tree with an initial `push`.
        block_merkle_tree.push(genesis.header.commit()).unwrap();
        let block_merkle_tree_root = block_merkle_tree.commitment();
        let fee_merkle_tree_root = fee_merkle_tree.commitment();
        parent_state.block_merkle_tree = block_merkle_tree.clone();
        parent_state.fee_merkle_tree = fee_merkle_tree.clone();

        let mut parent_header = genesis.header.clone();
        parent_header.block_merkle_tree_root = block_merkle_tree_root;
        parent_header.fee_merkle_tree_root = fee_merkle_tree_root;

        let mut parent_leaf = genesis.leaf.clone();
        *parent_leaf.get_block_header_mut() = parent_header.clone();

        // Forget the state to trigger lookups in Header::new
        let forgotten_state = parent_state.forget();
        genesis_state.peers = Arc::new(MockStateCatchup::from_iter([(
            parent_leaf.get_view_number(),
            Arc::new(parent_state.clone()),
        )]));
        // Get a proposal from a parent

        // TODO this currently fails because after fetching the blocks frontier
        // the element (header commitment) does not match the one in the proof.
        let proposal = Header::new(
            &forgotten_state,
            &genesis_state,
            &parent_leaf,
            parent_header.payload_commitment,
            genesis.ns_table,
        )
        .await;

        let mut proposal_state = parent_state.clone();
        for fee_info in genesis_state
            .l1_client
            .get_finalized_deposits(None, 0)
            .await
        {
            proposal_state.insert_fee_deposit(fee_info).unwrap();
        }

        let mut block_merkle_tree = proposal_state.block_merkle_tree.clone();
        block_merkle_tree.push(proposal.commit()).unwrap();

        let l1_deposits = get_l1_deposits(&genesis_state, &proposal, &parent_leaf).await;

        let mut delta = Delta::default();
<<<<<<< HEAD
        let proposal_state = apply_proposal(&proposal_state, &mut delta, &parent_leaf, l1_deposits);
        validate_proposal(&proposal_state, &parent_leaf, &proposal.clone()).unwrap();
=======
        validate_and_apply_proposal(
            genesis.instance_state.chain_config,
            &mut proposal_state,
            &mut delta,
            &parent_leaf,
            &proposal.clone(),
            vec![],
        )
        .unwrap();
>>>>>>> be3ac840
        assert_eq!(
            proposal_state.block_merkle_tree.commitment(),
            proposal.block_merkle_tree_root
        );
    }

    // These two tests are here for reference.
    #[test]
    fn verify_header_signature_easy_way() {
        use ethers::core::k256::ecdsa::{self, SigningKey};
        use ethers::core::k256::schnorr::signature::Verifier;
        use ethers::signers::Wallet;

        // easy way to get a wallet:
        let state = NodeState::mock();
        let message = ";)";
        // let address = state.builder_address.address();
        let address: Wallet<SigningKey> = state.builder_address;
        let signing_key: &SigningKey = address.signer();

        let (signature, _): (ecdsa::Signature, ecdsa::RecoveryId) =
            signing_key.sign_recoverable(message.as_bytes()).unwrap();

        let verified = signing_key
            .verifying_key()
            .verify(message.as_ref(), &signature);
        assert!(verified.is_ok());
    }

    #[test]
    fn verify_header_signature() {
        use ethers::core::k256::ecdsa::SigningKey;
        use ethers::signers::{Signer, Wallet};
        use ethers::types;

        // easy way to get a wallet:
        let state = NodeState::mock();

        // simulate a fixed size hash by padding our message
        let message = ";)";
        let mut commitment = [0u8; 32];
        commitment[..message.len()].copy_from_slice(message.as_bytes());

        let address: Wallet<SigningKey> = state.builder_address;

        let signature = address.sign_hash(types::H256(commitment)).unwrap();
        assert!(signature
            .verify(
                RecoveryMessage::Hash(types::H256(commitment)),
                address.address()
            )
            .is_ok());
    }
}<|MERGE_RESOLUTION|>--- conflicted
+++ resolved
@@ -677,34 +677,30 @@
         parent_header.block_merkle_tree_root = block_merkle_tree_root;
         let mut proposal = parent_header.clone();
 
+        let mut delta = Delta::default();
         // Pass a different chain config to trigger a chain config validation error.
-        let result = validate_and_apply_proposal(
+        let state = apply_proposal(&validated_state, &mut delta, &parent_leaf, vec![]);
+
+        let result = validate_proposal(
+            &state,
             ChainConfig::new(U256::zero(), 0u64, U256::zero()),
-            &mut validated_state,
-            &mut delta,
             &parent_leaf,
             &proposal,
-            vec![],
         )
         .unwrap_err();
+
         assert!(format!("{}", result.root_cause()).starts_with("Invalid Chain Config:"));
 
         // Advance `proposal.height` to trigger validation error.
-<<<<<<< HEAD
-        let mut delta = Delta::default();
+
         let validated_state = apply_proposal(&validated_state, &mut delta, &parent_leaf, vec![]);
-        let result = validate_proposal(&validated_state, &parent_leaf, &proposal).unwrap_err();
-=======
-        let result = validate_and_apply_proposal(
+        let result = validate_proposal(
+            &validated_state,
             genesis.instance_state.chain_config,
-            &mut validated_state,
-            &mut delta,
             &parent_leaf,
             &proposal,
-            vec![],
         )
         .unwrap_err();
->>>>>>> be3ac840
         assert_eq!(
             format!("{}", result.root_cause()),
             "Invalid Height Error: 0, 0"
@@ -712,19 +708,16 @@
 
         // proposed `Header` root should include parent + parent.commit
         proposal.height += 1;
-<<<<<<< HEAD
-        let result = validate_proposal(&validated_state, &parent_leaf, &proposal).unwrap_err();
-=======
-        let result = validate_and_apply_proposal(
+
+        let validated_state = apply_proposal(&validated_state, &mut delta, &parent_leaf, vec![]);
+
+        let result = validate_proposal(
+            &validated_state,
             genesis.instance_state.chain_config,
-            &mut validated_state,
-            &mut delta,
             &parent_leaf,
             &proposal,
-            vec![],
         )
         .unwrap_err();
->>>>>>> be3ac840
         // Fails b/c `proposal` has not advanced from `parent`
         assert!(format!("{}", result.root_cause()).contains("Invalid Block Root Error"));
     }
@@ -795,20 +788,16 @@
         let l1_deposits = get_l1_deposits(&genesis_state, &proposal, &parent_leaf).await;
 
         let mut delta = Delta::default();
-<<<<<<< HEAD
+
         let proposal_state = apply_proposal(&proposal_state, &mut delta, &parent_leaf, l1_deposits);
-        validate_proposal(&proposal_state, &parent_leaf, &proposal.clone()).unwrap();
-=======
-        validate_and_apply_proposal(
+        validate_proposal(
+            &proposal_state,
             genesis.instance_state.chain_config,
-            &mut proposal_state,
-            &mut delta,
             &parent_leaf,
             &proposal.clone(),
-            vec![],
         )
         .unwrap();
->>>>>>> be3ac840
+
         assert_eq!(
             proposal_state.block_merkle_tree.commitment(),
             proposal.block_merkle_tree_root
