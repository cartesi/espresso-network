--- conflicted
+++ resolved
@@ -219,14 +219,7 @@
         .await
         .unwrap();
         let mut consensus_writer = consensus.write().await;
-<<<<<<< HEAD
-        consensus_writer
-            .drb_seeds_and_results
-            .results
-            .insert(epoch, drb_result);
-=======
         consensus_writer.drb_results.store_result(epoch, drb_result);
->>>>>>> 560c98b6
         drop(consensus_writer);
         handle_drb_result::<TYPES, I>(&membership, epoch, &storage, drb_result).await;
         drb_result
@@ -274,11 +267,7 @@
         // Cancel old DRB computation tasks.
         let mut consensus_writer = consensus.write().await;
         consensus_writer
-<<<<<<< HEAD
-            .drb_seeds_and_results
-=======
             .drb_results
->>>>>>> 560c98b6
             .garbage_collect(next_epoch_number);
         drop(consensus_writer);
 
