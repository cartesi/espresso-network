// Copyright (c) 2021-2024 Espresso Systems (espressosys.com)
// This file is part of the HotShot repository.

// You should have received a copy of the MIT License
// along with the HotShot repository. If not, see <https://mit-license.org/>.

use std::{collections::BTreeMap, sync::Arc, time::Instant};

use async_broadcast::{Receiver, Sender};
use async_lock::RwLock;
use async_trait::async_trait;
use either::Either;
use hotshot_task::{
    dependency::{AndDependency, EventDependency, OrDependency},
    dependency_task::DependencyTask,
    task::TaskState,
};
use hotshot_types::{
    consensus::OuterConsensus,
    epoch_membership::EpochMembershipCoordinator,
    message::UpgradeLock,
    simple_certificate::{NextEpochQuorumCertificate2, QuorumCertificate2, UpgradeCertificate},
    traits::{
        node_implementation::{ConsensusTime, NodeImplementation, NodeType, Versions},
        signature_key::SignatureKey,
        storage::Storage,
    },
    utils::{is_epoch_transition, is_transition_block, EpochTransitionIndicator},
    vote::{Certificate, HasViewNumber},
    StakeTableEntries,
};
use hotshot_utils::anytrace::*;
use tokio::task::JoinHandle;
use tracing::instrument;

use self::handlers::{ProposalDependency, ProposalDependencyHandle};
use crate::{events::HotShotEvent, quorum_proposal::handlers::handle_eqc_formed};

mod handlers;

/// The state for the quorum proposal task.
pub struct QuorumProposalTaskState<TYPES: NodeType, I: NodeImplementation<TYPES>, V: Versions> {
    /// Latest view number that has been proposed for.
    pub latest_proposed_view: TYPES::View,

    /// Current epoch
    pub cur_epoch: Option<TYPES::Epoch>,

    /// Table for the in-progress proposal dependency tasks.
    pub proposal_dependencies: BTreeMap<TYPES::View, JoinHandle<()>>,

    /// Formed QCs
    pub formed_quorum_certificates: BTreeMap<TYPES::View, QuorumCertificate2<TYPES>>,

    /// Formed QCs for the next epoch
    pub formed_next_epoch_quorum_certificates:
        BTreeMap<TYPES::View, NextEpochQuorumCertificate2<TYPES>>,

    /// Immutable instance state
    pub instance_state: Arc<TYPES::InstanceState>,

    /// Membership for Quorum Certs/votes
    pub membership_coordinator: EpochMembershipCoordinator<TYPES>,

    /// Our public key
    pub public_key: TYPES::SignatureKey,

    /// Our Private Key
    pub private_key: <TYPES::SignatureKey as SignatureKey>::PrivateKey,

    /// View timeout from config.
    pub timeout: u64,

    /// This node's storage ref
    pub storage: Arc<RwLock<I::Storage>>,

    /// Shared consensus task state
    pub consensus: OuterConsensus<TYPES>,

    /// The node's id
    pub id: u64,

    /// The most recent upgrade certificate this node formed.
    /// Note: this is ONLY for certificates that have been formed internally,
    /// so that we can propose with them.
    ///
    /// Certificates received from other nodes will get reattached regardless of this fields,
    /// since they will be present in the leaf we propose off of.
    pub formed_upgrade_certificate: Option<UpgradeCertificate<TYPES>>,

    /// Lock for a decided upgrade
    pub upgrade_lock: UpgradeLock<TYPES, V>,

    /// Number of blocks in an epoch, zero means there are no epochs
    pub epoch_height: u64,
}

impl<TYPES: NodeType, I: NodeImplementation<TYPES>, V: Versions>
    QuorumProposalTaskState<TYPES, I, V>
{
    /// Create an event dependency
    #[instrument(skip_all, fields(id = self.id, latest_proposed_view = *self.latest_proposed_view), name = "Create event dependency", level = "info")]
    fn create_event_dependency(
        &self,
        dependency_type: ProposalDependency,
        view_number: TYPES::View,
        event_receiver: Receiver<Arc<HotShotEvent<TYPES>>>,
    ) -> EventDependency<Arc<HotShotEvent<TYPES>>> {
        let id = self.id;
        EventDependency::new(
            event_receiver,
            Box::new(move |event| {
                let event = event.as_ref();
                let event_view = match dependency_type {
                    ProposalDependency::Qc => {
                        if let HotShotEvent::Qc2Formed(either::Left(qc)) = event {
                            qc.view_number() + 1
                        } else {
                            return false;
                        }
                    },
                    ProposalDependency::TimeoutCert => {
                        if let HotShotEvent::Qc2Formed(either::Right(timeout)) = event {
                            timeout.view_number() + 1
                        } else {
                            return false;
                        }
                    },
                    ProposalDependency::ViewSyncCert => {
                        if let HotShotEvent::ViewSyncFinalizeCertificateRecv(view_sync_cert) = event
                        {
                            view_sync_cert.view_number()
                        } else {
                            return false;
                        }
                    },
                    ProposalDependency::Proposal => {
                        if let HotShotEvent::QuorumProposalPreliminarilyValidated(proposal) = event
                        {
                            proposal.data.view_number() + 1
                        } else {
                            return false;
                        }
                    },
                    ProposalDependency::PayloadAndMetadata => {
                        if let HotShotEvent::SendPayloadCommitmentAndMetadata(
                            _payload_commitment,
                            _builder_commitment,
                            _metadata,
                            view_number,
                            _fee,
                            _auction_result,
                        ) = event
                        {
                            *view_number
                        } else {
                            return false;
                        }
                    },
                    ProposalDependency::VidShare => {
                        if let HotShotEvent::VidDisperseSend(vid_disperse, _) = event {
                            vid_disperse.data.view_number()
                        } else {
                            return false;
                        }
                    },
                };
                let valid = event_view == view_number;
                if valid {
                    tracing::debug!(
                        "Dependency {dependency_type:?} is complete for view {event_view:?}, my id is {id:?}!",
                    );
                }
                valid
            }),
        )
    }

    /// Creates the requisite dependencies for the Quorum Proposal task. It also handles any event forwarding.
    fn create_and_complete_dependencies(
        &self,
        view_number: TYPES::View,
        event_receiver: &Receiver<Arc<HotShotEvent<TYPES>>>,
        event: Arc<HotShotEvent<TYPES>>,
    ) -> AndDependency<Vec<Vec<Arc<HotShotEvent<TYPES>>>>> {
        let mut proposal_dependency = self.create_event_dependency(
            ProposalDependency::Proposal,
            view_number,
            event_receiver.clone(),
        );

        let mut qc_dependency = self.create_event_dependency(
            ProposalDependency::Qc,
            view_number,
            event_receiver.clone(),
        );

        let mut view_sync_dependency = self.create_event_dependency(
            ProposalDependency::ViewSyncCert,
            view_number,
            event_receiver.clone(),
        );

        let mut timeout_dependency = self.create_event_dependency(
            ProposalDependency::TimeoutCert,
            view_number,
            event_receiver.clone(),
        );

        let mut payload_commitment_dependency = self.create_event_dependency(
            ProposalDependency::PayloadAndMetadata,
            view_number,
            event_receiver.clone(),
        );

        let mut vid_share_dependency = self.create_event_dependency(
            ProposalDependency::VidShare,
            view_number,
            event_receiver.clone(),
        );

        match event.as_ref() {
            HotShotEvent::SendPayloadCommitmentAndMetadata(..) => {
                payload_commitment_dependency.mark_as_completed(Arc::clone(&event));
            },
            HotShotEvent::QuorumProposalPreliminarilyValidated(..) => {
                proposal_dependency.mark_as_completed(event);
            },
            HotShotEvent::Qc2Formed(quorum_certificate) => match quorum_certificate {
                Either::Right(_) => {
                    timeout_dependency.mark_as_completed(event);
                },
                Either::Left(_) => {
                    qc_dependency.mark_as_completed(event);
                },
            },
            HotShotEvent::ViewSyncFinalizeCertificateRecv(_) => {
                view_sync_dependency.mark_as_completed(event);
            },
            HotShotEvent::VidDisperseSend(..) => {
                vid_share_dependency.mark_as_completed(event);
            },
            _ => {},
        };

        // We have three cases to consider:
        let mut secondary_deps = vec![
            // 1. A timeout cert was received
            AndDependency::from_deps(vec![timeout_dependency]),
            // 2. A view sync cert was received.
            AndDependency::from_deps(vec![view_sync_dependency]),
        ];
        // 3. A `Qc2Formed`` event (and `QuorumProposalRecv` event)
        if *view_number > 1 {
            secondary_deps.push(AndDependency::from_deps(vec![
                qc_dependency,
                proposal_dependency,
            ]));
        } else {
            secondary_deps.push(AndDependency::from_deps(vec![qc_dependency]));
        }

        let primary_deps = vec![payload_commitment_dependency, vid_share_dependency];

        AndDependency::from_deps(vec![OrDependency::from_deps(vec![
            AndDependency::from_deps(vec![
                OrDependency::from_deps(vec![AndDependency::from_deps(primary_deps)]),
                OrDependency::from_deps(secondary_deps),
            ]),
        ])])
    }

    /// Create and store an [`AndDependency`] combining [`EventDependency`]s associated with the
    /// given view number if it doesn't exist. Also takes in the received `event` to seed a
    /// dependency as already completed. This allows for the task to receive a proposable event
    /// without losing the data that it received, as the dependency task would otherwise have no
    /// ability to receive the event and, thus, would never propose.
    #[instrument(skip_all, fields(id = self.id, latest_proposed_view = *self.latest_proposed_view), name = "Create dependency task", level = "error")]
    async fn create_dependency_task_if_new(
        &mut self,
        view_number: TYPES::View,
        epoch_number: Option<TYPES::Epoch>,
        event_receiver: Receiver<Arc<HotShotEvent<TYPES>>>,
        event_sender: Sender<Arc<HotShotEvent<TYPES>>>,
        event: Arc<HotShotEvent<TYPES>>,
        epoch_transition_indicator: EpochTransitionIndicator,
    ) -> Result<()> {
        let epoch_membership = self
            .membership_coordinator
            .membership_for_epoch(epoch_number)
            .await?;
        let leader_in_current_epoch =
            epoch_membership.leader(view_number).await? == self.public_key;
        // If we are in the epoch transition and we are the leader in the next epoch,
        // we might want to start collecting dependencies for our next epoch proposal.

        let leader_in_next_epoch = epoch_number.is_some()
            && matches!(
                epoch_transition_indicator,
                EpochTransitionIndicator::InTransition
            )
            && epoch_membership
                .next_epoch()
                .await
                .context(warn!(
                    "No Stake Table for Epoch = {:?}",
                    epoch_number.unwrap() + 1
                ))?
                .leader(view_number)
                .await?
                == self.public_key;

        // Don't even bother making the task if we are not entitled to propose anyway.
        ensure!(
            leader_in_current_epoch || leader_in_next_epoch,
            debug!("We are not the leader of the next view")
        );

        // Don't try to propose twice for the same view.
        ensure!(
            view_number > self.latest_proposed_view,
            "We have already proposed for this view"
        );

        tracing::debug!(
            "Attempting to make dependency task for view {view_number:?} and event {event:?}"
        );

        ensure!(
            !self.proposal_dependencies.contains_key(&view_number),
            "Task already exists"
        );

        let dependency_chain =
            self.create_and_complete_dependencies(view_number, &event_receiver, event);

        let dependency_task = DependencyTask::new(
            dependency_chain,
            ProposalDependencyHandle {
                latest_proposed_view: self.latest_proposed_view,
                view_number,
                sender: event_sender,
                receiver: event_receiver,
                membership: epoch_membership,
                public_key: self.public_key.clone(),
                private_key: self.private_key.clone(),
                instance_state: Arc::clone(&self.instance_state),
                consensus: OuterConsensus::new(Arc::clone(&self.consensus.inner_consensus)),
                timeout: self.timeout,
                formed_upgrade_certificate: self.formed_upgrade_certificate.clone(),
                upgrade_lock: self.upgrade_lock.clone(),
                id: self.id,
                view_start_time: Instant::now(),
                epoch_height: self.epoch_height,
            },
        );
        self.proposal_dependencies
            .insert(view_number, dependency_task.run());

        Ok(())
    }

    /// Update the latest proposed view number.
    #[instrument(skip_all, fields(id = self.id, latest_proposed_view = *self.latest_proposed_view), name = "Update latest proposed view", level = "error")]
    async fn update_latest_proposed_view(&mut self, new_view: TYPES::View) -> bool {
        if *self.latest_proposed_view < *new_view {
            tracing::debug!(
                "Updating latest proposed view from {} to {}",
                *self.latest_proposed_view,
                *new_view
            );

            // Cancel the old dependency tasks.
            for view in (*self.latest_proposed_view + 1)..=(*new_view) {
                if let Some(dependency) = self.proposal_dependencies.remove(&TYPES::View::new(view))
                {
                    dependency.abort();
                }
            }

            self.latest_proposed_view = new_view;

            return true;
        }
        false
    }

    async fn update_high_qc(&mut self, qc: QuorumCertificate2<TYPES>) -> Result<()> {
        self.consensus
            .write()
            .await
            .update_high_qc(qc.clone())
            .wrap()
            .context(error!(
                "Failed to update high QC in internal consensus state!"
            ))?;
        let in_epoch_transition = qc.data.block_number.is_some_and(|bn| {
            !is_transition_block(bn, self.epoch_height)
                && bn % self.epoch_height != 0
                && is_epoch_transition(bn, self.epoch_height)
        });

        // Don't update storage if we're in the epoch transition
<<<<<<< HEAD
        if !in_transition_epoch {
            tracing::debug!(
=======
        if !in_epoch_transition {
            tracing::error!(
>>>>>>> 9a962f2e
                "Updating high QC in storage for view {:?} and height {:?}",
                qc.view_number(),
                qc.data.block_number
            );
            // Then update the high QC in storage
            self.storage
                .write()
                .await
                .update_high_qc2(qc)
                .await
                .wrap()
                .context(error!("Failed to update high QC in storage!"))?;
        }
        Ok(())
    }

    async fn update_next_epoch_high_qc(
        &mut self,
        qc: NextEpochQuorumCertificate2<TYPES>,
    ) -> Result<()> {
        self.consensus
            .write()
            .await
            .update_next_epoch_high_qc(qc.clone())
            .wrap()
            .context(error!(
                "Failed to update next epoch high QC in internal consensus state!"
            ))?;
        let in_epoch_transition = qc.data.block_number.is_some_and(|bn| {
            !is_transition_block(bn, self.epoch_height)
                && bn % self.epoch_height != 0
                && is_epoch_transition(bn, self.epoch_height)
        });

        // Then update the next epoch high QC in storage
        // Don't update storage if we're in the epoch transition
        if !in_epoch_transition {
            tracing::debug!(
                "Updating next epoch high QC in storage for view {:?} and height {:?}",
                qc.view_number(),
                qc.data.block_number
            );
            self.storage
                .write()
                .await
                .update_next_epoch_high_qc2(qc)
                .await
                .wrap()
                .context(error!("Failed to update next epoch high QC in storage!"))?;
        }
        Ok(())
    }

    /// Hanldles checking that both certificates for an eqc exist and stores if they do.  Also handles storing the QC for cases
    /// where we do not need a next epoch QC.
    async fn check_eqc_and_store(
        &mut self,
        view_number: TYPES::View,
        qc: Either<QuorumCertificate2<TYPES>, NextEpochQuorumCertificate2<TYPES>>,
    ) -> Result<()> {
        let (qc, next_epoch_qc) = match qc {
            Either::Left(qc) => {
                let Some(block_number) = qc.data.block_number else {
                    return self.update_high_qc(qc).await;
                };

                if !self.upgrade_lock.epochs_enabled(view_number).await
                    || !is_epoch_transition(block_number, self.epoch_height)
                {
                    return self.update_high_qc(qc).await;
                }
                let Some(next_epoch_qc) =
                    self.formed_next_epoch_quorum_certificates.get(&view_number)
                else {
                    return Ok(());
                };
                if next_epoch_qc.data.leaf_commit != qc.data.leaf_commit {
                    return Ok(());
                }
                (qc, next_epoch_qc.clone())
            },
            Either::Right(next_epoch_qc) => {
                if !self.upgrade_lock.epochs_enabled(view_number).await {
                    return Ok(());
                }
                let Some(high_qc) = self.formed_quorum_certificates.get(&view_number) else {
                    return Ok(());
                };
                if high_qc.data.leaf_commit != next_epoch_qc.data.leaf_commit {
                    return Ok(());
                }
                (high_qc.clone(), next_epoch_qc)
            },
        };
        // clean up old qcs
        self.formed_next_epoch_quorum_certificates = self
            .formed_next_epoch_quorum_certificates
            .split_off(&view_number);
        self.formed_quorum_certificates = self.formed_quorum_certificates.split_off(&view_number);

        if is_transition_block(qc.data.block_number.unwrap(), self.epoch_height) {
            self.consensus
                .write()
                .await
                .update_transition_qc(qc.clone(), next_epoch_qc.clone());
        }
        // Store the new eqc
        self.update_high_qc(qc).await?;
        self.update_next_epoch_high_qc(next_epoch_qc).await?;
        Ok(())
    }

    /// Handles a consensus event received on the event stream
    #[instrument(skip_all, fields(id = self.id, latest_proposed_view = *self.latest_proposed_view, epoch = self.cur_epoch.map(|x| *x)), name = "handle method", level = "error", target = "QuorumProposalTaskState")]
    pub async fn handle(
        &mut self,
        event: Arc<HotShotEvent<TYPES>>,
        event_receiver: Receiver<Arc<HotShotEvent<TYPES>>>,
        event_sender: Sender<Arc<HotShotEvent<TYPES>>>,
    ) -> Result<()> {
        let epoch_number = self.cur_epoch;
        let epoch_transition_indicator = if self.consensus.read().await.is_high_qc_for_last_block()
        {
            EpochTransitionIndicator::InTransition
        } else {
            EpochTransitionIndicator::NotInTransition
        };
        match event.as_ref() {
            HotShotEvent::UpgradeCertificateFormed(cert) => {
                tracing::debug!(
                    "Upgrade certificate received for view {}!",
                    *cert.view_number
                );
                // Update our current upgrade_cert as long as we still have a chance of reaching a decide on it in time.
                if cert.data.decide_by >= self.latest_proposed_view + 3 {
                    tracing::debug!("Updating current formed_upgrade_certificate");

                    self.formed_upgrade_certificate = Some(cert.clone());
                }
            },
            HotShotEvent::Qc2Formed(cert) => match cert.clone() {
                either::Right(timeout_cert) => {
                    let view_number = timeout_cert.view_number + 1;
                    self.create_dependency_task_if_new(
                        view_number,
                        epoch_number,
                        event_receiver,
                        event_sender,
                        Arc::clone(&event),
                        epoch_transition_indicator,
                    )
                    .await?;
                },
                either::Left(qc) => {
                    // Only update if the qc is from a newer view
                    if qc.view_number <= self.consensus.read().await.high_qc().view_number {
                        tracing::trace!(
                            "Received a QC for a view that was not > than our current high QC"
                        );
                    }

                    self.formed_quorum_certificates
                        .insert(qc.view_number(), qc.clone());

                    self.check_eqc_and_store(qc.view_number(), Either::Left(qc.clone()))
                        .await?;

                    handle_eqc_formed(qc.view_number(), qc.data.leaf_commit, self, &event_sender)
                        .await;

                    let view_number = qc.view_number() + 1;
                    self.create_dependency_task_if_new(
                        view_number,
                        epoch_number,
                        event_receiver,
                        event_sender,
                        Arc::clone(&event),
                        epoch_transition_indicator,
                    )
                    .await?;
                },
            },
            HotShotEvent::SendPayloadCommitmentAndMetadata(
                _payload_commitment,
                _builder_commitment,
                _metadata,
                view_number,
                _fee,
                _auction_result,
            ) => {
                let view_number = *view_number;

                self.create_dependency_task_if_new(
                    view_number,
                    epoch_number,
                    event_receiver,
                    event_sender,
                    Arc::clone(&event),
                    EpochTransitionIndicator::NotInTransition,
                )
                .await?;
            },
            HotShotEvent::ViewSyncFinalizeCertificateRecv(certificate) => {
                let epoch_number = certificate.data.epoch;
                let epoch_membership = self
                    .membership_coordinator
                    .membership_for_epoch(epoch_number)
                    .await
                    .context(warn!("No Stake Table for Epoch = {:?}", epoch_number))?;

                let membership_stake_table = epoch_membership.stake_table().await;
                let membership_success_threshold = epoch_membership.success_threshold().await;

                certificate
                    .is_valid_cert(
                        StakeTableEntries::<TYPES>::from(membership_stake_table).0,
                        membership_success_threshold,
                        &self.upgrade_lock,
                    )
                    .await
                    .context(|e| {
                        warn!(
                            "View Sync Finalize certificate {:?} was invalid: {}",
                            certificate.data(),
                            e
                        )
                    })?;

                let view_number = certificate.view_number;

                self.create_dependency_task_if_new(
                    view_number,
                    epoch_number,
                    event_receiver,
                    event_sender,
                    event,
                    EpochTransitionIndicator::NotInTransition,
                )
                .await?;
            },
            HotShotEvent::QuorumProposalPreliminarilyValidated(proposal) => {
                let view_number = proposal.data.view_number();
                // All nodes get the latest proposed view as a proxy of `cur_view` of old.
                if !self.update_latest_proposed_view(view_number).await {
                    tracing::trace!("Failed to update latest proposed view");
                }

                self.create_dependency_task_if_new(
                    view_number + 1,
                    epoch_number,
                    event_receiver,
                    event_sender,
                    Arc::clone(&event),
                    epoch_transition_indicator,
                )
                .await?;
            },
            HotShotEvent::QuorumProposalSend(proposal, _) => {
                let view = proposal.data.view_number();

                ensure!(
                    self.update_latest_proposed_view(view).await,
                    "Failed to update latest proposed view"
                );
            },
            HotShotEvent::VidDisperseSend(vid_disperse, _) => {
                let view_number = vid_disperse.data.view_number();
                self.create_dependency_task_if_new(
                    view_number,
                    epoch_number,
                    event_receiver,
                    event_sender,
                    Arc::clone(&event),
                    EpochTransitionIndicator::NotInTransition,
                )
                .await?;
            },
            HotShotEvent::ViewChange(view, epoch) => {
                if epoch > &self.cur_epoch {
                    self.cur_epoch = *epoch;
                }
                let keep_view = TYPES::View::new(view.saturating_sub(1));
                self.cancel_tasks(keep_view);
            },
            HotShotEvent::Timeout(view, ..) => {
                let keep_view = TYPES::View::new(view.saturating_sub(1));
                self.cancel_tasks(keep_view);
            },
            HotShotEvent::NextEpochQc2Formed(Either::Left(next_epoch_qc)) => {
                // Only update if the qc is from a newer view
                let current_next_epoch_qc =
                    self.consensus.read().await.next_epoch_high_qc().cloned();
                ensure!(current_next_epoch_qc.is_none() ||
                    next_epoch_qc.view_number > current_next_epoch_qc.unwrap().view_number,
                    debug!("Received a next epoch QC for a view that was not > than our current next epoch high QC")
                );

                self.formed_next_epoch_quorum_certificates
                    .insert(next_epoch_qc.view_number(), next_epoch_qc.clone());

                self.check_eqc_and_store(
                    next_epoch_qc.view_number(),
                    Either::Right(next_epoch_qc.clone()),
                )
                .await?;

                handle_eqc_formed(
                    next_epoch_qc.view_number(),
                    next_epoch_qc.data.leaf_commit,
                    self,
                    &event_sender,
                )
                .await;
            },
            _ => {},
        }
        Ok(())
    }

    /// Cancel all tasks the consensus tasks has spawned before the given view
    pub fn cancel_tasks(&mut self, view: TYPES::View) {
        let keep = self.proposal_dependencies.split_off(&view);
        while let Some((_, task)) = self.proposal_dependencies.pop_first() {
            task.abort();
        }
        self.proposal_dependencies = keep;
    }
}

#[async_trait]
impl<TYPES: NodeType, I: NodeImplementation<TYPES>, V: Versions> TaskState
    for QuorumProposalTaskState<TYPES, I, V>
{
    type Event = HotShotEvent<TYPES>;

    async fn handle_event(
        &mut self,
        event: Arc<Self::Event>,
        sender: &Sender<Arc<Self::Event>>,
        receiver: &Receiver<Arc<Self::Event>>,
    ) -> Result<()> {
        self.handle(event, receiver.clone(), sender.clone()).await
    }

    fn cancel_subtasks(&mut self) {
        while let Some((_, handle)) = self.proposal_dependencies.pop_first() {
            handle.abort();
        }
    }
}<|MERGE_RESOLUTION|>--- conflicted
+++ resolved
@@ -401,13 +401,8 @@
         });
 
         // Don't update storage if we're in the epoch transition
-<<<<<<< HEAD
-        if !in_transition_epoch {
+        if !in_epoch_transition {
             tracing::debug!(
-=======
-        if !in_epoch_transition {
-            tracing::error!(
->>>>>>> 9a962f2e
                 "Updating high QC in storage for view {:?} and height {:?}",
                 qc.view_number(),
                 qc.data.block_number
