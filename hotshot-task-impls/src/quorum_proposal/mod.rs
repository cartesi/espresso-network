--- conflicted
+++ resolved
@@ -419,137 +419,6 @@
         false
     }
 
-<<<<<<< HEAD
-    async fn update_high_qc(&mut self, qc: QuorumCertificate2<TYPES>) -> Result<()> {
-        self.consensus
-            .write()
-            .await
-            .update_high_qc(qc.clone())
-            .wrap()
-            .context(error!(
-                "Failed to update high QC in internal consensus state!"
-            ))?;
-        let in_epoch_transition = qc
-            .data
-            .block_number
-            .is_some_and(|bn| is_middle_transition_block(bn, self.epoch_height));
-
-        // Don't update storage if we're in the epoch transition
-        if !in_epoch_transition {
-            tracing::debug!(
-                "Updating high QC in storage for view {:?} and height {:?}",
-                qc.view_number(),
-                qc.data.block_number
-            );
-            // Then update the high QC in storage
-            self.storage
-                .write()
-                .await
-                .update_high_qc2(qc)
-                .await
-                .wrap()
-                .context(error!("Failed to update high QC in storage!"))?;
-        }
-        Ok(())
-    }
-
-    async fn update_next_epoch_high_qc(
-        &mut self,
-        qc: NextEpochQuorumCertificate2<TYPES>,
-    ) -> Result<()> {
-        self.consensus
-            .write()
-            .await
-            .update_next_epoch_high_qc(qc.clone())
-            .wrap()
-            .context(error!(
-                "Failed to update next epoch high QC in internal consensus state!"
-            ))?;
-        let in_epoch_transition = qc
-            .data
-            .block_number
-            .is_some_and(|bn| is_middle_transition_block(bn, self.epoch_height));
-
-        // Then update the next epoch high QC in storage
-        // Don't update storage if we're in the epoch transition
-        if !in_epoch_transition {
-            tracing::debug!(
-                "Updating next epoch high QC in storage for view {:?} and height {:?}",
-                qc.view_number(),
-                qc.data.block_number
-            );
-            self.storage
-                .write()
-                .await
-                .update_next_epoch_high_qc2(qc)
-                .await
-                .wrap()
-                .context(error!("Failed to update next epoch high QC in storage!"))?;
-        }
-        Ok(())
-    }
-
-    /// Hanldles checking that both certificates for an eqc exist and stores if they do.  Also handles storing the QC for cases
-    /// where we do not need a next epoch QC.
-    async fn check_eqc_and_store(
-        &mut self,
-        view_number: TYPES::View,
-        qc: Either<QuorumCertificate2<TYPES>, NextEpochQuorumCertificate2<TYPES>>,
-    ) -> Result<()> {
-        let (qc, next_epoch_qc) = match qc {
-            Either::Left(qc) => {
-                let Some(block_number) = qc.data.block_number else {
-                    return self.update_high_qc(qc).await;
-                };
-
-                if !self.upgrade_lock.epochs_enabled(view_number).await
-                    || !is_epoch_transition(block_number, self.epoch_height)
-                {
-                    return self.update_high_qc(qc).await;
-                }
-                let Some(next_epoch_qc) =
-                    self.formed_next_epoch_quorum_certificates.get(&view_number)
-                else {
-                    return Ok(());
-                };
-                if next_epoch_qc.data.leaf_commit != qc.data.leaf_commit {
-                    return Ok(());
-                }
-                (qc, next_epoch_qc.clone())
-            },
-            Either::Right(next_epoch_qc) => {
-                if !self.upgrade_lock.epochs_enabled(view_number).await {
-                    return Ok(());
-                }
-                let Some(high_qc) = self.formed_quorum_certificates.get(&view_number) else {
-                    return Ok(());
-                };
-                if high_qc.data.leaf_commit != next_epoch_qc.data.leaf_commit {
-                    return Ok(());
-                }
-                (high_qc.clone(), next_epoch_qc)
-            },
-        };
-        // clean up old qcs
-        self.formed_next_epoch_quorum_certificates = self
-            .formed_next_epoch_quorum_certificates
-            .split_off(&view_number);
-        self.formed_quorum_certificates = self.formed_quorum_certificates.split_off(&view_number);
-
-        if is_transition_block(qc.data.block_number.unwrap(), self.epoch_height) {
-            self.consensus
-                .write()
-                .await
-                .update_transition_qc(qc.clone(), next_epoch_qc.clone());
-        }
-        // Store the new eqc
-        self.update_high_qc(qc).await?;
-        self.update_next_epoch_high_qc(next_epoch_qc).await?;
-        Ok(())
-    }
-
-=======
->>>>>>> f10cf143
     /// Handles a consensus event received on the event stream
     #[instrument(skip_all, fields(id = self.id, latest_proposed_view = *self.latest_proposed_view, epoch = self.cur_epoch.map(|x| *x)), name = "handle method", level = "error", target = "QuorumProposalTaskState")]
     pub async fn handle(
