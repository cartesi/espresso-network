--- conflicted
+++ resolved
@@ -233,11 +233,7 @@
             HotShotEvent::ViewSyncFinalizeCertificateRecv(_) => {
                 view_sync_dependency.mark_as_completed(event);
             },
-<<<<<<< HEAD
-            HotShotEvent::VidDisperseSend(_, _) => {
-=======
             HotShotEvent::VidDisperseSend(..) => {
->>>>>>> 984bcf51
                 vid_share_dependency.mark_as_completed(event);
             },
             _ => {},
