version: "3"

networks:
  default:
    name: espresso-sequencer

services:
  demo-l1-network:
    image: ghcr.io/espressosystems/geth-l1:main
    command: --dev --dev.period=1
    ports:
      - $ESPRESSO_SEQUENCER_L1_PORT:8545
      - $ESPRESSO_SEQUENCER_L1_WS_PORT:8546
    volumes:
      - "./geth-config/genesis-default.json:/genesis.json"
      - "./geth-config/test-jwt-secret.txt:/config/test-jwt-secret.txt"

  deploy-fee-contract:
    image: ghcr.io/espressosystems/espresso-sequencer/deploy:main
<<<<<<< HEAD
    command: deploy --only fee-contract
=======
    command: deploy --only fee-contract,permissioned-stake-table,esp-token,stake-table
>>>>>>> 0dbc0958
    environment:
      - ESPRESSO_SEQUENCER_ETH_MULTISIG_ADDRESS
      - ESPRESSO_SEQUENCER_L1_PROVIDER
      - ESPRESSO_SEQUENCER_L1_POLLING_INTERVAL
      - ESPRESSO_DEPLOYER_ACCOUNT_INDEX
      - ESPRESSO_SEQUENCER_STAKE_TABLE_EXIT_ESCROW_PERIOD
      - ESPRESSO_SEQUENCER_LIGHT_CLIENT_PROXY_ADDRESS
      - RUST_LOG
      - RUST_LOG_FORMAT
      - ASYNC_STD_THREAD_COUNT
    depends_on:
      demo-l1-network:
        condition: service_healthy

  deploy-stake-table-contract:
    image: ghcr.io/espressosystems/espresso-sequencer/deploy:main
    command: deploy --only permissioned-stake-table
    environment:
      - ESPRESSO_SEQUENCER_L1_PROVIDER
      - ESPRESSO_SEQUENCER_L1_POLLING_INTERVAL
      - ESPRESSO_DEPLOYER_ACCOUNT_INDEX
      - RUST_LOG
      - RUST_LOG_FORMAT
      - ASYNC_STD_THREAD_COUNT
    depends_on:
      deploy-fee-contract:
        condition: service_completed_successfully

  deploy-prover-contracts:
    image: ghcr.io/espressosystems/espresso-sequencer/deploy:main
    command: deploy --use-mock-contract --only light-client
    environment:
      - ESPRESSO_SEQUENCER_ORCHESTRATOR_URL
      - ESPRESSO_SEQUENCER_L1_PROVIDER
      - ESPRESSO_SEQUENCER_L1_POLLING_INTERVAL
      - ESPRESSO_SEQUENCER_URL
      - ESPRESSO_SEQUENCER_STAKE_TABLE_CAPACITY
      - ESPRESSO_SEQUENCER_PERMISSIONED_PROVER
      - ESPRESSO_DEPLOYER_ACCOUNT_INDEX
      - ESPRESSO_SEQUENCER_ETH_MULTISIG_ADDRESS
      - RUST_LOG
      - RUST_LOG_FORMAT
      - ASYNC_STD_THREAD_COUNT
    depends_on:
      demo-l1-network:
        condition: service_healthy
      sequencer0:
        condition: service_healthy
      # Make sure this doesn't start until the other contracts have been deployed, since we use the same mnemonic.
      deploy-stake-table-contract:
        condition: service_completed_successfully
      deploy-fee-contract: 
        condition: service_completed_successfully

  fund-builder:
    image: ghcr.io/espressosystems/espresso-sequencer/bridge:main
    command: espresso-bridge deposit
    environment:
      - L1_PROVIDER=$ESPRESSO_SEQUENCER_L1_PROVIDER
      - L1_POLLING_INTERVAL=$ESPRESSO_SEQUENCER_L1_POLLING_INTERVAL
      - ESPRESSO_PROVIDER=http://sequencer1:$ESPRESSO_SEQUENCER_API_PORT
      - CONTRACT_ADDRESS=0xa15bb66138824a1c7167f5e85b957d04dd34e468
      - MNEMONIC=$ESPRESSO_BUILDER_ETH_MNEMONIC
      - ACCOUNT_INDEX=$ESPRESSO_BUILDER_ETH_ACCOUNT_INDEX
      - AMOUNT=1000000000000000000
      - CONFIRMATIONS=1
      - RUST_LOG
      - RUST_LOG_FORMAT
    depends_on:
      deploy-stake-table-contract:
        condition: service_completed_successfully
      sequencer1:
        condition: service_healthy

  orchestrator:
    image: ghcr.io/espressosystems/espresso-sequencer/orchestrator:main
    ports:
      - "$ESPRESSO_ORCHESTRATOR_PORT:$ESPRESSO_ORCHESTRATOR_PORT"
    environment:
      - ESPRESSO_ORCHESTRATOR_BUILDER_URLS=http://permissionless-builder:$ESPRESSO_BUILDER_SERVER_PORT
      - ESPRESSO_ORCHESTRATOR_PORT
      - ESPRESSO_ORCHESTRATOR_NUM_NODES
      - ESPRESSO_ORCHESTRATOR_START_DELAY
      - ESPRESSO_ORCHESTRATOR_NEXT_VIEW_TIMEOUT
      - ESPRESSO_ORCHESTRATOR_BUILDER_TIMEOUT
      - RUST_LOG
      - RUST_LOG_FORMAT
      - ASYNC_STD_THREAD_COUNT

  # We use KeyDB (a Redis variant) to maintain consistency between
  # different parts of the CDN
  keydb:
    image: docker.io/eqalpha/keydb:latest
    command: ["--requirepass", "changemeplease!!"]
    healthcheck:
      # Attempt to PING the database
      test: keydb-cli --pass changemeplease!! --raw incr PING
      interval: 5s
      timeout: 4s
      retries: 20

  # The CDN system's main entry point; where users contact first.
  marshal-0:
    environment:
      - RUST_LOG
      - ESPRESSO_CDN_SERVER_METRICS_PORT
    image: ghcr.io/espressosystems/espresso-sequencer/cdn-marshal:main
    command:
      - cdn-marshal
      - -d
      - redis://:changemeplease!!@keydb:6379
      - -b
      - $ESPRESSO_CDN_SERVER_PORT
      - -m
      - 0.0.0.0:$ESPRESSO_CDN_SERVER_METRICS_PORT
    depends_on:
      keydb:
        condition: service_healthy

  # A broker is the main message-routing unit of the CDN
  broker-0:
    environment:
      - RUST_LOG
      - ESPRESSO_CDN_SERVER_METRICS_PORT
    image: ghcr.io/espressosystems/espresso-sequencer/cdn-broker:main
    command:
      - cdn-broker
      - -d
      - redis://:changemeplease!!@keydb:6379
      - --public-advertise-endpoint
      - broker-0:1738
      - --private-advertise-endpoint
      - broker-0:1739
      - -m
      - 0.0.0.0:$ESPRESSO_CDN_SERVER_METRICS_PORT
    depends_on:
      keydb:
        condition: service_healthy

  # A broker is the main message-routing unit of the CDN
  broker-1:
    environment:
      - RUST_LOG
      - ESPRESSO_CDN_SERVER_METRICS_PORT
    image: ghcr.io/espressosystems/espresso-sequencer/cdn-broker:main
    command:
      - cdn-broker
      - -d
      - redis://:changemeplease!!@keydb:6379
      - --public-advertise-endpoint
      - broker-1:1738
      - --private-advertise-endpoint
      - broker-1:1739
      - -m
      - 0.0.0.0:$ESPRESSO_CDN_SERVER_METRICS_PORT
    depends_on:
      keydb:
        condition: service_healthy

  # A service to whitelist specific public keys for the CDN
  cdn-whitelist:
    restart: no
    environment:
      - RUST_LOG
      - ESPRESSO_SEQUENCER_ORCHESTRATOR_URL
    image: ghcr.io/espressosystems/espresso-sequencer/cdn-whitelist:main
    command:
      - cdn-whitelist
      - -d
      - redis://:changemeplease!!@keydb:6379
    depends_on:
      keydb:
        condition: service_healthy
      orchestrator:
        condition: service_healthy

  state-relay-server:
    image: ghcr.io/espressosystems/espresso-sequencer/state-relay-server:main
    ports:
      - "$ESPRESSO_STATE_RELAY_SERVER_PORT:$ESPRESSO_STATE_RELAY_SERVER_PORT"
    environment:
      - ESPRESSO_STATE_RELAY_SERVER_PORT
      - ESPRESSO_STATE_SIGNATURE_TOTAL_STAKE
      - RUST_LOG
      - RUST_LOG_FORMAT
      - ASYNC_STD_THREAD_COUNT

  prover-service:
    image: ghcr.io/espressosystems/espresso-sequencer/prover-service:main
    ports:
      - "$ESPRESSO_PROVER_SERVICE_PORT:$ESPRESSO_PROVER_SERVICE_PORT"
    environment:
      - ESPRESSO_PROVER_SERVICE_PORT
      - ESPRESSO_STATE_RELAY_SERVER_URL
      - ESPRESSO_SEQUENCER_URL
      - ESPRESSO_STATE_PROVER_UPDATE_INTERVAL
      - ESPRESSO_SEQUENCER_L1_PROVIDER
      - ESPRESSO_SEQUENCER_ETH_MNEMONIC
      - ESPRESSO_SEQUENCER_LIGHTCLIENT_ADDRESS
      - ESPRESSO_SEQUENCER_STAKE_TABLE_CAPACITY
      - MNEMONIC=$ESPRESSO_SEQUENCER_ETH_MNEMONIC
      - ESPRESSO_SEQUENCER_STATE_PROVER_ACCOUNT_INDEX
      - RAYON_NUM_THREADS=$PROVER_RAYON_NUM_THREADS
      - RUST_LOG
      - RUST_LOG_FORMAT
      - ASYNC_STD_THREAD_COUNT
      - RAYON_NUM_THREADS
    depends_on:
      sequencer0:
        condition: service_healthy
      state-relay-server:
        condition: service_healthy
      demo-l1-network:
        condition: service_healthy
      deploy-prover-contracts:
        condition: service_completed_successfully


  update-permissioned-stake-table:
    image: ghcr.io/espressosystems/espresso-sequencer/update-permissioned-stake-table:main
    environment:
      - ESPRESSO_SEQUENCER_PERMISSIONED_STAKE_TABLE_ADDRESS
      - ESPRESSO_SEQUENCER_STATE_PEERS=http://sequencer:$ESPRESSO_SEQUENCER_API_PORT
      - ESPRESSO_SEQUENCER_ETH_MNEMONIC
      - ESPRESSO_SEQUENCER_L1_PROVIDER
    depends_on:
      deploy-prover-contracts:
        condition: service_completed_successfully
      sequencer0:
        condition: service_healthy
  sequencer0:
    image: ghcr.io/espressosystems/espresso-sequencer/sequencer:main
    ports:
      - "$ESPRESSO_SEQUENCER_API_PORT:$ESPRESSO_SEQUENCER_API_PORT"
      - "$ESPRESSO_SEQUENCER_HOTSHOT_EVENT_STREAMING_API_PORT:$ESPRESSO_SEQUENCER_HOTSHOT_EVENT_STREAMING_API_PORT"
    # Run the full API server with all modules, Postgres storage
    command: sequencer -- storage-sql -- http -- query -- submit -- hotshot-events -- config
    environment:
      - ESPRESSO_SEQUENCER_EMBEDDED_DB=false
      - ESPRESSO_SEQUENCER_GENESIS_FILE
      - ESPRESSO_SEQUENCER_ORCHESTRATOR_URL
      - ESPRESSO_SEQUENCER_CDN_ENDPOINT
      - ESPRESSO_SEQUENCER_API_PORT
      - ESPRESSO_SEQUENCER_MAX_CONNECTIONS
      - ESPRESSO_SEQUENCER_HOTSHOT_EVENT_STREAMING_API_PORT
      - ESPRESSO_SEQUENCER_API_PEERS=http://sequencer1:$ESPRESSO_SEQUENCER_API_PORT
      - ESPRESSO_SEQUENCER_STATE_PEERS=http://sequencer1:$ESPRESSO_SEQUENCER_API_PORT
      - ESPRESSO_SEQUENCER_POSTGRES_HOST=sequencer-db-0
      - ESPRESSO_SEQUENCER_POSTGRES_USER=root
      - ESPRESSO_SEQUENCER_POSTGRES_PASSWORD=password
      - ESPRESSO_SEQUENCER_POSTGRES_DATABASE=sequencer
      - ESPRESSO_SEQUENCER_L1_PROVIDER
      - ESPRESSO_SEQUENCER_L1_POLLING_INTERVAL
      - ESPRESSO_SEQUENCER_L1_EVENTS_MAX_BLOCK_RANGE
      - ESPRESSO_STATE_RELAY_SERVER_URL
      - ESPRESSO_SEQUENCER_PRIVATE_STAKING_KEY=$ESPRESSO_DEMO_SEQUENCER_STAKING_PRIVATE_KEY_0
      - ESPRESSO_SEQUENCER_PRIVATE_STATE_KEY=$ESPRESSO_DEMO_SEQUENCER_STATE_PRIVATE_KEY_0
      - ESPRESSO_SEQUENCER_LIBP2P_BIND_ADDRESS=0.0.0.0:$ESPRESSO_DEMO_SEQUENCER_LIBP2P_PORT_0
      - ESPRESSO_SEQUENCER_LIBP2P_ADVERTISE_ADDRESS=sequencer0:$ESPRESSO_DEMO_SEQUENCER_LIBP2P_PORT_0
      - ESPRESSO_SEQUENCER_IS_DA=true
      - ESPRESSO_SEQUENCER_IDENTITY_NODE_NAME=sequencer0
      - ESPRESSO_SEQUENCER_IDENTITY_WALLET_ADDRESS=0x0000000000000000000000000000000000000000
      - ESPRESSO_SEQUENCER_IDENTITY_COMPANY_NAME=Espresso Systems
      - ESPRESSO_SEQUENCER_IDENTITY_COMPANY_WEBSITE=https://www.espressosys.com/
      - ESPRESSO_SEQUENCER_IDENTITY_OPERATING_SYSTEM=Linux 5.15.153.1
      - ESPRESSO_SEQUENCER_IDENTITY_NETWORK_TYPE=local
      - ESPRESSO_SEQUENCER_IDENTITY_COUNTRY_CODE=US
      - ESPRESSO_SEQUENCER_IDENTITY_LATITUDE=40.7128
      - ESPRESSO_SEQUENCER_IDENTITY_LONGITUDE=-74.0060
      - ESPRESSO_SEQUENCER_PUBLIC_API_URL=http://sequencer0:$ESPRESSO_SEQUENCER_API_PORT/
      - RUST_LOG
      - RUST_LOG_FORMAT
      - ASYNC_STD_THREAD_COUNT
    depends_on:
      orchestrator:
        condition: service_healthy
      demo-l1-network:
        condition: service_healthy
      sequencer-db-0:
        condition: service_healthy
      state-relay-server:
        condition: service_healthy
      broker-0:
        condition: service_healthy
      broker-1:
        condition: service_healthy
      marshal-0:
        condition: service_healthy
      deploy-stake-table-contract:
        condition: service_completed_successfully

  sequencer1:
    image: ghcr.io/espressosystems/espresso-sequencer/sequencer:main
    ports:
      - "$ESPRESSO_SEQUENCER1_API_PORT:$ESPRESSO_SEQUENCER_API_PORT"
    command: sequencer -- storage-sql -- http -- query -- explorer
    environment:
      - ESPRESSO_SEQUENCER_EMBEDDED_DB=false
      - ESPRESSO_SEQUENCER_GENESIS_FILE
      - ESPRESSO_SEQUENCER_ORCHESTRATOR_URL
      - ESPRESSO_SEQUENCER_CDN_ENDPOINT
      - ESPRESSO_SEQUENCER_API_PORT
      - ESPRESSO_SEQUENCER_MAX_CONNECTIONS
      - ESPRESSO_SEQUENCER_API_PEERS=http://sequencer4:$ESPRESSO_SEQUENCER_API_PORT
      - ESPRESSO_SEQUENCER_STATE_PEERS=http://sequencer2:$ESPRESSO_SEQUENCER_API_PORT
      - ESPRESSO_SEQUENCER_POSTGRES_HOST=sequencer-db-1
      - ESPRESSO_SEQUENCER_POSTGRES_USER=root
      - ESPRESSO_SEQUENCER_POSTGRES_PASSWORD=password
      - ESPRESSO_SEQUENCER_POSTGRES_DATABASE=sequencer
      - ESPRESSO_SEQUENCER_L1_PROVIDER
      - ESPRESSO_SEQUENCER_L1_WS_PROVIDER=ws://demo-l1-network:${ESPRESSO_SEQUENCER_L1_WS_PORT}
      - ESPRESSO_SEQUENCER_L1_POLLING_INTERVAL
      - ESPRESSO_SEQUENCER_L1_EVENTS_MAX_BLOCK_RANGE
      - ESPRESSO_STATE_RELAY_SERVER_URL
      - ESPRESSO_SEQUENCER_PRIVATE_STAKING_KEY=$ESPRESSO_DEMO_SEQUENCER_STAKING_PRIVATE_KEY_1
      - ESPRESSO_SEQUENCER_PRIVATE_STATE_KEY=$ESPRESSO_DEMO_SEQUENCER_STATE_PRIVATE_KEY_1
      - ESPRESSO_SEQUENCER_LIBP2P_BIND_ADDRESS=0.0.0.0:$ESPRESSO_DEMO_SEQUENCER_LIBP2P_PORT_1
      - ESPRESSO_SEQUENCER_LIBP2P_ADVERTISE_ADDRESS=sequencer1:$ESPRESSO_DEMO_SEQUENCER_LIBP2P_PORT_1
      - ESPRESSO_SEQUENCER_IS_DA=true
      - ESPRESSO_SEQUENCER_IDENTITY_NODE_NAME=sequencer1
      - ESPRESSO_SEQUENCER_IDENTITY_WALLET_ADDRESS=0x0000000000000000000000000000000000000001
      - ESPRESSO_SEQUENCER_IDENTITY_COMPANY_NAME=Espresso Systems
      - ESPRESSO_SEQUENCER_IDENTITY_COMPANY_WEBSITE=https://www.espressosys.com/
      - ESPRESSO_SEQUENCER_IDENTITY_OPERATING_SYSTEM=Darwin 23.5.0
      - ESPRESSO_SEQUENCER_IDENTITY_NETWORK_TYPE=local
      - ESPRESSO_SEQUENCER_IDENTITY_COUNTRY_CODE=GR
      - ESPRESSO_SEQUENCER_IDENTITY_LATITUDE=39.0742
      - ESPRESSO_SEQUENCER_IDENTITY_LONGITUDE=21.8243
      - ESPRESSO_SEQUENCER_PUBLIC_API_URL=http://sequencer1:$ESPRESSO_SEQUENCER_API_PORT/
      - RUST_LOG
      - RUST_LOG_FORMAT
      - ASYNC_STD_THREAD_COUNT
    depends_on:
      orchestrator:
        condition: service_healthy
      demo-l1-network:
        condition: service_healthy
      sequencer-db-1:
        condition: service_healthy
      state-relay-server:
        condition: service_healthy
      broker-0:
        condition: service_healthy
      broker-1:
        condition: service_healthy
      marshal-0:
        condition: service_healthy
      deploy-stake-table-contract:
        condition: service_completed_successfully

  sequencer2:
    image: ghcr.io/espressosystems/espresso-sequencer/sequencer:main
    ports:
      - "$ESPRESSO_SEQUENCER2_API_PORT:$ESPRESSO_SEQUENCER_API_PORT"
    command: sequencer -- http
    environment:
      - ESPRESSO_SEQUENCER_EMBEDDED_DB=false
      - ESPRESSO_SEQUENCER_GENESIS_FILE
      - ESPRESSO_SEQUENCER_ORCHESTRATOR_URL
      - ESPRESSO_SEQUENCER_CDN_ENDPOINT
      - ESPRESSO_SEQUENCER_API_PORT
      - ESPRESSO_SEQUENCER_MAX_CONNECTIONS
      - ESPRESSO_SEQUENCER_STATE_PEERS=http://sequencer3:$ESPRESSO_SEQUENCER_API_PORT
      - ESPRESSO_SEQUENCER_L1_PROVIDER
      - ESPRESSO_SEQUENCER_L1_POLLING_INTERVAL
      - ESPRESSO_SEQUENCER_L1_EVENTS_MAX_BLOCK_RANGE
      - ESPRESSO_STATE_RELAY_SERVER_URL
      - ESPRESSO_SEQUENCER_PRIVATE_STAKING_KEY=$ESPRESSO_DEMO_SEQUENCER_STAKING_PRIVATE_KEY_2
      - ESPRESSO_SEQUENCER_PRIVATE_STATE_KEY=$ESPRESSO_DEMO_SEQUENCER_STATE_PRIVATE_KEY_2
      - ESPRESSO_SEQUENCER_LIBP2P_BIND_ADDRESS=0.0.0.0:$ESPRESSO_DEMO_SEQUENCER_LIBP2P_PORT_2
      - ESPRESSO_SEQUENCER_LIBP2P_ADVERTISE_ADDRESS=sequencer2:$ESPRESSO_DEMO_SEQUENCER_LIBP2P_PORT_2
      - ESPRESSO_SEQUENCER_IS_DA=true
      - ESPRESSO_SEQUENCER_IDENTITY_NODE_NAME=sequencer2
      - ESPRESSO_SEQUENCER_IDENTITY_WALLET_ADDRESS=0x0000000000000000000000000000000000000002
      - ESPRESSO_SEQUENCER_IDENTITY_COMPANY_NAME=Espresso Systems
      - ESPRESSO_SEQUENCER_IDENTITY_COMPANY_WEBSITE=https://www.espressosys.com/
      - ESPRESSO_SEQUENCER_IDENTITY_OPERATING_SYSTEM=Darwin 23.5.0
      - ESPRESSO_SEQUENCER_IDENTITY_NETWORK_TYPE=local
      - ESPRESSO_SEQUENCER_IDENTITY_COUNTRY_CODE=CN
      - ESPRESSO_SEQUENCER_IDENTITY_LATITUDE=35.8617
      - ESPRESSO_SEQUENCER_IDENTITY_LONGITUDE=104.1954
      - ESPRESSO_SEQUENCER_PUBLIC_API_URL=http://sequencer2:$ESPRESSO_SEQUENCER_API_PORT/
      - RUST_LOG
      - RUST_LOG_FORMAT
      - ASYNC_STD_THREAD_COUNT
    depends_on:
      orchestrator:
        condition: service_healthy
      demo-l1-network:
        condition: service_healthy
      state-relay-server:
        condition: service_healthy
      broker-0:
        condition: service_healthy
      broker-1:
        condition: service_healthy
      marshal-0:
        condition: service_healthy
      deploy-stake-table-contract:
        condition: service_completed_successfully

  sequencer3:
    image: ghcr.io/espressosystems/espresso-sequencer/sequencer:main
    ports:
      - "$ESPRESSO_SEQUENCER3_API_PORT:$ESPRESSO_SEQUENCER_API_PORT"
    command: sequencer -- http -- query -- storage-fs
    environment:
      - ESPRESSO_SEQUENCER_EMBEDDED_DB=false
      - ESPRESSO_SEQUENCER_GENESIS_FILE
      - ESPRESSO_SEQUENCER_ORCHESTRATOR_URL
      - ESPRESSO_SEQUENCER_CDN_ENDPOINT
      - ESPRESSO_SEQUENCER_API_PORT
      - ESPRESSO_SEQUENCER_MAX_CONNECTIONS
      - ESPRESSO_SEQUENCER_STATE_PEERS=http://sequencer4:$ESPRESSO_SEQUENCER_API_PORT
      - ESPRESSO_SEQUENCER_L1_PROVIDER
      - ESPRESSO_SEQUENCER_L1_WS_PROVIDER=ws://demo-l1-network:${ESPRESSO_SEQUENCER_L1_WS_PORT}
      - ESPRESSO_SEQUENCER_L1_POLLING_INTERVAL
      - ESPRESSO_SEQUENCER_L1_EVENTS_MAX_BLOCK_RANGE
      - ESPRESSO_STATE_RELAY_SERVER_URL
      - ESPRESSO_SEQUENCER_PRIVATE_STAKING_KEY=$ESPRESSO_DEMO_SEQUENCER_STAKING_PRIVATE_KEY_3
      - ESPRESSO_SEQUENCER_PRIVATE_STATE_KEY=$ESPRESSO_DEMO_SEQUENCER_STATE_PRIVATE_KEY_3
      - ESPRESSO_SEQUENCER_LIBP2P_BIND_ADDRESS=0.0.0.0:$ESPRESSO_DEMO_SEQUENCER_LIBP2P_PORT_3
      - ESPRESSO_SEQUENCER_LIBP2P_ADVERTISE_ADDRESS=sequencer3:$ESPRESSO_DEMO_SEQUENCER_LIBP2P_PORT_3
      - ESPRESSO_SEQUENCER_IDENTITY_NODE_NAME=sequencer3
      - ESPRESSO_SEQUENCER_IDENTITY_WALLET_ADDRESS=0x0000000000000000000000000000000000000003
      - ESPRESSO_SEQUENCER_IDENTITY_COMPANY_NAME=Espresso Systems
      - ESPRESSO_SEQUENCER_IDENTITY_COMPANY_WEBSITE=https://www.espressosys.com/
      - ESPRESSO_SEQUENCER_IDENTITY_OPERATING_SYSTEM=Microsoft Windows NT 10.0.22621.0
      - ESPRESSO_SEQUENCER_IDENTITY_E=espresso-sequencer@0.1.0
      - ESPRESSO_SEQUENCER_IDENTITY_NETWORK_TYPE=local
      - ESPRESSO_SEQUENCER_IDENTITY_COUNTRY_CODE=CN
      - ESPRESSO_SEQUENCER_IDENTITY_LATITUDE=35.8617
      - ESPRESSO_SEQUENCER_IDENTITY_LONGITUDE=104.1954
      - ESPRESSO_SEQUENCER_PUBLIC_API_URL=http://sequencer3:$ESPRESSO_SEQUENCER_API_PORT/
      - RUST_LOG
      - RUST_LOG_FORMAT
      - ASYNC_STD_THREAD_COUNT
    depends_on:
      orchestrator:
        condition: service_healthy
      demo-l1-network:
        condition: service_healthy
      state-relay-server:
        condition: service_healthy
      broker-0:
        condition: service_healthy
      broker-1:
        condition: service_healthy
      marshal-0:
        condition: service_healthy
      deploy-stake-table-contract:
        condition: service_completed_successfully

  sequencer4:
    image: ghcr.io/espressosystems/espresso-sequencer/sequencer:main
    ports:
      - "$ESPRESSO_SEQUENCER4_API_PORT:$ESPRESSO_SEQUENCER_API_PORT"
    command: sequencer -- http -- query -- storage-fs
    environment:
      - ESPRESSO_SEQUENCER_EMBEDDED_DB=true
      - ESPRESSO_SEQUENCER_GENESIS_FILE
      - ESPRESSO_SEQUENCER_ORCHESTRATOR_URL
      - ESPRESSO_SEQUENCER_CDN_ENDPOINT
      - ESPRESSO_SEQUENCER_API_PORT
      - ESPRESSO_SEQUENCER_MAX_CONNECTIONS
      - ESPRESSO_SEQUENCER_STATE_PEERS=http://sequencer0:$ESPRESSO_SEQUENCER_API_PORT
      - ESPRESSO_SEQUENCER_API_PEERS=http://sequencer0:$ESPRESSO_SEQUENCER_API_PORT
      - ESPRESSO_SEQUENCER_L1_PROVIDER
      - ESPRESSO_SEQUENCER_L1_POLLING_INTERVAL
      - ESPRESSO_SEQUENCER_L1_EVENTS_MAX_BLOCK_RANGE
      - ESPRESSO_STATE_RELAY_SERVER_URL
      - ESPRESSO_SEQUENCER_PRIVATE_STAKING_KEY=$ESPRESSO_DEMO_SEQUENCER_STAKING_PRIVATE_KEY_4
      - ESPRESSO_SEQUENCER_PRIVATE_STATE_KEY=$ESPRESSO_DEMO_SEQUENCER_STATE_PRIVATE_KEY_4
      - ESPRESSO_SEQUENCER_LIBP2P_BIND_ADDRESS=0.0.0.0:$ESPRESSO_DEMO_SEQUENCER_LIBP2P_PORT_4
      - ESPRESSO_SEQUENCER_LIBP2P_ADVERTISE_ADDRESS=sequencer4:$ESPRESSO_DEMO_SEQUENCER_LIBP2P_PORT_4
      - ESPRESSO_SEQUENCER_IDENTITY_NODE_NAME=sequencer4
      - ESPRESSO_SEQUENCER_IDENTITY_WALLET_ADDRESS=0x0000000000000000000000000000000000000004
      - ESPRESSO_SEQUENCER_IDENTITY_COMPANY_NAME=Espresso Systems
      - ESPRESSO_SEQUENCER_IDENTITY_COMPANY_WEBSITE=https://www.espressosys.com/
      - ESPRESSO_SEQUENCER_IDENTITY_OPERATING_SYSTEM=TempleOS 5.03
      - ESPRESSO_SEQUENCER_IDENTITY_NETWORK_TYPE=local
      - ESPRESSO_SEQUENCER_IDENTITY_COUNTRY_CODE=AU
      - ESPRESSO_SEQUENCER_IDENTITY_LATITUDE=-25.2744
      - ESPRESSO_SEQUENCER_IDENTITY_LONGITUDE=133.7751
      - ESPRESSO_SEQUENCER_PUBLIC_API_URL=http://sequencer4:$ESPRESSO_SEQUENCER_API_PORT/
      - RUST_LOG
      - RUST_LOG_FORMAT
      - ASYNC_STD_THREAD_COUNT
    depends_on:
      orchestrator:
        condition: service_healthy
      demo-l1-network:
        condition: service_healthy
      state-relay-server:
        condition: service_healthy
      broker-0:
        condition: service_healthy
      broker-1:
        condition: service_healthy
      marshal-0:
        condition: service_healthy
      deploy-stake-table-contract:
        condition: service_completed_successfully

  submit-transactions-public:
    image: ghcr.io/espressosystems/espresso-sequencer/submit-transactions:main
    ports:
      - "$ESPRESSO_SUBMIT_TRANSACTIONS_PUBLIC_PORT:8080"
    environment:
      - ESPRESSO_ORCHESTRATOR_NUM_NODES
      - ESPRESSO_SUBMIT_TRANSACTIONS_PORT=8080
      - ESPRESSO_SUBMIT_TRANSACTIONS_DELAY
      - ESPRESSO_BENCH_START_BLOCK
      - ESPRESSO_BENCH_END_BLOCK
      - ESPRESSO_SEQUENCER_URL
      - RUST_LOG
      - RUST_LOG_FORMAT
      - ASYNC_STD_THREAD_COUNT
    depends_on:
      sequencer0:
        condition: service_healthy
      # We don't directly depend on the builder, but transactions will not be finalized until it has
      # started, so there is no point in starting before then.
      permissionless-builder:
        condition: service_healthy

  submit-transactions-private:
    image: ghcr.io/espressosystems/espresso-sequencer/submit-transactions:main
    ports:
      - "$ESPRESSO_SUBMIT_TRANSACTIONS_PRIVATE_PORT:8080"
    environment:
      - ESPRESSO_ORCHESTRATOR_NUM_NODES
      - ESPRESSO_SUBMIT_TRANSACTIONS_PORT=8080
      - ESPRESSO_SUBMIT_TRANSACTIONS_SUBMIT_URL=http://permissionless-builder:$ESPRESSO_BUILDER_SERVER_PORT/txn_submit
      - ESPRESSO_SUBMIT_TRANSACTIONS_DELAY
      - ESPRESSO_BENCH_START_BLOCK
      - ESPRESSO_BENCH_END_BLOCK
      - ESPRESSO_SEQUENCER_URL
      - RUST_LOG
      - RUST_LOG_FORMAT
      - ASYNC_STD_THREAD_COUNT
    depends_on:
      sequencer0:
        condition: service_healthy
      permissionless-builder:
        condition: service_healthy

  marketplace-reserve-builder:
    image: ghcr.io/espressosystems/espresso-sequencer/marketplace-builder:main
    ports:
      - "$ESPRESSO_BUILDER_SERVER_PORT:$ESPRESSO_BUILDER_SERVER_PORT"
    profiles: [marketplace]
    environment:
      - ESPRESSO_MARKETPLACE_BUILDER_IS_RESERVE=true
      - ESPRESSO_MARKETPLACE_SOLVER_API_URL=http://localhost:$ESPRESSO_MARKETPLACE_SOLVER_API_PORT
      - ESPRESSO_MARKETPLACE_BUILDER_NAMESPACE=10000
      - ESPRESSO_SEQUENCER_HOTSHOT_EVENT_STREAMING_API_URL=http://sequencer0:$ESPRESSO_SEQUENCER_HOTSHOT_EVENT_STREAMING_API_PORT
      - ESPRESSO_SEQUENCER_STATE_PEERS=http://sequencer0:$ESPRESSO_SEQUENCER_API_PORT
      - ESPRESSO_BUILDER_GENESIS_FILE
      - ESPRESSO_BUILDER_ETH_MNEMONIC
      - ESPRESSO_BUILDER_ETH_ACCOUNT_INDEX
      - ESPRESSO_BUILDER_L1_PROVIDER
      - ESPRESSO_BUILDER_SERVER_PORT
      - ESPRESSO_BUILDER_TX_CHANNEL_CAPACITY
      - ESPRESSO_BUILDER_EVENT_CHANNEL_CAPACITY
      - ESPRESSO_BUILDER_BOOTSTRAPPED_VIEW
      - ESPRESSO_BUILDER_WEBSERVER_RESPONSE_TIMEOUT_DURATION
      - ESPRESSO_BUILDER_BUFFER_VIEW_NUM_COUNT
      - ESPRESSO_BUILDER_INIT_NODE_COUNT
      - RUST_LOG
      - RUST_LOG_FORMAT
      - ASYNC_STD_THREAD_COUNT
    depends_on:
      sequencer0:
        condition: service_healthy
      fund-builder:
        condition: service_completed_successfully

  marketplace-fallback-builder:
    image: ghcr.io/espressosystems/espresso-sequencer/marketplace-builder:main
    ports:
      - "$ESPRESSO_FALLBACK_BUILDER_SERVER_PORT:$ESPRESSO_FALLBACK_BUILDER_SERVER_PORT"
    profiles: [marketplace]
    environment:
      - ESPRESSO_BUILDER_SERVER_PORT=$ESPRESSO_FALLBACK_BUILDER_SERVER_PORT
      - ESPRESSO_MARKETPLACE_BUILDER_IS_RESERVE=false
      - ESPRESSO_MARKETPLACE_SOLVER_API_URL=http://localhost:$ESPRESSO_MARKETPLACE_SOLVER_API_PORT
      - ESPRESSO_MARKETPLACE_BUILDER_NAMESPACE=10000
      - ESPRESSO_SEQUENCER_HOTSHOT_EVENT_STREAMING_API_URL=http://sequencer0:$ESPRESSO_SEQUENCER_HOTSHOT_EVENT_STREAMING_API_PORT
      - ESPRESSO_SEQUENCER_STATE_PEERS=http://sequencer0:$ESPRESSO_SEQUENCER_API_PORT
      - ESPRESSO_BUILDER_GENESIS_FILE
      - ESPRESSO_BUILDER_ETH_MNEMONIC
      - ESPRESSO_BUILDER_ETH_ACCOUNT_INDEX
      - ESPRESSO_BUILDER_L1_PROVIDER
      - ESPRESSO_BUILDER_TX_CHANNEL_CAPACITY
      - ESPRESSO_BUILDER_EVENT_CHANNEL_CAPACITY
      - ESPRESSO_BUILDER_BOOTSTRAPPED_VIEW
      - ESPRESSO_BUILDER_WEBSERVER_RESPONSE_TIMEOUT_DURATION
      - ESPRESSO_BUILDER_BUFFER_VIEW_NUM_COUNT
      - ESPRESSO_BUILDER_INIT_NODE_COUNT
      - RUST_LOG
      - RUST_LOG_FORMAT
      - ASYNC_STD_THREAD_COUNT
    depends_on:
      sequencer0:
        condition: service_healthy
      fund-builder:
        condition: service_completed_successfully

  permissionless-builder:
    image: ghcr.io/espressosystems/espresso-sequencer/builder:main
    ports:
      - "$ESPRESSO_BUILDER_SERVER_PORT:$ESPRESSO_BUILDER_SERVER_PORT"
    environment:
      - ESPRESSO_SEQUENCER_HOTSHOT_EVENT_STREAMING_API_URL=http://sequencer0:$ESPRESSO_SEQUENCER_HOTSHOT_EVENT_STREAMING_API_PORT
      - ESPRESSO_SEQUENCER_STATE_PEERS=http://sequencer0:$ESPRESSO_SEQUENCER_API_PORT
      - ESPRESSO_BUILDER_GENESIS_FILE
      - ESPRESSO_BUILDER_ETH_MNEMONIC
      - ESPRESSO_BUILDER_ETH_ACCOUNT_INDEX
      - ESPRESSO_BUILDER_L1_PROVIDER
      - ESPRESSO_BUILDER_SERVER_PORT
      - ESPRESSO_BUILDER_TX_CHANNEL_CAPACITY
      - ESPRESSO_BUILDER_EVENT_CHANNEL_CAPACITY
      - ESPRESSO_BUILDER_BOOTSTRAPPED_VIEW
      - ESPRESSO_BUILDER_WEBSERVER_RESPONSE_TIMEOUT_DURATION
      - ESPRESSO_BUILDER_BUFFER_VIEW_NUM_COUNT
      - ESPRESSO_BUILDER_INIT_NODE_COUNT
      - RUST_LOG
      - RUST_LOG_FORMAT
      - ASYNC_STD_THREAD_COUNT
    depends_on:
      sequencer0:
        condition: service_healthy
      fund-builder:
        condition: service_completed_successfully

  nasty-client:
    image: ghcr.io/espressosystems/espresso-sequencer/nasty-client:main
    ports:
      - "$ESPRESSO_NASTY_CLIENT_PORT:$ESPRESSO_NASTY_CLIENT_PORT"
    environment:
      # Point the nasty client at sequencer1, the only one running the state API.
      - ESPRESSO_SEQUENCER_URL=http://sequencer1:$ESPRESSO_SEQUENCER_API_PORT
      - ESPRESSO_NASTY_CLIENT_PORT
      - RUST_LOG
      - RUST_LOG_FORMAT
      - ASYNC_STD_THREAD_COUNT
    depends_on:
      sequencer0:
        condition: service_healthy

  marketplace-solver:
    image: ghcr.io/espressosystems/espresso-sequencer/marketplace-solver:main
    ports:
      - "$ESPRESSO_MARKETPLACE_SOLVER_API_PORT:$ESPRESSO_MARKETPLACE_SOLVER_API_PORT"

    environment:
      - MARKETPLACE_SOLVER_POSTGRES_URL=postgresql://root:password@solver-db/solver
      - ESPRESSO_MARKETPLACE_SOLVER_API_PORT
      - ESPRESSO_SEQUENCER_HOTSHOT_EVENT_API_URL=http://sequencer0:$ESPRESSO_SEQUENCER_HOTSHOT_EVENT_STREAMING_API_PORT
      - MARKETPLACE_SOLVER_POSTGRES_MAX_CONNECTIONS=100
      - MARKETPLACE_SOLVER_POSTGRES_ACQUIRE_TIMEOUT=5
      - RUST_LOG
    depends_on:
      sequencer0:
        condition: service_healthy
      solver-db:
        condition: service_healthy

  node-validator:
    image: ghcr.io/espressosystems/espresso-sequencer/node-validator:main
    ports:
      - "$ESPRESSO_NODE_VALIDATOR_PORT:$ESPRESSO_NODE_VALIDATOR_PORT"
    environment:
      - RUST_LOG
      - RUST_LOG_FORMAT
      - ESPRESSO_NODE_VALIDATOR_PORT
      - ESPRESSO_NODE_VALIDATOR_STAKE_TABLE_SOURCE_BASE_URL=http://sequencer0:$ESPRESSO_SEQUENCER_API_PORT/v0/
      - ESPRESSO_NODE_VALIDATOR_LEAF_STREAM_SOURCE_BASE_URL=http://sequencer0:$ESPRESSO_SEQUENCER_API_PORT/v0/
      - ESPRESSO_NODE_VALIDATOR_INITIAL_NODE_PUBLIC_BASE_URLS=http://sequencer0:$ESPRESSO_SEQUENCER_API_PORT/,http://sequencer1:$ESPRESSO_SEQUENCER_API_PORT/,http://sequencer2:$ESPRESSO_SEQUENCER_API_PORT/,http://sequencer3:$ESPRESSO_SEQUENCER_API_PORT/,http://sequencer4:$ESPRESSO_SEQUENCER_API_PORT/
    depends_on:
      sequencer0:
        condition: service_healthy
      sequencer1:
        condition: service_healthy
      sequencer2:
        condition: service_healthy
      sequencer3:
        condition: service_healthy
      sequencer4:
        condition: service_healthy

  sequencer-db-0:
    image: postgres
    user: root
    ports:
      - "$ESPRESSO_SEQUENCER0_DB_PORT:5432"
    environment:
      - POSTGRES_PASSWORD=password
      - POSTGRES_USER=root
      - POSTGRES_DB=sequencer
    healthcheck:
      # Postgres can be falsely "ready" once before running init scripts.
      # See https://github.com/docker-library/postgres/issues/146 for discussion.
      test: "pg_isready -U root -d sequencer && sleep 1 && pg_isready -U root -d sequencer"
      interval: 5s
      timeout: 4s
      retries: 20

  sequencer-db-1:
    image: postgres
    user: root
    ports:
      - "$ESPRESSO_SEQUENCER1_DB_PORT:5432"
    environment:
      - POSTGRES_PASSWORD=password
      - POSTGRES_USER=root
      - POSTGRES_DB=sequencer
    healthcheck:
      # Postgres can be falsely "ready" once before running init scripts.
      # See https://github.com/docker-library/postgres/issues/146 for discussion.
      test: "pg_isready -U root -d sequencer && sleep 1 && pg_isready -U root -d sequencer"
      interval: 5s
      timeout: 4s
      retries: 20

  solver-db:
    image: postgres
    user: root
    ports:
      - "$MARKETPLACE_SOLVER_POSTGRES_PORT:5432"
    environment:
      - POSTGRES_PASSWORD=password
      - POSTGRES_USER=root
      - POSTGRES_DB=solver
    healthcheck:
      # Postgres can be falsely "ready" once before running init scripts.
      # See https://github.com/docker-library/postgres/issues/146 for discussion.
      test: "pg_isready -U root -d solver && sleep 1 && pg_isready -U root -d solver"
      interval: 5s
      timeout: 4s
      retries: 20

  block-explorer:
    image: ghcr.io/espressosystems/espresso-block-explorer:main
    ports:
      - "$ESPRESSO_BLOCK_EXPLORER_PORT:3000"
    environment:
      - QUERY_SERVICE_URI=http://localhost:$ESPRESSO_SEQUENCER1_API_PORT/v0/
      - NODE_VALIDATOR_URI=ws://localhost:$ESPRESSO_NODE_VALIDATOR_PORT/v0/
    depends_on:
      sequencer1:
        condition: service_healthy

  dev-rollup:
    image: ghcr.io/espressosystems/espresso-sequencer/dev-rollup:main
    command: dev-rollup register --ns 1; dev-rollup register --ns 2; dev-rollup register --ns 3
    environment:
      - ESPRESSO_MARKETPLACE_SOLVER_API_URL=http://marketplace-solver:$ESPRESSO_MARKETPLACE_SOLVER_API_PORT
    depends_on:
      marketplace-solver:
        condition: service_healthy<|MERGE_RESOLUTION|>--- conflicted
+++ resolved
@@ -17,11 +17,7 @@
 
   deploy-fee-contract:
     image: ghcr.io/espressosystems/espresso-sequencer/deploy:main
-<<<<<<< HEAD
-    command: deploy --only fee-contract
-=======
     command: deploy --only fee-contract,permissioned-stake-table,esp-token,stake-table
->>>>>>> 0dbc0958
     environment:
       - ESPRESSO_SEQUENCER_ETH_MULTISIG_ADDRESS
       - ESPRESSO_SEQUENCER_L1_PROVIDER
